--- conflicted
+++ resolved
@@ -109,446 +109,6 @@
 g = (function() {
 	return this;
 })();
-<<<<<<< HEAD
-
-try {
-	// This works if eval is allowed (see CSP)
-	g = g || Function("return this")() || (1, eval)("this");
-} catch (e) {
-	// This works if the window reference is available
-	if (typeof window === "object") g = window;
-}
-
-// g can still be undefined, but nothing to do about it...
-// We return undefined, instead of nothing here, so it's
-// easier to handle this case. if(!global) { ...}
-
-module.exports = g;
-
-
-/***/ }),
-
-/***/ "./legacy/legacy-gradient.ts":
-/*!***********************************!*\
-  !*** ./legacy/legacy-gradient.ts ***!
-  \***********************************/
-/*! no static exports found */
-/***/ (function(module, exports, __webpack_require__) {
-
-"use strict";
-/* WEBPACK VAR INJECTION */(function(global) {
-function __export(m) {
-    for (var p in m) if (!exports.hasOwnProperty(p)) exports[p] = m[p];
-}
-Object.defineProperty(exports, "__esModule", { value: true });
-var MatLib = __webpack_require__(/*! ../src/gradient/index */ "./src/gradient/index.ts");
-/**
- * This is the entry point for the UMD module.
- * The entry point for a future ESM package should be index.ts
- */
-var globalObject = (typeof global !== 'undefined') ? global : ((typeof window !== 'undefined') ? window : undefined);
-if (typeof globalObject !== "undefined") {
-    for (var key in MatLib) {
-        globalObject.BABYLON[key] = MatLib[key];
-    }
-}
-__export(__webpack_require__(/*! ../src/gradient/index */ "./src/gradient/index.ts"));
-
-/* WEBPACK VAR INJECTION */}.call(this, __webpack_require__(/*! ./../../node_modules/webpack/buildin/global.js */ "../node_modules/webpack/buildin/global.js")))
-
-/***/ }),
-
-/***/ "./src/gradient/gradient.fragment.ts":
-/*!*******************************************!*\
-  !*** ./src/gradient/gradient.fragment.ts ***!
-  \*******************************************/
-/*! no static exports found */
-/***/ (function(module, exports, __webpack_require__) {
-
-"use strict";
-
-Object.defineProperty(exports, "__esModule", { value: true });
-var babylonjs_1 = __webpack_require__(/*! babylonjs */ "babylonjs");
-var name = 'gradientPixelShader';
-exports.name = name;
-var shader = "precision highp float;\n\nuniform vec3 vEyePosition;\nuniform vec4 vDiffuseColor;\n\nuniform vec4 topColor;\nuniform vec4 bottomColor;\nuniform float offset;\nuniform float scale;\nuniform float smoothness;\n\nvarying vec3 vPositionW;\nvarying vec3 vPosition;\n#ifdef NORMAL\nvarying vec3 vNormalW;\n#endif\n#ifdef VERTEXCOLOR\nvarying vec4 vColor;\n#endif\n\n#include<helperFunctions>\n\n#include<__decl__lightFragment>[0]\n#include<__decl__lightFragment>[1]\n#include<__decl__lightFragment>[2]\n#include<__decl__lightFragment>[3]\n#include<lightsFragmentFunctions>\n#include<shadowsFragmentFunctions>\n\n#ifdef DIFFUSE\nvarying vec2 vDiffuseUV;\nuniform sampler2D diffuseSampler;\nuniform vec2 vDiffuseInfos;\n#endif\n#include<clipPlaneFragmentDeclaration>\n\n#include<fogFragmentDeclaration>\nvoid main(void) {\n#include<clipPlaneFragment>\nvec3 viewDirectionW=normalize(vEyePosition-vPositionW);\nfloat h=vPosition.y*scale+offset;\nfloat mysmoothness=clamp(smoothness,0.01,max(smoothness,10.));\nvec4 baseColor=mix(bottomColor,topColor,max(pow(max(h,0.0),mysmoothness),0.0));\n\nvec3 diffuseColor=baseColor.rgb;\n\nfloat alpha=baseColor.a;\n#ifdef ALPHATEST\nif (baseColor.a<0.4)\ndiscard;\n#endif\n#include<depthPrePass>\n#ifdef VERTEXCOLOR\nbaseColor.rgb*=vColor.rgb;\n#endif\n\n#ifdef NORMAL\nvec3 normalW=normalize(vNormalW);\n#else\nvec3 normalW=vec3(1.0,1.0,1.0);\n#endif\n\nvec3 diffuseBase=vec3(0.,0.,0.);\nlightingInfo info;\nfloat shadow=1.;\nfloat glossiness=0.;\n#include<lightFragment>[0]\n#include<lightFragment>[1]\n#include<lightFragment>[2]\n#include<lightFragment>[3]\n#ifdef VERTEXALPHA\nalpha*=vColor.a;\n#endif\nvec3 finalDiffuse=clamp(diffuseBase*diffuseColor,0.0,1.0)*baseColor.rgb;\n\nvec4 color=vec4(finalDiffuse,alpha);\n#include<fogFragment>\ngl_FragColor=color;\n}\n";
-exports.shader = shader;
-babylonjs_1.Effect.ShadersStore[name] = shader;
-
-
-/***/ }),
-
-/***/ "./src/gradient/gradient.vertex.ts":
-/*!*****************************************!*\
-  !*** ./src/gradient/gradient.vertex.ts ***!
-  \*****************************************/
-/*! no static exports found */
-/***/ (function(module, exports, __webpack_require__) {
-
-"use strict";
-
-Object.defineProperty(exports, "__esModule", { value: true });
-var babylonjs_1 = __webpack_require__(/*! babylonjs */ "babylonjs");
-var name = 'gradientVertexShader';
-exports.name = name;
-var shader = "precision highp float;\n\nattribute vec3 position;\n#ifdef NORMAL\nattribute vec3 normal;\n#endif\n#ifdef UV1\nattribute vec2 uv;\n#endif\n#ifdef UV2\nattribute vec2 uv2;\n#endif\n#ifdef VERTEXCOLOR\nattribute vec4 color;\n#endif\n#include<bonesDeclaration>\n\n#include<instancesDeclaration>\nuniform mat4 view;\nuniform mat4 viewProjection;\n#ifdef DIFFUSE\nvarying vec2 vDiffuseUV;\nuniform mat4 diffuseMatrix;\nuniform vec2 vDiffuseInfos;\n#endif\n#ifdef POINTSIZE\nuniform float pointSize;\n#endif\n\nvarying vec3 vPositionW;\nvarying vec3 vPosition;\n#ifdef NORMAL\nvarying vec3 vNormalW;\n#endif\n#ifdef VERTEXCOLOR\nvarying vec4 vColor;\n#endif\n#include<clipPlaneVertexDeclaration>\n#include<fogVertexDeclaration>\n#include<__decl__lightFragment>[0..maxSimultaneousLights]\nvoid main(void) {\n#include<instancesVertex>\n#include<bonesVertex>\ngl_Position=viewProjection*finalWorld*vec4(position,1.0);\nvec4 worldPos=finalWorld*vec4(position,1.0);\nvPositionW=vec3(worldPos);\nvPosition=position;\n#ifdef NORMAL\nvNormalW=normalize(vec3(finalWorld*vec4(normal,0.0)));\n#endif\n\n#ifndef UV1\nvec2 uv=vec2(0.,0.);\n#endif\n#ifndef UV2\nvec2 uv2=vec2(0.,0.);\n#endif\n#ifdef DIFFUSE\nif (vDiffuseInfos.x == 0.)\n{\nvDiffuseUV=vec2(diffuseMatrix*vec4(uv,1.0,0.0));\n}\nelse\n{\nvDiffuseUV=vec2(diffuseMatrix*vec4(uv2,1.0,0.0));\n}\n#endif\n\n#include<clipPlaneVertex>\n\n#include<fogVertex>\n#include<shadowsVertex>[0..maxSimultaneousLights]\n\n#ifdef VERTEXCOLOR\nvColor=color;\n#endif\n\n#ifdef POINTSIZE\ngl_PointSize=pointSize;\n#endif\n}\n";
-exports.shader = shader;
-babylonjs_1.Effect.ShadersStore[name] = shader;
-
-
-/***/ }),
-
-/***/ "./src/gradient/gradientMaterial.ts":
-/*!******************************************!*\
-  !*** ./src/gradient/gradientMaterial.ts ***!
-  \******************************************/
-/*! no static exports found */
-/***/ (function(module, exports, __webpack_require__) {
-
-"use strict";
-
-var __extends = (this && this.__extends) || (function () {
-    var extendStatics = function (d, b) {
-        extendStatics = Object.setPrototypeOf ||
-            ({ __proto__: [] } instanceof Array && function (d, b) { d.__proto__ = b; }) ||
-            function (d, b) { for (var p in b) if (b.hasOwnProperty(p)) d[p] = b[p]; };
-        return extendStatics(d, b);
-    }
-    return function (d, b) {
-        extendStatics(d, b);
-        function __() { this.constructor = d; }
-        d.prototype = b === null ? Object.create(b) : (__.prototype = b.prototype, new __());
-    };
-})();
-var __decorate = (this && this.__decorate) || function (decorators, target, key, desc) {
-    var c = arguments.length, r = c < 3 ? target : desc === null ? desc = Object.getOwnPropertyDescriptor(target, key) : desc, d;
-    if (typeof Reflect === "object" && typeof Reflect.decorate === "function") r = Reflect.decorate(decorators, target, key, desc);
-    else for (var i = decorators.length - 1; i >= 0; i--) if (d = decorators[i]) r = (c < 3 ? d(r) : c > 3 ? d(target, key, r) : d(target, key)) || r;
-    return c > 3 && r && Object.defineProperty(target, key, r), r;
-};
-Object.defineProperty(exports, "__esModule", { value: true });
-var babylonjs_1 = __webpack_require__(/*! babylonjs */ "babylonjs");
-__webpack_require__(/*! ./gradient.fragment */ "./src/gradient/gradient.fragment.ts");
-__webpack_require__(/*! ./gradient.vertex */ "./src/gradient/gradient.vertex.ts");
-var GradientMaterialDefines = /** @class */ (function (_super) {
-    __extends(GradientMaterialDefines, _super);
-    function GradientMaterialDefines() {
-        var _this = _super.call(this) || this;
-        _this.DIFFUSE = false;
-        _this.CLIPPLANE = false;
-        _this.CLIPPLANE2 = false;
-        _this.CLIPPLANE3 = false;
-        _this.CLIPPLANE4 = false;
-        _this.ALPHATEST = false;
-        _this.DEPTHPREPASS = false;
-        _this.POINTSIZE = false;
-        _this.FOG = false;
-        _this.LIGHT0 = false;
-        _this.LIGHT1 = false;
-        _this.LIGHT2 = false;
-        _this.LIGHT3 = false;
-        _this.SPOTLIGHT0 = false;
-        _this.SPOTLIGHT1 = false;
-        _this.SPOTLIGHT2 = false;
-        _this.SPOTLIGHT3 = false;
-        _this.HEMILIGHT0 = false;
-        _this.HEMILIGHT1 = false;
-        _this.HEMILIGHT2 = false;
-        _this.HEMILIGHT3 = false;
-        _this.DIRLIGHT0 = false;
-        _this.DIRLIGHT1 = false;
-        _this.DIRLIGHT2 = false;
-        _this.DIRLIGHT3 = false;
-        _this.POINTLIGHT0 = false;
-        _this.POINTLIGHT1 = false;
-        _this.POINTLIGHT2 = false;
-        _this.POINTLIGHT3 = false;
-        _this.SHADOW0 = false;
-        _this.SHADOW1 = false;
-        _this.SHADOW2 = false;
-        _this.SHADOW3 = false;
-        _this.SHADOWS = false;
-        _this.SHADOWESM0 = false;
-        _this.SHADOWESM1 = false;
-        _this.SHADOWESM2 = false;
-        _this.SHADOWESM3 = false;
-        _this.SHADOWPOISSON0 = false;
-        _this.SHADOWPOISSON1 = false;
-        _this.SHADOWPOISSON2 = false;
-        _this.SHADOWPOISSON3 = false;
-        _this.SHADOWPCF0 = false;
-        _this.SHADOWPCF1 = false;
-        _this.SHADOWPCF2 = false;
-        _this.SHADOWPCF3 = false;
-        _this.SHADOWPCSS0 = false;
-        _this.SHADOWPCSS1 = false;
-        _this.SHADOWPCSS2 = false;
-        _this.SHADOWPCSS3 = false;
-        _this.NORMAL = false;
-        _this.UV1 = false;
-        _this.UV2 = false;
-        _this.VERTEXCOLOR = false;
-        _this.VERTEXALPHA = false;
-        _this.NUM_BONE_INFLUENCERS = 0;
-        _this.BonesPerMesh = 0;
-        _this.INSTANCES = false;
-        _this.rebuild();
-        return _this;
-    }
-    return GradientMaterialDefines;
-}(babylonjs_1.MaterialDefines));
-var GradientMaterial = /** @class */ (function (_super) {
-    __extends(GradientMaterial, _super);
-    function GradientMaterial(name, scene) {
-        var _this = _super.call(this, name, scene) || this;
-        _this._maxSimultaneousLights = 4;
-        // The gradient top color, red by default
-        _this.topColor = new babylonjs_1.Color3(1, 0, 0);
-        _this.topColorAlpha = 1.0;
-        // The gradient top color, blue by default
-        _this.bottomColor = new babylonjs_1.Color3(0, 0, 1);
-        _this.bottomColorAlpha = 1.0;
-        // Gradient offset
-        _this.offset = 0;
-        _this.scale = 1.0;
-        _this.smoothness = 1.0;
-        _this.disableLighting = false;
-        _this._scaledDiffuse = new babylonjs_1.Color3();
-        return _this;
-    }
-    GradientMaterial.prototype.needAlphaBlending = function () {
-        return (this.alpha < 1.0 || this.topColorAlpha < 1.0 || this.bottomColorAlpha < 1.0);
-    };
-    GradientMaterial.prototype.needAlphaTesting = function () {
-        return true;
-    };
-    GradientMaterial.prototype.getAlphaTestTexture = function () {
-        return null;
-    };
-    // Methods
-    GradientMaterial.prototype.isReadyForSubMesh = function (mesh, subMesh, useInstances) {
-        if (this.isFrozen) {
-            if (this._wasPreviouslyReady && subMesh.effect) {
-                return true;
-            }
-        }
-        if (!subMesh._materialDefines) {
-            subMesh._materialDefines = new GradientMaterialDefines();
-        }
-        var defines = subMesh._materialDefines;
-        var scene = this.getScene();
-        if (!this.checkReadyOnEveryCall && subMesh.effect) {
-            if (this._renderId === scene.getRenderId()) {
-                return true;
-            }
-        }
-        var engine = scene.getEngine();
-        babylonjs_1.MaterialHelper.PrepareDefinesForFrameBoundValues(scene, engine, defines, useInstances ? true : false);
-        babylonjs_1.MaterialHelper.PrepareDefinesForMisc(mesh, scene, false, this.pointsCloud, this.fogEnabled, this._shouldTurnAlphaTestOn(mesh), defines);
-        defines._needNormals = babylonjs_1.MaterialHelper.PrepareDefinesForLights(scene, mesh, defines, false, this._maxSimultaneousLights);
-        // Attribs
-        babylonjs_1.MaterialHelper.PrepareDefinesForAttributes(mesh, defines, false, true);
-        // Get correct effect
-        if (defines.isDirty) {
-            defines.markAsProcessed();
-            scene.resetCachedMaterial();
-            // Fallbacks
-            var fallbacks = new babylonjs_1.EffectFallbacks();
-            if (defines.FOG) {
-                fallbacks.addFallback(1, "FOG");
-            }
-            babylonjs_1.MaterialHelper.HandleFallbacksForShadows(defines, fallbacks);
-            if (defines.NUM_BONE_INFLUENCERS > 0) {
-                fallbacks.addCPUSkinningFallback(0, mesh);
-            }
-            //Attributes
-            var attribs = [babylonjs_1.VertexBuffer.PositionKind];
-            if (defines.NORMAL) {
-                attribs.push(babylonjs_1.VertexBuffer.NormalKind);
-            }
-            if (defines.UV1) {
-                attribs.push(babylonjs_1.VertexBuffer.UVKind);
-            }
-            if (defines.UV2) {
-                attribs.push(babylonjs_1.VertexBuffer.UV2Kind);
-            }
-            if (defines.VERTEXCOLOR) {
-                attribs.push(babylonjs_1.VertexBuffer.ColorKind);
-            }
-            babylonjs_1.MaterialHelper.PrepareAttributesForBones(attribs, mesh, defines, fallbacks);
-            babylonjs_1.MaterialHelper.PrepareAttributesForInstances(attribs, defines);
-            // Legacy browser patch
-            var shaderName = "gradient";
-            var join = defines.toString();
-            var uniforms = ["world", "view", "viewProjection", "vEyePosition", "vLightsType", "vDiffuseColor",
-                "vFogInfos", "vFogColor", "pointSize",
-                "vDiffuseInfos",
-                "mBones",
-                "vClipPlane", "vClipPlane2", "vClipPlane3", "vClipPlane4", "diffuseMatrix",
-                "topColor", "bottomColor", "offset", "smoothness", "scale"
-            ];
-            var samplers = ["diffuseSampler"];
-            var uniformBuffers = new Array();
-            babylonjs_1.MaterialHelper.PrepareUniformsAndSamplersList({
-                uniformsNames: uniforms,
-                uniformBuffersNames: uniformBuffers,
-                samplers: samplers,
-                defines: defines,
-                maxSimultaneousLights: 4
-            });
-            subMesh.setEffect(scene.getEngine().createEffect(shaderName, {
-                attributes: attribs,
-                uniformsNames: uniforms,
-                uniformBuffersNames: uniformBuffers,
-                samplers: samplers,
-                defines: join,
-                fallbacks: fallbacks,
-                onCompiled: this.onCompiled,
-                onError: this.onError,
-                indexParameters: { maxSimultaneousLights: 4 }
-            }, engine), defines);
-        }
-        if (!subMesh.effect || !subMesh.effect.isReady()) {
-            return false;
-        }
-        this._renderId = scene.getRenderId();
-        this._wasPreviouslyReady = true;
-        return true;
-    };
-    GradientMaterial.prototype.bindForSubMesh = function (world, mesh, subMesh) {
-        var scene = this.getScene();
-        var defines = subMesh._materialDefines;
-        if (!defines) {
-            return;
-        }
-        var effect = subMesh.effect;
-        if (!effect) {
-            return;
-        }
-        this._activeEffect = effect;
-        // Matrices
-        this.bindOnlyWorldMatrix(world);
-        this._activeEffect.setMatrix("viewProjection", scene.getTransformMatrix());
-        // Bones
-        babylonjs_1.MaterialHelper.BindBonesParameters(mesh, effect);
-        if (this._mustRebind(scene, effect)) {
-            // Clip plane
-            babylonjs_1.MaterialHelper.BindClipPlane(effect, scene);
-            // Point size
-            if (this.pointsCloud) {
-                this._activeEffect.setFloat("pointSize", this.pointSize);
-            }
-            babylonjs_1.MaterialHelper.BindEyePosition(effect, scene);
-        }
-        this._activeEffect.setColor4("vDiffuseColor", this._scaledDiffuse, this.alpha * mesh.visibility);
-        if (scene.lightsEnabled && !this.disableLighting) {
-            babylonjs_1.MaterialHelper.BindLights(scene, mesh, this._activeEffect, defines);
-        }
-        // View
-        if (scene.fogEnabled && mesh.applyFog && scene.fogMode !== babylonjs_1.Scene.FOGMODE_NONE) {
-            this._activeEffect.setMatrix("view", scene.getViewMatrix());
-        }
-        // Fog
-        babylonjs_1.MaterialHelper.BindFogParameters(scene, mesh, this._activeEffect);
-        this._activeEffect.setColor4("topColor", this.topColor, this.topColorAlpha);
-        this._activeEffect.setColor4("bottomColor", this.bottomColor, this.bottomColorAlpha);
-        this._activeEffect.setFloat("offset", this.offset);
-        this._activeEffect.setFloat("scale", this.scale);
-        this._activeEffect.setFloat("smoothness", this.smoothness);
-        this._afterBind(mesh, this._activeEffect);
-    };
-    GradientMaterial.prototype.getAnimatables = function () {
-        return [];
-    };
-    GradientMaterial.prototype.dispose = function (forceDisposeEffect) {
-        _super.prototype.dispose.call(this, forceDisposeEffect);
-    };
-    GradientMaterial.prototype.clone = function (name) {
-        var _this = this;
-        return babylonjs_1.SerializationHelper.Clone(function () { return new GradientMaterial(name, _this.getScene()); }, this);
-    };
-    GradientMaterial.prototype.serialize = function () {
-        var serializationObject = babylonjs_1.SerializationHelper.Serialize(this);
-        serializationObject.customType = "BABYLON.GradientMaterial";
-        return serializationObject;
-    };
-    GradientMaterial.prototype.getClassName = function () {
-        return "GradientMaterial";
-    };
-    // Statics
-    GradientMaterial.Parse = function (source, scene, rootUrl) {
-        return babylonjs_1.SerializationHelper.Parse(function () { return new GradientMaterial(source.name, scene); }, source, scene, rootUrl);
-    };
-    __decorate([
-        babylonjs_1.serialize("maxSimultaneousLights")
-    ], GradientMaterial.prototype, "_maxSimultaneousLights", void 0);
-    __decorate([
-        babylonjs_1.expandToProperty("_markAllSubMeshesAsLightsDirty")
-    ], GradientMaterial.prototype, "maxSimultaneousLights", void 0);
-    __decorate([
-        babylonjs_1.serializeAsColor3()
-    ], GradientMaterial.prototype, "topColor", void 0);
-    __decorate([
-        babylonjs_1.serialize()
-    ], GradientMaterial.prototype, "topColorAlpha", void 0);
-    __decorate([
-        babylonjs_1.serializeAsColor3()
-    ], GradientMaterial.prototype, "bottomColor", void 0);
-    __decorate([
-        babylonjs_1.serialize()
-    ], GradientMaterial.prototype, "bottomColorAlpha", void 0);
-    __decorate([
-        babylonjs_1.serialize()
-    ], GradientMaterial.prototype, "offset", void 0);
-    __decorate([
-        babylonjs_1.serialize()
-    ], GradientMaterial.prototype, "scale", void 0);
-    __decorate([
-        babylonjs_1.serialize()
-    ], GradientMaterial.prototype, "smoothness", void 0);
-    __decorate([
-        babylonjs_1.serialize()
-    ], GradientMaterial.prototype, "disableLighting", void 0);
-    return GradientMaterial;
-}(babylonjs_1.PushMaterial));
-exports.GradientMaterial = GradientMaterial;
-
-
-/***/ }),
-
-/***/ "./src/gradient/index.ts":
-/*!*******************************!*\
-  !*** ./src/gradient/index.ts ***!
-  \*******************************/
-/*! no static exports found */
-/***/ (function(module, exports, __webpack_require__) {
-
-"use strict";
-
-function __export(m) {
-    for (var p in m) if (!exports.hasOwnProperty(p)) exports[p] = m[p];
-}
-Object.defineProperty(exports, "__esModule", { value: true });
-__export(__webpack_require__(/*! ./gradientMaterial */ "./src/gradient/gradientMaterial.ts"));
-
-
-/***/ }),
-
-/***/ "babylonjs":
-/*!****************************************************************************************************!*\
-  !*** external {"root":"BABYLON","commonjs":"babylonjs","commonjs2":"babylonjs","amd":"babylonjs"} ***!
-  \****************************************************************************************************/
-/*! no static exports found */
-/***/ (function(module, exports) {
-
-module.exports = __WEBPACK_EXTERNAL_MODULE_babylonjs__;
-
-/***/ })
-
-/******/ });
-});
-//# sourceMappingURL=babylon.gradientMaterial.js.map
-=======
 var __decorate = (this && this.__decorate) || function (decorators, target, key, desc) {
     var c = arguments.length, r = c < 3 ? target : desc === null ? desc = Object.getOwnPropertyDescriptor(target, key) : desc, d;
     if (typeof Reflect === "object" && typeof Reflect.decorate === "function") r = Reflect.decorate(decorators, target, key, desc);
@@ -805,5 +365,4 @@
 //# sourceMappingURL=babylon.gradientMaterial.js.map
 
 BABYLON.Effect.ShadersStore['gradientVertexShader'] = "precision highp float;\n\nattribute vec3 position;\n#ifdef NORMAL\nattribute vec3 normal;\n#endif\n#ifdef UV1\nattribute vec2 uv;\n#endif\n#ifdef UV2\nattribute vec2 uv2;\n#endif\n#ifdef VERTEXCOLOR\nattribute vec4 color;\n#endif\n#include<bonesDeclaration>\n\n#include<instancesDeclaration>\nuniform mat4 view;\nuniform mat4 viewProjection;\n#ifdef POINTSIZE\nuniform float pointSize;\n#endif\n\nvarying vec3 vPositionW;\nvarying vec3 vPosition;\n#ifdef NORMAL\nvarying vec3 vNormalW;\n#endif\n#ifdef VERTEXCOLOR\nvarying vec4 vColor;\n#endif\n#include<clipPlaneVertexDeclaration>\n#include<fogVertexDeclaration>\n#include<__decl__lightFragment>[0..maxSimultaneousLights]\nvoid main(void) {\n#include<instancesVertex>\n#include<bonesVertex> \ngl_Position=viewProjection*finalWorld*vec4(position,1.0);\nvec4 worldPos=finalWorld*vec4(position,1.0);\nvPositionW=vec3(worldPos);\nvPosition=position;\n#ifdef NORMAL\nvNormalW=normalize(vec3(finalWorld*vec4(normal,0.0)));\n#endif\n\n#ifndef UV1\nvec2 uv=vec2(0.,0.);\n#endif\n#ifndef UV2\nvec2 uv2=vec2(0.,0.);\n#endif\n\n#include<clipPlaneVertex>\n\n#include<fogVertex>\n#include<shadowsVertex>[0..maxSimultaneousLights]\n\n#ifdef VERTEXCOLOR\nvColor=color;\n#endif\n\n#ifdef POINTSIZE\ngl_PointSize=pointSize;\n#endif\n}\n";
-BABYLON.Effect.ShadersStore['gradientPixelShader'] = "precision highp float;\n\nuniform vec3 vEyePosition;\n\nuniform vec4 topColor;\nuniform vec4 bottomColor;\nuniform float offset;\nuniform float scale;\nuniform float smoothness;\n\nvarying vec3 vPositionW;\nvarying vec3 vPosition;\n#ifdef NORMAL\nvarying vec3 vNormalW;\n#endif\n#ifdef VERTEXCOLOR\nvarying vec4 vColor;\n#endif\n\n#include<helperFunctions>\n\n#include<__decl__lightFragment>[0]\n#include<__decl__lightFragment>[1]\n#include<__decl__lightFragment>[2]\n#include<__decl__lightFragment>[3]\n#include<lightsFragmentFunctions>\n#include<shadowsFragmentFunctions>\n#include<clipPlaneFragmentDeclaration>\n\n#include<fogFragmentDeclaration>\nvoid main(void) {\n#include<clipPlaneFragment>\nvec3 viewDirectionW=normalize(vEyePosition-vPositionW);\nfloat h=vPosition.y*scale+offset;\nfloat mysmoothness=clamp(smoothness,0.01,max(smoothness,10.));\nvec4 baseColor=mix(bottomColor,topColor,max(pow(max(h,0.0),mysmoothness),0.0));\n\nvec3 diffuseColor=baseColor.rgb;\n\nfloat alpha=baseColor.a;\n#ifdef ALPHATEST\nif (baseColor.a<0.4)\ndiscard;\n#endif\n#include<depthPrePass>\n#ifdef VERTEXCOLOR\nbaseColor.rgb*=vColor.rgb;\n#endif\n\n#ifdef NORMAL\nvec3 normalW=normalize(vNormalW);\n#else\nvec3 normalW=vec3(1.0,1.0,1.0);\n#endif\n\n#ifdef EMISSIVE\nvec3 diffuseBase=baseColor.rgb;\n#else\nvec3 diffuseBase=vec3(0.,0.,0.);\n#endif\nlightingInfo info;\nfloat shadow=1.;\nfloat glossiness=0.;\n#include<lightFragment>[0..maxSimultaneousLights]\n#ifdef VERTEXALPHA\nalpha*=vColor.a;\n#endif\nvec3 finalDiffuse=clamp(diffuseBase*diffuseColor,0.0,1.0)*baseColor.rgb;\n\nvec4 color=vec4(finalDiffuse,alpha);\n#include<fogFragment>\ngl_FragColor=color;\n}\n";
->>>>>>> 025d348b
+BABYLON.Effect.ShadersStore['gradientPixelShader'] = "precision highp float;\n\nuniform vec3 vEyePosition;\n\nuniform vec4 topColor;\nuniform vec4 bottomColor;\nuniform float offset;\nuniform float scale;\nuniform float smoothness;\n\nvarying vec3 vPositionW;\nvarying vec3 vPosition;\n#ifdef NORMAL\nvarying vec3 vNormalW;\n#endif\n#ifdef VERTEXCOLOR\nvarying vec4 vColor;\n#endif\n\n#include<helperFunctions>\n\n#include<__decl__lightFragment>[0]\n#include<__decl__lightFragment>[1]\n#include<__decl__lightFragment>[2]\n#include<__decl__lightFragment>[3]\n#include<lightsFragmentFunctions>\n#include<shadowsFragmentFunctions>\n#include<clipPlaneFragmentDeclaration>\n\n#include<fogFragmentDeclaration>\nvoid main(void) {\n#include<clipPlaneFragment>\nvec3 viewDirectionW=normalize(vEyePosition-vPositionW);\nfloat h=vPosition.y*scale+offset;\nfloat mysmoothness=clamp(smoothness,0.01,max(smoothness,10.));\nvec4 baseColor=mix(bottomColor,topColor,max(pow(max(h,0.0),mysmoothness),0.0));\n\nvec3 diffuseColor=baseColor.rgb;\n\nfloat alpha=baseColor.a;\n#ifdef ALPHATEST\nif (baseColor.a<0.4)\ndiscard;\n#endif\n#include<depthPrePass>\n#ifdef VERTEXCOLOR\nbaseColor.rgb*=vColor.rgb;\n#endif\n\n#ifdef NORMAL\nvec3 normalW=normalize(vNormalW);\n#else\nvec3 normalW=vec3(1.0,1.0,1.0);\n#endif\n\n#ifdef EMISSIVE\nvec3 diffuseBase=baseColor.rgb;\n#else\nvec3 diffuseBase=vec3(0.,0.,0.);\n#endif\nlightingInfo info;\nfloat shadow=1.;\nfloat glossiness=0.;\n#include<lightFragment>[0..maxSimultaneousLights]\n#ifdef VERTEXALPHA\nalpha*=vColor.a;\n#endif\nvec3 finalDiffuse=clamp(diffuseBase*diffuseColor,0.0,1.0)*baseColor.rgb;\n\nvec4 color=vec4(finalDiffuse,alpha);\n#include<fogFragment>\ngl_FragColor=color;\n}\n";