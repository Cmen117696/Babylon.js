# 5.0.0

## Major updates

## Updates

### General

- Added static CenterToRef for vectors 2/3/4  ([aWeirdo](https://github.com/aWeirdo))

### Loaders

- Added support for EXT_meshopt_compression for glTF loader. ([zeux](https://github.com/zeux))

### Navigation

- Added support for thin instances in navigation mesh creation ([CedricGuillemet](https://github.com/CedricGuillemet))

### Materials

- Added an `OcclusionMaterial` to simplify depth-only rendering of geometry ([rgerd](https://github.com/rgerd))

### Inspector

- Added support for sounds in the inspector ([Deltakosh](https://github.com/deltakosh))

### GUI

- Added a `FocusableButton` gui control to simplify creating menus with keyboard navigation ([Flux159](https://github.com/Flux159))
- Added `focus()` and `blur()` functions for controls that implement `IFocusableControl` ([Flux159](https://github.com/Flux159))

### WebXR

- A browser error preventing the emulator to render scene is now correctly dealt with ([RaananW](https://github.com/RaananW))

## Bugs

- Fix issue with the Promise polyfill where a return value was expected from resolve() ([Deltakosh](https://github.com/deltakosh))
- Fix an issue with keyboard control (re)attachment. ([#9411](https://github.com/BabylonJS/Babylon.js/issues/9411)) ([RaananW](https://github.com/RaananW))
<<<<<<< HEAD
- Fix issue where PBRSpecularGlossiness materials were excluded from export ([Drigax](https://github.com/drigax))
=======
- Fix direct loading of a glTF string that has base64-encoded URI. ([bghgary](https://github.com/bghgary))
>>>>>>> 95a7d561

## Breaking changes

- Use both `mesh.visibility` and `material.alpha` values to compute the global alpha value used by the soft transparent shadow rendering code. Formerly was only using `mesh.visibility` ([Popov72](https://github.com/Popov72))<|MERGE_RESOLUTION|>--- conflicted
+++ resolved
@@ -37,11 +37,8 @@
 
 - Fix issue with the Promise polyfill where a return value was expected from resolve() ([Deltakosh](https://github.com/deltakosh))
 - Fix an issue with keyboard control (re)attachment. ([#9411](https://github.com/BabylonJS/Babylon.js/issues/9411)) ([RaananW](https://github.com/RaananW))
-<<<<<<< HEAD
 - Fix issue where PBRSpecularGlossiness materials were excluded from export ([Drigax](https://github.com/drigax))
-=======
 - Fix direct loading of a glTF string that has base64-encoded URI. ([bghgary](https://github.com/bghgary))
->>>>>>> 95a7d561
 
 ## Breaking changes
 
