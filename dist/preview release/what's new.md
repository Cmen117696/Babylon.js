--- conflicted
+++ resolved
@@ -50,12 +50,8 @@
 - Fix NME Frames bug where collapsing and moving a frame removed the nodes inside ([Kyle Belfort](https://github.com/belfortk)
 - Fix moving / disappearing controls when freezing/unfreezing the ScrollViewer ([Popov72](https://github.com/Popov72)
 - Fix: when using instances, master mesh (if displayed) does not have correct instance buffer values ([Popov72](https://github.com/Popov72)
-<<<<<<< HEAD
 - Exit XR will only trigger only if state is IN_XR ([RaananW](https://github.com/RaananW))
-
-=======
 - Fix improper baking of transformed textures in `KHR_texture_transform` serializer. ([drigax](https://github.com/Drigax))
 - Fixed NME codegen: missing common properties for float-value input block. ([ycw](https://github.com/ycw))
->>>>>>> d7801455
 
 ## Breaking changes