--- conflicted
+++ resolved
@@ -208,11 +208,8 @@
 - Fixed `Sound` not accepting a `TransformNode` as a source for spatial sound ([Poolminer](https://github.com/Poolminer))
 - Fixed an issue with transformation set after physics body was created using cannon.js ([#7928](https://github.com/BabylonJS/Babylon.js/issues/7928)) ([RaananW](https://github.com/RaananW))
 - Fix bug when using `ShadowOnlyMaterial` with Cascaded Shadow Map and `autoCalcDepthBounds` is `true` ([Popov72](https://github.com/Popov72))
-<<<<<<< HEAD
 - Fix OBJ serializer default scene scene handedness causing [OBJ Mirror export](https://forum.babylonjs.com/t/obj-export-mirrored/10835/10)
-=======
 - Fix bug when using shadows + instances + transparent meshes + `transparencyShadow = false` ([Popov72](https://github.com/Popov72))
->>>>>>> 9b7be8df
 
 ## Breaking changes
 
