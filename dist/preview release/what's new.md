--- conflicted
+++ resolved
@@ -89,19 +89,6 @@
 
 ### WebXR
 
-<<<<<<< HEAD
-- A browser error preventing the emulator to render scene is now correctly dealt with ([RaananW](https://github.com/RaananW))
-- Added a way to extend the XRSessionInit Object from inside of a feature ([RaananW](https://github.com/RaananW))
-- Added image tracking feature ([RaananW](https://github.com/RaananW))
-- Pointer Events of WebXR controllers have pointerType `xr` ([RaananW](https://github.com/RaananW))
-- better support for custom hand meshes ([RaananW](https://github.com/RaananW))
-- Allow disabling of the WebXRControllerPointerSelection feature as part of the WebXR Default Experience ([rgerd](https://github.com/rgerd))
-- Added two touch-enabled GUI controls, `TouchMeshButton3D` and `TouchHolographicButton`, added option on the WebXR hand tracking feature for enabling touch collisions ([rickfromwork](https://github.com/rickfromwork), [satyapoojasama](https://github.com/satyapoojasama))
-- Added initial support for the `sessiongranted` event ([#9860](https://github.com/BabylonJS/Babylon.js/issues/9860)) ([RaananW](https://github.com/RaananW))
-- Remove the warning for input source not found when in (touch)screen mode ([#9938](https://github.com/BabylonJS/Babylon.js/issues/9938)) ([RaananW](https://github.com/RaananW))
-- Fixed an issue with resources disposal when exiting XR ([#10012](https://github.com/BabylonJS/Babylon.js/issues/10012)) ([RaananW](https://github.com/RaananW))
-- Fixed an issue with GPU particles rendering only in one eye ([#10035](https://github.com/BabylonJS/Babylon.js/issues/10035)) ([RaananW](https://github.com/RaananW))
-=======
 -   A browser error preventing the emulator to render scene is now correctly dealt with ([RaananW](https://github.com/RaananW))
 -   Added a way to extend the XRSessionInit Object from inside of a feature ([RaananW](https://github.com/RaananW))
 -   Added image tracking feature ([RaananW](https://github.com/RaananW))
@@ -112,12 +99,10 @@
 -   Added initial support for the `sessiongranted` event ([#9860](https://github.com/BabylonJS/Babylon.js/issues/9860)) ([RaananW](https://github.com/RaananW))
 -   Remove the warning for input source not found when in (touch)screen mode ([#9938](https://github.com/BabylonJS/Babylon.js/issues/9938)) ([RaananW](https://github.com/RaananW))
 -   Fixed an issue with resources disposal when exiting XR ([#10012](https://github.com/BabylonJS/Babylon.js/issues/10012)) ([RaananW](https://github.com/RaananW))
->>>>>>> a48eb6cf
 
 ### Gizmos
 
 -   Exposed `scaleDragSpeed` and added `axisFactor` for BoundingBoxGizmo ([CedricGuillemet](https://github.com/CedricGuillemet))
-
 -   Provide additional attributes `_customRotationQuaternion` to customize the posture of the gizmo ([ecojust](https://github.com/ecojust))
 
 ### Viewer
@@ -181,4 +166,4 @@
 -   Depth renderer: don't render mesh if `infiniteDistance = true` or if `material.disableDepthWrite = true` ([Popov72](https://github.com/Popov72))
 -   Mesh.createInstance no longer make a unique Geometry for the Mesh so updating one Geometry can affect more meshes than before. Use Mesh.makeUniqueGeometry for old behaviour. ([breakin](https://github.com/breakin))
 -   Ammo.js needs to be initialized before creating the plugin with `await Ammo();` since Ammo introduced an async init in their library. ([sebavan](https://github.com/sebavan))
--   Fixed spelling of EventState.initialize() ([seritools](https://github.com/seritools))
+-   Fixed spelling of EventState.initialize() ([seritools](https://github.com/seritools))