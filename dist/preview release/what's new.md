--- conflicted
+++ resolved
@@ -111,11 +111,8 @@
 - MakeNotPickableAndWrapInBoundingBox had unexpected behavior when input had scaling of 0 on an axis ([TrevorDev](https://github.com/TrevorDev))
 - Fixed an issue with loading base64 encoded images in the glTF loader ([bghgary](https://github.com/bghgary))
 - In multi-camera scenes the inspector would cause the camera's interaction events to get detached ([TrevorDev](https://github.com/TrevorDev))
-<<<<<<< HEAD
-- Delete highlighted text on keyboard input, beat delay after double click event in InputText ([Saket Saurabh](https://github.com/ssaket))
-=======
+- Fix delete highlighted text after keyboard input, beat delay after double click event in InputText ([Saket Saurabh](https://github.com/ssaket))
 - SixDofDragBehavior will support when the camera is parented ([TrevorDev](https://github.com/TrevorDev))
->>>>>>> eafec7ec
 
 ### Core Engine
 - Fixed a bug with `mesh.alwaysSelectAsActiveMesh` preventing layerMask to be taken in account ([Deltakosh](https://github.com/deltakosh))
