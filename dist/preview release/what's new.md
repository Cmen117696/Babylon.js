# 5.0.0

## Major updates

- Infinite Morph Targets: When supported (WebGL2+) you are no more limited to 4 morph targets per mesh ([Deltakosh](https://github.com/deltakosh))
- Added support for ConditionalBlock for NodeMaterial ([Deltakosh](https://github.com/deltakosh))
- Improved performance when using the shadow / cascacaded shadow generator ([Popov72](https://github.com/Popov72))

## Updates

### General

- Added zoomToMouseLocation on ArcRotateCamera ([lovettchris](https://github.com/lovettchris))
- Added static CenterToRef for vectors 2/3/4 ([aWeirdo](https://github.com/aWeirdo))
- Added ability to view images (ktx2, png, jpg) to the sandbox. ([bghgary](https://github.com/bghgary))
- Added optional smoothed normals for extruded procedural polygons. ([snagy](https://github.com/snagy))
- Added support for infinite perspective cameras ([Deltakosh](https://github.com/deltakosh))
- Added ability to enable/disable ArcRotateCamera zoom on multiTouch event ([NicolasBuecher](https://github.com/NicolasBuecher))
- Moving button to shared uI folder.([msDestiny14](https://github.com/msDestiny14))
- Added `collisionRetryCount` to improved collision detection ([CedricGuillemet](https://github.com/CedricGuillemet))
- Moved sharedUI component to shared UI folder. ([msDestiny14](https://github.com/msDestiny14))
- Added encapsulate and encapsulateBoundingInfo methods to BoundingInfo. ([Tolo789](https://github.com/Tolo789))
- Added onLoadObservable to the textureDome class(es) ([RaananW](https://github.com/RaananW))
- Modified InputManager to use DeviceInputSystem ([PolygonalSun](https://github.com/PolygonalSun))
- Added a [helper class](https://doc.babylonjs.com/typedoc/classes/babylon.debug.directionallightfrustumviewer) to display the frustum of a directional light ([Popov72](https://github.com/Popov72))
- Improved collision detection performance ([ottoville](https://github.com/ottoville/))
- Added new helper functions for Quaternion.FromLookDirection and Matrix.LookDirection ([Alex-MSFT](https://github.com/Alex-MSFT))
- Added support for clip planes to the edge renderer ([#10053](https://github.com/BabylonJS/Babylon.js/issues/10053)) ([Popov72](https://github.com/Popov72))
- Added support for [cannon-es](https://github.com/pmndrs/cannon-es) to the cannonJSPlugin. ([frankieali](https://github.com/frankieali))
- Added check for duplicates in addShadowCaster ([ivankoleda](https://github.com/ivankoleda))
- spelling of function/variables `xxxByID` renamed to `xxxById` to be consistent over the project. Old `xxxByID` reamain as deprecated that forward to the correspondgin `xxxById` ([barroij](https://github.com/barroij))
- Added new reflector tool that enable remote inspection of scenes. ([bghgary](https://github.com/bghgary))

### Engine

- Moved all instance data from Geometry to Mesh such that the same Geometry objects can be used by many meshes with instancing. Reduces memory consumption on CPU/GPU. ([breakin](https://github.com/breakin)
- Added NativeEngine configuration object parameter. ([drigax](https://github.com/drigax))
- Added NativeEngine support for signed byte and unsigned short vertex buffer attribute types ([Alex-MSFT](https://github.com/Alex-MSFT))

### Loaders

- Added support for EXT_meshopt_compression for glTF loader. ([zeux](https://github.com/zeux))
- Increased KHR_materials_transmission render target texture default size. ([Drigax](https://github.com/drigax))
- Changed glTF loader to remove empty animation groups if there are no animation channels loaded with the given options. ([bghgary](https://github.com/bghgary))
- Update glTF validator to `2.0.0-dev.3.3`. ([bghgary](https://github.com/bghgary))
- Added support for KHR_xmp_json_ld for glTF loader. ([Sebavan](https://github.com/sebavan/), [bghgary](https://github.com/bghgary))
- Added a `OptimizeNormals` option to the OBJ loader to smooth lighting ([Popov72](https://github.com/Popov72))
- Added a `Prefiltered` option to the `CubeTextureAssetTask` ([MackeyK24](https://github.com/MackeyK24))
- Added support for more uv sets to glTF loader. ([bghgary](https://github.com/bghgary))
- Added support for KHR_materials_volume for glTF loader. ([MiiBond](https://github.com/MiiBond/))

### Navigation

- Added support for thin instances in navigation mesh creation ([CedricGuillemet](https://github.com/CedricGuillemet))
- Added recast.d.ts definition file for recast.js ([CedricGuillemet](https://github.com/CedricGuillemet))
- Added obstacle support ([CedricGuillemet](https://github.com/CedricGuillemet))

### Materials

- Added an `OcclusionMaterial` to simplify depth-only rendering of geometry ([rgerd](https://github.com/rgerd))
- PrePass can now be used in `RenderTargets` speeding up effects like SSAO2 or MotionBlur ([CraigFeldspar](https://github.com/CraigFeldspar))
- Added support for morph targets to `ShaderMaterial` ([Popov72](https://github.com/Popov72))
- Added support for clip planes to the `ShaderMaterial` ([Popov72](https://github.com/Popov72))
- Added support for local cube map to refraction cube texture ([Popov72](https://github.com/Popov72))
- Added the `cullBackFaces` property to `Material` ([Popov72](https://github.com/Popov72))
- Added the `stencil` object property to `Material` ([Popov72](https://github.com/Popov72))

### Meshes

- `LineMesh` now allows assigning custom material via `material` setter. ([FullStackForger](https://github.com/FullStackForger)
- `InstancedMesh` can now be sorted from back to front before rendering if the material is transparent ([Popov72](https://github.com/Popov72))
- Add option to decompose the `newWorldMatrix` when passed into `TransformNode.freezeWorldMatrix`. ([bghgary](https://github.com/bghgary))
- Added `mesh.onMeshReadyObservable` to get notified when a mesh is ready ([RaananW](https://github.com/RaananW))

### Inspector

- Increased float precision to 4 ([msDestiny14](https://github.com/msDestiny14))
- Added support for sounds in the inspector ([Deltakosh](https://github.com/deltakosh))
- Added a debug option to show the frustum of a directional light ([Popov72](https://github.com/Popov72))
- Added support for the material stencil properties ([Popov72](https://github.com/Popov72))
- Added space + LMB panning to texture inspector to improve accessibility ([darraghjburke](https://github.com/darraghjburke))

### NME

- Increased float precision to 4 ([msDestiny14](https://github.com/msDestiny14))
- Added ability to make input node's properties visible in the properties of a custom frame ([msDestiny14](https://github.com/msDestiny14))
- NME `TextureBlock`: add an output for the texture level and a switch to disable the internal multiplication (level * texture) ([#10192](https://github.com/BabylonJS/Babylon.js/pull/10192)) ([rassie](https://github.com/rassie))

### GUIEditor

- Added GUI Editor project to master. ([msDestiny14](https://github.com/msDestiny14))
- Moving GUI property tab components into GUIEditor. ([msDestiny14](https://github.com/msDestiny14))
- Added basic saving and loading funtionality. ([msDestiny14](https://github.com/msDestiny14))
- Added more GUI controls. ([msDestiny14](https://github.com/msDestiny14))
- Added snippet server from url functionality ([msDestiny14](https://github.com/msDestiny14))
- Added scrolling and zooming functionality ([msDestiny14](https://github.com/msDestiny14))
- Added resizable canvas ([msDestiny14](https://github.com/msDestiny14))
- Added parenting system ([msDestiny14](https://github.com/msDestiny14))
- Added ability to change zorder ([msDestiny14](https://github.com/msDestiny14))
- Added highlighting on selection ([msDestiny14](https://github.com/msDestiny14))
- Creating default values for controls ([msDestiny14](https://github.com/msDestiny14))
- Bug fix to panning ([msDestiny14](https://github.com/msDestiny14))
- Added black bar and scene explorer view ([msDestiny14](https://github.com/msDestiny14))
- Added navigation hotkeys ([msDestiny14](https://github.com/msDestiny14))

### GUI

- Added a `FocusableButton` gui control to simplify creating menus with keyboard navigation ([Flux159](https://github.com/Flux159))
- Added `focus()` and `blur()` functions for controls that implement `IFocusableControl` ([Flux159](https://github.com/Flux159))
- Added `ToggleButton` GUI control ([kintz09](https://github.com/kintz09))
- Added shorthand methods which set all padding values at once, named `setPadding` and `setPaddingInPixels`, to the control class ([kintz09](https://github.com/kintz09))
- Added two touch-enabled GUI controls, `TouchMeshButton3D` and `TouchHolographicButton`, added option on the WebXR hand tracking feature for enabling touch collisions ([rickfromwork](https://github.com/rickfromwork), [satyapoojasama](https://github.com/satyapoojasama))
- Added `imageWidth()` and `imageHeight()` to access the source image dimensions of `Image` ([Queatz](https://github.com/Queatz))
- Added a `FluentButtonMaterial` to give the `TouchHolographicButton` the same look and feel as the HoloLens 2 shell ([rgerd](https://github.com/rgerd))
- Added property `renderToIntermediateTexture` to `Container` which when set to true, will render children to an intermediate texture rather than direct to host allowing for DOM style alpha blending ([BlindingHues](https://github.com/blindinghues))
- Added `HolographicSlate` GUI control ([CraigFeldspar](https://github.com/CraigFeldspar))
<<<<<<< HEAD
- Added `NearMenu` GUI control ([CraigFeldspar](https://github.com/CraigFeldspar))
=======
- Added `HolographicBackplate` to serve as a flexible panel in GUI controls using the MRTK design language ([rgerd](https://github.com/rgerd))
>>>>>>> 56df9ade

### Behaviors

- Added `FollowBehavior`, a behavior that makes the assigned mesh hover around a camera, while facing it ([CraigFeldspar](https://github.com/CraigFeldspar))
- Added `DefaultBehavior`, a behavior that will be common to several 3D GUI controls, orchestrating `SixDoFDragBehavior` and `FollowBehavior` ([CraigFeldspar](https://github.com/CraigFeldspar))
- `SixDoFDragBehavior` can now specify an ancestor to drag instead of the attached mesh ([CraigFeldspar](https://github.com/CraigFeldspar))

### WebXR

- A browser error preventing the emulator to render scene is now correctly dealt with ([RaananW](https://github.com/RaananW))
- Added a way to extend the XRSessionInit Object from inside of a feature ([RaananW](https://github.com/RaananW))
- Added image tracking feature ([RaananW](https://github.com/RaananW))
- Pointer Events of WebXR controllers have pointerType `xr` ([RaananW](https://github.com/RaananW))
- better support for custom hand meshes ([RaananW](https://github.com/RaananW))
- Allow disabling of the WebXRControllerPointerSelection feature as part of the WebXR Default Experience ([rgerd](https://github.com/rgerd))
- Added two touch-enabled GUI controls, `TouchMeshButton3D` and `TouchHolographicButton`, added option on the WebXR hand tracking feature for enabling touch collisions ([rickfromwork](https://github.com/rickfromwork), [satyapoojasama](https://github.com/satyapoojasama))
- Added initial support for the `sessiongranted` event ([#9860](https://github.com/BabylonJS/Babylon.js/issues/9860)) ([RaananW](https://github.com/RaananW))
- Remove the warning for input source not found when in (touch)screen mode ([#9938](https://github.com/BabylonJS/Babylon.js/issues/9938)) ([RaananW](https://github.com/RaananW))
- Fixed an issue with resources disposal when exiting XR ([#10012](https://github.com/BabylonJS/Babylon.js/issues/10012)) ([RaananW](https://github.com/RaananW))
- Added observable to target mesh position update for teleportation ([#9402](https://github.com/BabylonJS/Babylon.js/issues/9402)) ([RaananW](https://github.com/RaananW))
- Prevent the XR render target texture from rescaling when using the scene optimizer ([#10135](https://github.com/BabylonJS/Babylon.js/issues/10135)) ([RaananW](https://github.com/RaananW))
- Force https when using WebXR except for when hostname is localhost ([#10154](https://github.com/BabylonJS/Babylon.js/issues/10154)) ([RaananW](https://github.com/RaananW))
- Use the newly-introduced physics velocities of controllers/headset where available ([#10118](https://github.com/BabylonJS/Babylon.js/issues/10118)) ([RaananW](https://github.com/RaananW))
- Added support for `xr-dom-overlay` ([#8996](https://github.com/BabylonJS/Babylon.js/issues/8996)) ([brianzinn](https://github.com/brianzinn))

### Gizmos

- Exposed `scaleDragSpeed` and added `axisFactor` for BoundingBoxGizmo ([CedricGuillemet](https://github.com/CedricGuillemet))
- Provide additional attributes `_customRotationQuaternion` to customize the posture of the gizmo ([ecojust](https://github.com/ecojust))
- Exposed `scaleRatio` for GizmoManager ([CedricGuillemet](https://github.com/CedricGuillemet))
- Added constructor parameters to customize colors for rotation gizmos on RotationGizmo ([jekelija](https://github.com/jekelija))
- Added constructor parameters to allow turning off updateScale on RotationGizmo ([jekelija](https://github.com/jekelija))

### Viewer

- Fixed an issue with dual callback binding in case of a forced redraw ([#9608](https://github.com/BabylonJS/Babylon.js/issues/9608)) ([RaananW](https://github.com/RaananW))

### Math

- Faster scalar's WithinEpsilon with Math.abs ([nekochanoide](https://github.com/nekochanoide))

### Serializers

- Added the `exportUnusedUVs` property to the `IExportOptions` interface that will prevent any unused vertex uv attributes from being stripped during the glTF export. ([ericbroberic](https://github.com/ericbroberic))
- glTF serializer now supports KHR_materials_clearcoat ([drigax](https://github.com/drigax))

## Bugs

- Fix CubeTexture extension detection when rootUrl has a query string ([civa86](https://github.com/civa86))
- Fix issue with the Promise polyfill where a return value was expected from resolve() ([Deltakosh](https://github.com/deltakosh))
- Fix ArcRotateCamera panning with axis decomposition ([CedricGuillemet](https://github.com/CedricGuillemet))
- Fix an issue with keyboard control (re)attachment. ([#9411](https://github.com/BabylonJS/Babylon.js/issues/9411)) ([RaananW](https://github.com/RaananW))
- Fix issue when scaling is reapplied with BoundingBoxGizmo and GizmoManager ([CedricGuillemet](https://github.com/CedricGuillemet)
- Fix direct loading of a glTF string that has base64-encoded URI. ([bghgary](https://github.com/bghgary))
- Fix capsule impostor size computation for ammojs ([CedricGuillemet](https://github.com/CedricGuillemet)
- Fix crash of some node materials using instances on iOS ([Popov72](https://github.com/Popov72))
- Fix the code generated for the NME gradient block ([Popov72](https://github.com/Popov72))
- Fix ssao2RenderingPipeline for orthographic cameras ([Kesshi](https://github.com/Kesshi))
- Fix mipmaps creation in the KTX2 decoder for non square textures ([Popov72](https://github.com/Popov72))
- Fix detail map not working in WebGL1 ([Popov72](https://github.com/Popov72))
- Fix ArcRotateCamera behaviour when panning is disabled on multiTouch event ([NicolasBuecher](https://github.com/NicolasBuecher))
- Fix vertically interlaced stereoscopic rendering (`RIG_MODE_STEREOSCOPIC_INTERLACED`) not working (follow-up [#7425](https://github.com/BabylonJS/Babylon.js/issues/7425), [#8000](https://github.com/BabylonJS/Babylon.js/issues/8000)) ([foxxyz](https://github.com/foxxyz))
- Fix accessibility of BaseCameraMouseWheelInput and BaseCameraPointersInput. They appear in documentation but were not available for include. ([mrdunk](https://github.com/mrdunk))
- Fix function creation inside regularly called freeCameraMouseWheelInput method leading to excessive GC load. ([mrdunk](https://github.com/mrdunk))
- Fix clip plane not reset to the rigth value when using mirrors ([Popov72](https://github.com/Popov72))
- Fix lens flares not working in right handed system ([Popov72](https://github.com/Popov72))
- Fix canvas not resized correctly in a multi-canvas scenario ([Popov72](https://github.com/Popov72))
- Fix NaN values returned by `GetAngleBetweenVectors` when vectors are the same or directly opposite ([Popov72](https://github.com/Popov72))
- Fix 404 occurring on some pictures in some cases when using particle systems ([Popov72](https://github.com/Popov72))
- Fix PrePass bugs with transparency ([CraigFeldspar](https://github.com/CraigFeldspar))
- Fix PrePass bugs with layers ([CraigFeldspar](https://github.com/CraigFeldspar))
- Fix SSAO2 with PrePass sometimes causing colors brighter than they should be ([CraigFeldspar](https://github.com/CraigFeldspar))
- Fix PostProcess sharing between cameras/renderTargets, that would create/destroy a texture on every frame ([CraigFeldspar](https://github.com/CraigFeldspar))
- Fix for DualSense gamepads being incorrectly read as DualShock gamepads ([PolygonalSun](https://github.com/PolygonalSun))
- Fix for warning in chrome about passive wheel events ([#9777](https://github.com/BabylonJS/Babylon.js/pull/9777)) ([kaliatech](https://github.com/kaliatech))
- Fix crash when cloning material in `AssetContainer.instantiateModelsToScene` when mesh is an instanced mesh ([Popov72](https://github.com/Popov72))
- Fix Normalized quaternion when updating the node components ([CedricGuillemet](https://github.com/CedricGuillemet))
- Fix update absolute position before use in PointerDragBehavior ([CedricGuillemet](https://github.com/CedricGuillemet))
- Fix issue with NinePatch displaying half pixel gaps between slices on Firefox browsers. ([Pryme8](https://github.com/Pryme8))
- Fix issue when canvas loses focus while holding a pointer button ([PolygonalSun](https://github.com/PolygonalSun))
- Fix issue where camera controls stay detached if PointerDragBehavior is disabled prematurely ([PolygonalSun](https://github.com/PolygonalSun))
- Fix uncatchable exception that could be thrown when initializing the environment textures ([CoPrez](https://github.com/CoPrez))
- Fix the triplanar material when the position of the mesh it is applied to is not (0,0,0) ([Popov72](https://github.com/Popov72))
- Fix bones serialization to include their ids. This allows to retrieve bones (animation groups, etc.) once the scene has been re-serialized ([julien-moreau](https://github.com/julien-moreau))
- Fix an issue with hand-detachment when using hand tracking in WebXR ([#9882](https://github.com/BabylonJS/Babylon.js/issues/9882)) ([RaananW](https://github.com/RaananW))
- Fix issue with cursor and 'doNotHandleCursors' on GUI ([msDestiny14](https://github.com/msDestiny14))
- Fix issue with multi-views when using a transparent scene clear color ([Popov72](https://github.com/Popov72))
- Fix issue with multi-views when using a hardware scaling level different from 1 ([Popov72](https://github.com/Popov72))
- Fix thin instances + animated bones not rendered in the depth renderer ([Popov72](https://github.com/Popov72))
- Fix issue with WebXR teleportation logic which would cause positional headlocking on teleporation frames ([syntheticmagus](https://github.com/syntheticmagus))
- Fix for GUI renderAtIdealSize ([msDestiny14](https://github.com/msDestiny14))
- Fix the strength input parameter of the NME `PerturbNormal` block that was handled as a 1/strength value ([Popov72](https://github.com/Popov72))
- Fix an issue with audio engine not being garbage-collected when engine is disposed ([RaananW](https://github.com/RaananW))
- Fix the NME `NormalBlend` block ([Popov72](https://github.com/Popov72))
- Fix Compatibility with NPM 7 ([Sebavan](https://github.com/sebavan))
- Fix for cloning meshes for 3D GUIs ([msDestiny14](https://github.com/msDestiny14))
- Fix computation of min/max values in glTF loader when using normalized integers ([#10112](https://github.com/BabylonJS/Babylon.js/issues/10112)) ([Popov72](https://github.com/Popov72))
- Fix instance picking when in billboard mode ([Popov72](https://github.com/Popov72))
- Fix NME generation code missing `target` and `visibleInInspector` properties ([Popov72](https://github.com/Popov72))
- Fix transmission mask being accidently used in glTF volume materials ([MiiBond](https://github.com/MiiBond/))
- Fix `Scene.getPointerOverMesh` returning disposed mesh ([Popov72](https://github.com/Popov72))
- Fix NME `TextureBlock` to use correct transformed UV coordinates when reading from the texture ([#10176](https://github.com/BabylonJS/Babylon.js/issues/10176)) ([Popov72](https://github.com/Popov72))
- Fix context lost handling ([#10163](https://github.com/BabylonJS/Babylon.js/issues/10163)) ([Popov72](https://github.com/Popov72))
- Fix for GUI slider step values greater than one ([msDestiny14](https://github.com/msDestiny14))
- Fix Instances wrongly rendered with motion blur ([CraigFeldspar](https://github.com/CraigFeldspar))
- Fix for wrongly rendered GUI rectangle on resize with adaptWidthToChildren ([msDestiny14](https://github.com/msDestiny14))
- Fix glTF loader promise stuck when runs on non-json data ([mrlika](https://github.com/mrlika))
- Fix for namepsace sharing in .scss files; PropertyTab, SceneExplorer ([msDestiny14](https://github.com/msDestiny14))
- Fix sprites not displayed in certain cases ([Popov72](https://github.com/Popov72))
- Fix undefined camera pose in WebXR in Babylon Native ([CraigFeldspar](https://github.com/CraigFeldspar))
- Fix the `StandardMaterial` not using the tangent attribute when available ([Popov72](https://github.com/Popov72))

## Breaking changes

- [List of breaking changes introduced by our compatibility with WebGPU](https://doc.babylonjs.com/advanced_topics/webGPU/webGPUBreakingChanges)
  - [ReadPixels and ProceduralTexture.getContent are now async](https://doc.babylonjs.com/advanced_topics/webGPU/webGPUBreakingChanges#readpixels-is-now-asynchronous)
  - [Shader support differences](https://doc.babylonjs.com/advanced_topics/webGPU/webGPUBreakingChanges#shader-code-differences)
- Use both `mesh.visibility` and `material.alpha` values to compute the global alpha value used by the soft transparent shadow rendering code. Formerly was only using `mesh.visibility` ([Popov72](https://github.com/Popov72))
- Depth renderer: don't render mesh if `infiniteDistance = true` or if `material.disableDepthWrite = true` ([Popov72](https://github.com/Popov72))
- Mesh.createInstance no longer make a unique Geometry for the Mesh so updating one Geometry can affect more meshes than before. Use Mesh.makeUniqueGeometry for old behaviour. ([breakin](https://github.com/breakin))
- Ammo.js needs to be initialized before creating the plugin with `await Ammo();` since Ammo introduced an async init in their library. ([sebavan](https://github.com/sebavan))
- Fixed spelling of EventState.initialize() ([seritools](https://github.com/seritools))
- `SkeletonViewer` is now enabled by default ([Deltakosh](https://github.com/deltakosh))
- `BindEyePosition` has been moved from `Material` to `Scene` to avoid a circular dependency problem and is now a non-static method (`bindEyePosition`) ([Popov72](https://github.com/Popov72))
- The depth renderer was not generating correct values for orthographic cameras when **storeNonLinearDepth = false** ([Popov72](https://github.com/Popov72))
- `dataBuffer.ts` and `buffer.ts` have been moved from `Meshes/` to `Buffers/` ([Popov72](https://github.com/Popov72))
<|MERGE_RESOLUTION|>--- conflicted
+++ resolved
@@ -114,11 +114,8 @@
 - Added a `FluentButtonMaterial` to give the `TouchHolographicButton` the same look and feel as the HoloLens 2 shell ([rgerd](https://github.com/rgerd))
 - Added property `renderToIntermediateTexture` to `Container` which when set to true, will render children to an intermediate texture rather than direct to host allowing for DOM style alpha blending ([BlindingHues](https://github.com/blindinghues))
 - Added `HolographicSlate` GUI control ([CraigFeldspar](https://github.com/CraigFeldspar))
-<<<<<<< HEAD
+- Added `HolographicBackplate` to serve as a flexible panel in GUI controls using the MRTK design language ([rgerd](https://github.com/rgerd))
 - Added `NearMenu` GUI control ([CraigFeldspar](https://github.com/CraigFeldspar))
-=======
-- Added `HolographicBackplate` to serve as a flexible panel in GUI controls using the MRTK design language ([rgerd](https://github.com/rgerd))
->>>>>>> 56df9ade
 
 ### Behaviors
 
@@ -244,4 +241,4 @@
 - `SkeletonViewer` is now enabled by default ([Deltakosh](https://github.com/deltakosh))
 - `BindEyePosition` has been moved from `Material` to `Scene` to avoid a circular dependency problem and is now a non-static method (`bindEyePosition`) ([Popov72](https://github.com/Popov72))
 - The depth renderer was not generating correct values for orthographic cameras when **storeNonLinearDepth = false** ([Popov72](https://github.com/Popov72))
-- `dataBuffer.ts` and `buffer.ts` have been moved from `Meshes/` to `Buffers/` ([Popov72](https://github.com/Popov72))
+- `dataBuffer.ts` and `buffer.ts` have been moved from `Meshes/` to `Buffers/` ([Popov72](https://github.com/Popov72))