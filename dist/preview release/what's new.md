# 4.1.0

## Major updates

- Node Material and Node material editor [Doc](https://doc.babylonjs.com/how_to/node_material) ([Deltakosh](https://github.com/deltakosh/) / [TrevorDev](https://github.com/TrevorDev))
- WebGPU support [Doc](https://doc.babylonjs.com/extensions/webgpu) ([Sebavan](https://github.com/sebavan/))
- .basis texture file format support [Doc](https://doc.babylonjs.com/resources/multi-platform_compressed_textures#basis-file-format) ([TrevorDev](https://github.com/TrevorDev))
- WIP: Recast navigation mesh and crowd of moving agents [Demo](https://www.babylonjs-playground.com/#AJTRIL) ([CedricGuillemet](https://github.com/CedricGuillemet))
- Added Points Cloud Particle System ([JohnK](https://github.com/BabylonJSGuide/))
- Classes decoupling ending up with smaller bundle sizes [Blog](https://medium.com/@babylonjs/size-matters-e0e94dad01a7) ([Deltakosh](https://github.com/deltakosh/))
- Babylon.js controls [Doc](https://doc.babylonjs.com/features/controls) ([Sebavan](https://github.com/sebavan/) / [Deltakosh](https://github.com/deltakosh/))
- WebXR updates:
  - WebXR updated to spec as of July 10th ([TrevorDev](https://github.com/TrevorDev))
  - WebXR webVR parity helpers (Vive, WMR, Oculus Rift) ([TrevorDev](https://github.com/TrevorDev))
- Added support for Offscreen canvas [Doc](https://doc.babylonjs.com/how_to/using_offscreen_canvas) ([Deltakosh](https://github.com/deltakosh/)
- Added support for multiple canvases with one engine [Doc](https://doc.babylonjs.com/how_to/multi_canvases) ([Deltakosh](https://github.com/deltakosh/)
- Added useReverseDepthBuffer to Engine which can provide greater z depth for distant objects without the cost of a logarithmic depth buffer ([BenAdams](https://github.com/benaadams/))
- Added the "Cascaded Shadow Mapping" (CSM) shadow rendering technique ([Popov72](https://github.com/Popov72) (initiated by [lockphase](https://github.com/lockphase/)))
- Screen space reflections post-process [Doc](https://doc.babylonjs.com/how_to/using_screenspacereflectionspostprocess) ([julien-moreau](https://github.com/julien-moreau))

## Updates

### General

- Add two new clip planes (5 and 6) to get a clip cube ([MickPastor](https://github.com/mickPASTOR))
- Added support for dual shock gamepads ([Deltakosh](https://github.com/deltakosh/))
- Support Vive Focus 3Dof controller ([TrevorDev](https://github.com/TrevorDev))
- Planar positioning support for GizmoManager ([Balupg](https://github.com/balupg))
- ScaleGizmo and AxisScaleGizmo sensitivity factor ([CedricGuillemet](https://github.com/CedricGuillemet))
- Individual gizmos can now be enabled/disabled ([Balupg](https://github.com/balupg))
- Unify preparation of instance attributes. Added `MaterialHelper.PushAttributesForInstances` ([MarkusBillharz](https://github.com/MarkusBillharz))
- Added support for PBR [irradiance map](https://doc.babylonjs.com/how_to/physically_based_rendering_master#irradiance-map)
- Added ability to set render camera on utility layer instead of using the latest active camera ([TrevorDev](https://github.com/TrevorDev))
- Move normalizeToUnitCube to transformNode instead of abstract mesh and add predicate to exclude sub objects when scaling ([TrevorDev](https://github.com/TrevorDev))
- Method to check if device orientation is available ([TrevorDev](https://github.com/TrevorDev))
- Added support for sound sprites [Doc](https://doc.babylonjs.com/how_to/playing_sounds_and_music#playing-a-sound-sprite) ([Deltakosh](https://github.com/deltakosh/))
- Display Oculus Quest controller when using a Quest in WebVR ([TrevorDev](https://github.com/TrevorDev))
- Added startAndReleaseDragOnPointerEvents property to pointerDragBehavior which can be set to false for custom drag triggering ([TrevorDev](https://github.com/TrevorDev))
- Added optional picking predicate to pointerDragBehavior for filtering affected meshes ([Exolun](https://github.com/Exolun))
- Added accessor functions for `PointerDragBehavior._options` ([Popov72](https://github.com/Popov72))
- Effect renderer to render one or multiple shader effects to a texture ([TrevorDev](https://github.com/TrevorDev))
- Added url parameters to web request modifiers ([PierreLeBlond](https://github.com/PierreLeBlond))
- Added `VRExperienceHelper.exitVROnDoubleTap` ([Deltakosh](https://github.com/deltakosh/))
- Added `Scene.getTextureByUniqueID` ([aWeirdo](https://github.com/aWeirdo/))
- Added support for 180 VR videos in `VideoDome` ([RaananW](https://github.com/RaananW/))
- Added optional parameter to use Euler angles in planeRotationGizmo ([CedricGuillemet](https://github.com/CedricGuillemet))
- Added `AnimationGroup.onAnimationGroupLoopObservable` ([Deltakosh](https://github.com/deltakosh/))
- Supports custom materials to generate glow through `referenceMeshToUseItsOwnMaterial` in the `GlowLayer` ([sebavan](http://www.github.com/sebavan))
- Added `RawTexture2DArray` to enable use of WebGL2 2D array textures by custom shaders ([atg](https://github.com/atg))
- Added multiview support for the shader material (and the line-mesh class) ([RaananW](https://github.com/RaananW/))
- Added various (interpolation) functions to Path3D, also `alignTangentsWithPath`, `slice`, `getClosestPositionTo` ([Poolminer](https://github.com/Poolminer/))
- Allow setting of `BABYLON.Basis.JSModuleURL` and `BABYLON.Basis.WasmModuleURL`, for hosting the Basis transcoder locally ([JasonAyre](https://github.com/jasonyre))
- PNG support for browsers not supporting SVG ([RaananW](https://github.com/RaananW/))
- Device orientation event permissions for iOS 13+ ([RaananW](https://github.com/RaananW/))
- Added `DirectionalLight.autoCalcShadowZBounds` to automatically compute the `shadowMinZ` and `shadowMaxZ` values ([Popov72](https://github.com/Popov72))
- Added `CascadedShadowGenerator.autoCalcDepthBounds` to improve the shadow quality rendering ([Popov72](https://github.com/Popov72))
- Improved cascade blending in CSM shadow technique ([Popov72](https://github.com/Popov72))
- Speed optimization when cascade blending is not used in CSM shadow technique ([Popov72](https://github.com/Popov72))
- Added `RenderTargetTexture.getCustomRenderList` to overload the render list at rendering time (and possibly for each layer (2DArray) / face (Cube)) ([Popov72](https://github.com/Popov72))
- Make sure all properties of CascadedShadowMap class are serialized/parsed ([Popov72](https://github.com/Popov72))
- Added `textures/opacity.png` file to the Playground ([Popov72](https://github.com/Popov72))
- Refactored the shadow generators code ([Popov72](https://github.com/Popov72))
- Supports clip planes with shadows ([sebavan](http://www.github.com/sebavan))
- Added Workbench color scheme for VSCode ([drigax](https://github.com/drigax) & [Patrick Ryan](https://github.com/PatrickRyanMS))

### Engine

- Improved instanceMesh with user defined custom buffers [Doc](https://doc.babylonjs.com/how_to/how_to_use_instances#custom-buffers) ([Deltakosh](https://github.com/deltakosh/))
- Morph targets now can morph UV channel as well ([Deltakosh](https://github.com/deltakosh/))
- Added MorphTarget support to the DepthRenderer, GeometryBufferRenderer and OutlineRenderer ([MarkusBillharz](https://github.com/MarkusBillharz))
- Added preprocessors for shaders to improve how shaders are compiled for WebGL1/2 or WebGPU ([Deltakosh](https://github.com/deltakosh/))
- Added enterPointerlock and exitPointerlock (Separated from enterFullscreen) ([aWeirdo](https://github.com/aWeirdo/))
- Added support for `vertexSource` and `fragmentSource` parameters to `ShaderMaterial` ([Deltakosh](https://github.com/deltakosh/))

### Inspector

- Added support for Euler edition only for angles (can be turned off in the new inspector settings) ([Deltakosh](https://github.com/deltakosh/))
- Added an option to ignore backfaces for picking (can be turned on and off in the new inspector settings) ([Deltakosh](https://github.com/deltakosh/))
- Added support for `ShadowGenerator` ([Deltakosh](https://github.com/deltakosh/))
- Added support for scene normalization ([Deltakosh](https://github.com/deltakosh/))
- Added support for morph targets ([Deltakosh](https://github.com/deltakosh/))
- Added context menu to add `SSAORenderingPipeline` and `SSAO2RenderingPipeline` ([Deltakosh](https://github.com/deltakosh/))
- Added support for texture creation and assignments per material ([Deltakosh](https://github.com/deltakosh/))
- Added support for occlusion properties ([Deltakosh](https://github.com/deltakosh/))
- Texture channels are now displayed in grayscale ([Deltakosh](https://github.com/deltakosh/))
- Ambiant and metallic maps are displayed correctly on PBR material even when using ORM packed texture ([Deltakosh](https://github.com/deltakosh/))
- Added support for inspectable strings ([Deltakosh](https://github.com/deltakosh/))
- Added support for CreateScreenshotUsingRenderTarget ([13djwright](https://github.com/13djwright/))
- Added support for `Material.depthFunction` property ([Popov72](https://github.com/Popov72))
- Added an optional config option `initialTab` ([ycw](https://github.com/ycw/))
- Added support for ImportAnimations ([noalak](https://github.com/noalak/))
- Added support for Cascaded Shadow Maps ([Popov72](https://github.com/Popov72))
- Added context menu to add `NodeMaterial` ([Deltakosh](https://github.com/deltakosh/))
- Added option to switch material per mesh ([Deltakosh](https://github.com/deltakosh/))

### Tools

- Added `Tools.CreateScreenshotAsync` and `Tools.CreateScreenshotUsingRenderTargetAsync` ([mehmetoguzderin](https://github.com/mehmetoguzderin/))
- Added `Color3.toHSV()`, `Color3.toHSVToRef()` and `Color3.HSVtoRGBToRef()` ([Deltakosh](https://github.com/deltakosh/))
- Added `ShadowGenerator.onAfterShadowMapRenderObservable` and `ShadowGenerator.onAfterShadowMapMeshRenderObservable` ([Deltakosh](https://github.com/deltakosh/))
- Added support for side by side and top bottom images in the `PhotoDome` ([Deltakosh](https://github.com/deltakosh/))
- Added playground ts-local (TypeScript support for local playground) ([pjoe](https://github.com/pjoe/))
- Added RGBD Texture tools [Sebavan](https://github.com/sebavan/)
- Bumped Monaco Editor to 0.18.1 and improved TypeScript compilation pipeline in the playground ([sailro](http://www.github.com/sailro))
- Added support for clickable errors in the playground ([sailro](http://www.github.com/sailro))
- Added a color picker and previewer for BABYLON.ColorX invocations in the playground ([sailro](http://www.github.com/sailro))
- Added support for diffing snippets in the playground ([sailro](http://www.github.com/sailro))
- Added diff navigator in the playground ([sailro](http://www.github.com/sailro))
- Added custom filter to remove internals from the completion in the playground ([sailro](http://www.github.com/sailro))
- Added support for tagging deprecated members (both in editor and for completion) in the playground ([sailro](http://www.github.com/sailro))
- Added preview area pop up for NME ([Kyle Belfort](https://github.com/belfortk))
- Added comments to frames in NME ([Kyle Belfort](https://github.com/belfortk))
- Make frames resizable in NME ([Kyle Belfort](https://github.com/belfortk))

### Meshes

- Added `TransformNode.instantiateHierarchy()` which try to instantiate (or clone) a node and its entire hiearchy ([Deltakosh](https://github.com/deltakosh/))
- Added new CreateTiledPlane and CreateTiledBox ([JohnK](https://github.com/BabylonJSGuide/))
- Added absolute scaling and rotation getters ([haroldma](https://github.com/haroldma))
- Added `BILLBOARDMODE_USE_POSITION` flag to billboards allowing use of camera positioning instead of orientation for mesh rotation ([delaneyj](https://github.com/delaneyj))
- Added accessor functions for `SubMesh._materialDefines` ([Popov72](https://github.com/Popov72))
- Generator type used in `TrailMesh` constructor is now `TransformNode` instead of `AbstrachMesh` ([Popov72](https://github.com/Popov72))
- Added the `useVertexAlpha` options to `MeshBuilder.CreateDashedLines` ([Popov72](https://github.com/Popov72))

### Physics

- Update Ammo.js library to support global collision contact callbacks ([MackeyK24](https://github.com/MackeyK24/))
- Update Ammo.js library to allow native capsule shape impostors ([MackeyK24](https://github.com/MackeyK24/))
- Update Ammo.js library to allow your own broadphase overlapping pair cache ([MackeyK24](https://github.com/MackeyK24/))
- Update Ammo.js library for custom impostor shapes. PhysicsImpostor.CustomImposter type and AmmoJSPlugin.OnCreateCustomShape factoty function ([MackeyK24](https://github.com/MackeyK24/))
- Update Ammo.js library and AmmoJS plugin to support ellipsoid ([CedricGuillemet](https://github.com/CedricGuillemet/))
- Physics update substeps ([CedricGuillemet](https://github.com/CedricGuillemet))

### Loaders

- Added support for non-float accessors in animation data for glTF loader. ([bghgary](https://github.com/bghgary))
- Support loading cube data in the .basis loader ([TrevorDev](https://github.com/TrevorDev))
- Load glTF extras into BJS metadata ([pjoe](https://github.com/pjoe))
- Added support for morph target names via `mesh.extras.targetNames` when loading a glTF ([zeux](https://github.com/zeux))
- Added support for using HTTP range requests when loading `MSFT_lod` extension from a glTF binary. ([bghgary](https://github.com/bghgary))
- Added a flag to enable/disable creation of instances for glTF loader. ([bghgary](https://github.com/bghgary))
- Added an order property to glTF loader extensions to support reordering. ([bghgary](https://github.com/bghgary))
- Added support for GLTF clearcoat extension [Sebavan](https://github.com/sebavan/)
- Added support for GLTF specular extension [Sebavan](https://github.com/sebavan/)
- Added support for GLTF sheen extension [Sebavan](https://github.com/sebavan/)
- Added support for GLTF mesh quantization extension ([zeux](https://github.com/zeux))
- Added support for 8 bone influences to glTF loader ([zeux](https://github.com/zeux))
- Added support for animations import from separate files ([noalak](https://github.com/noalak/))
- Use web workers to validate glTF to avoid blocking the main thread. ([bghgary](https://github.com/bghgary))
- Update glTF validator to 2.0.0-dev.3.1. ([bghgary](https://github.com/bghgary))
<<<<<<< HEAD
- Added experimental support for loading KTX2 files and `KHR_texture_basisu` glTF extension. ([bghgary](https://github.com/bghgary))
=======
- Fix an issue with disposing materials and textures too aggressively in MSFT_lod loader extension. ([bghgary](https://github.com/bghgary))
>>>>>>> e88d6d7c

### Materials

- Added `ShaderMaterial.setColor4Array` ([JonathanTron](https://github.com/JonathanTron/))
- Added `ShaderMaterial.setArray4` ([JonathanTron](https://github.com/JonathanTron/))
- Added get/set accessors for `ShaderMaterial._shaderPath` ([Popov72](https://github.com/Popov72))
- Added `scene.environmentIntensity` to control the IBL strength overall in a scene ([Sebavan](https://github.com/sebavan/))
- Added support of image processing for `WaterMaterial` ([julien-moreau](https://github.com/julien-moreau))
- Added `pbrBRDFConfiguration.useSpecularGlossinessInputEnergyConservation` to allow Specular-Workflow energy conservation to be turned off ([ColorDigital-PS](https://github.com/ColorDigital-PS)).
- Added support for the `freeze` / `unfreeze` functions in `ShaderMaterial` ([Popov72](https://github.com/Popov72))
- Added `depthFunction` new property to `Material` base class ([Popov72](https://github.com/Popov72))
- Added `setCompressedTextureExclusions` method to `Engine` to allow for skipping compressed textures on certain files ([abogartz](https://github.com/abogartz))

### ScreenshotTools

- Added interface for argument `size` of screenshot methods ([Dok11](https://github.com/Dok11/))
- Implementation usage of precision in combination height and width params ([Dok11](https://github.com/Dok11/))
- Added a parameter to `CreateScreenshotUsingRenderTarget` to render sprites ([Popov72](https://github.com/Popov72))

### Sounds

- Added `ISoundOptions.skipCodecCheck` to make `Sound` more flexible with URLs ([nbduke](https://github.com/nbduke))
- Added `Scene.audioListenerPositionProvider` property, to enable setting custom position of audio listener ([Foxhoundn](https://github.com/foxhoundn))

### Sprites

- SpritePackedManager extends SpriteManager so that a sprite sheet with different size sprites can be used ([JohnK](https://github.com/BabylonJSGuide))
- MultiPickSprite and multiPickSpriteWithRay added to sprites ([JohnK](https://github.com/BabylonJSGuide))
- SpritePackedManager support for JSON Objects that where not stringified, of with the frames parameter accepting Objects and Arrays ([Pryme8](https://github.com/Pryme8))
- Added `SpriteMap` for creation of grid-based dynamically animated sprite atlas rendering (Beta) ([Pryme8](https://github.com/Pryme8))

### WebXR / WebVR

- Compliance with the mozilla WebXR emulator for chrome and firefox ([RaananW](https://github.com/RaananW/))
- Use the same icon as in VR ([RaananW](https://github.com/RaananW/))
- Gamepad object is now exposed in the WebXRController class ([RaananW](https://github.com/RaananW/))
- If canvas does not have WebXR support the scene will still render (mainly Firefox) ([RaananW](https://github.com/RaananW/))
- Added support for foveated rendering in Oculus Quest ([Deltakosh](https://github.com/deltakosh/))
- Added option to configure the output canvas ([RaananW](https://github.com/RaananW/))
- Supporting multisampled multiview rendering using the oculus multiview extension ([RaananW](https://github.com/RaananW/))
- Preparing to deprecate supportsSession in favor of isSupportedSession ([RaananW](https://github.com/RaananW/))
- Added onControllerModelLoaded observable for WebXR ([RaananW](https://github.com/RaananW/))
- UI Button has options to set different session mode and reference type ([RaananW](https://github.com/RaananW/))
- Added option to change the teleportation duration in the VRExperienceHelper class ([https://github.com/LeoRodz](https://github.com/LeoRodz))
- Added support to teleport the camera at constant speed in the VRExperienceHelper class ([https://github.com/LeoRodz](https://github.com/LeoRodz))
- VRExperienceHelper has now an XR fallback to force XR usage (beta) ([RaananW](https://github.com/RaananW/))
- Added option to change the teleportation easing function in the VRExperienceHelper class ([https://github.com/LeoRodz](https://github.com/LeoRodz))
- Windows motion controller mapping corrected to XR (xr-standard) ([RaananW](https://github.com/RaananW/))
- Pointer-Event simulation for screen target ray mode ([RaananW](https://github.com/RaananW/))
- New observable that triggers when a session was initialized ([RaananW](https://github.com/RaananW/))
- WebXR teleportation can now be disabled after initialized or before created ([RaananW](https://github.com/RaananW/))
- New Features Manager for WebXR features ([RaananW](https://github.com/RaananW/))
- New features - Plane detection, Hit test, Background remover ([RaananW](https://github.com/RaananW/))
- XR Camera's API is Babylon-conform (position, rotationQuaternion, world matrix, direction etc') ([#7239](https://github.com/BabylonJS/Babylon.js/issues/7239)) ([RaananW](https://github.com/RaananW/))
- XR Input now using standard profiles and completely separated from the gamepad class ([#7348](https://github.com/BabylonJS/Babylon.js/issues/7348)) ([RaananW](https://github.com/RaananW/))
- Teleportation and controller selection are now WebXR features. ([#7290](https://github.com/BabylonJS/Babylon.js/issues/7290)) ([RaananW](https://github.com/RaananW/))
- Teleportation allows selecting direction before teleporting when using thumbstick / touchpad. ([#7290](https://github.com/BabylonJS/Babylon.js/issues/7290)) ([RaananW](https://github.com/RaananW/))
- It is now possible to force a certain profile type for the controllers ([#7348](https://github.com/BabylonJS/Babylon.js/issues/7375)) ([RaananW](https://github.com/RaananW/))
- WebXR camera is initialized on the first frame, including copying transformation from native camera (except for in AR) ([#7389](https://github.com/BabylonJS/Babylon.js/issues/7389)) ([RaananW](https://github.com/RaananW/))
- Selection has gaze mode (which can be forced) and touch-screen support ([#7395](https://github.com/BabylonJS/Babylon.js/issues/7395)) ([RaananW](https://github.com/RaananW/))
- Laser pointers can be excluded from lighting influence so that they are always visible in both WebXR and WebVR ([#7323](https://github.com/BabylonJS/Babylon.js/issues/7323)) ([RaananW](https://github.com/RaananW/))
- Full support for the online motion controller repository ([#7323](https://github.com/BabylonJS/Babylon.js/issues/7323)) ([RaananW](https://github.com/RaananW/))
- New XR feature - XR Controller physics impostor for motion controllers / XR Input sources ([RaananW](https://github.com/RaananW/))
- Teleportation between different ground levels in WebXR is enabled ([RaananW](https://github.com/RaananW/))
- Utility Meshes for XR (teleportation ring, selection rays) can now be rendered using a utility layer ([#7563](https://github.com/BabylonJS/Babylon.js/issues/7563)) ([RaananW](https://github.com/RaananW/))
- Teleportation supports snap-to (anchor) points ([#7441](https://github.com/BabylonJS/Babylon.js/issues/7441)) ([RaananW](https://github.com/RaananW/))

### Ray

- Added `Ray.intersectsAxis` to translate screen to axis coordinates without checking collisions ([horusscope](https://github.com/horusscope))

### GUI

- Added `xmlLoader` to load GUI layouts from XML ([null0924](https://github.com/null0924))
- Added `disableMobilePrompt` option to InputText for OculusQuest(and other android base VR devices) ([shinyoshiaki](https://github.com/shinyoshiaki))
- Added `Button.delegatePickingToChildren` to let buttons delegate hit testing to embedded controls ([Deltakosh](https://github.com/deltakosh/))
- Added `Container.maxLayoutCycle` and `Container.logLayoutCycleErrors` to get more control over layout cycles ([Deltakosh](https://github.com/deltakosh/))
- Added `StackPanel.ignoreLayoutWarnings` to disable console warnings when controls with percentage size are added to a StackPanel ([Deltakosh](https://github.com/deltakosh/))
- Added `_getSVGAttribs` functionality for loading multiple svg icons from an external svg file via icon id. Fixed bug for Chrome. Strip icon id from image url for firefox. ([lockphase](https://github.com/lockphase/))
- Scroll Viewer extended to include the use of images in the scroll bars([JohnK](https://github.com/BabylonJSGuide/))
- Added `ScrollViewer.freezeControls` property to speed up rendering ([Popov72](https://github.com/Popov72))
- Added `ImageScrollBar.num90RotationInVerticalMode` property to let the user rotate the pictures when in vertical mode ([Popov72](https://github.com/Popov72))

### Particles

- Added the feature `expandable` to the Solid Particle System ([jerome](https://github.com/jbousquie/))
- Added the feature `removeParticles()` to the Solid Particle System ([jerome](https://github.com/jbousquie/))
- Added the feature "storable particles" and `insertParticlesFromArray()` to the Solid Particle System ([jerome](https://github.com/jbousquie/))
- Added the support for MultiMaterials to the Solid Particle System ([jerome](https://github.com/jbousquie/))
- Added support for `CustomParticleEmitter`. [Doc](https://doc.babylonjs.com/babylon101/particles#custom-emitter) ([Deltakosh](https://github.com/deltakosh/))
- Added support for `MeshParticleEmitter`. [Doc](https://doc.babylonjs.com/babylon101/particles#mesh-emitter) ([Deltakosh](https://github.com/deltakosh/))

### Navigation Mesh

- Added moveAlong function to cast a segment on mavmesh ([CedricGuillemet](https://github.com/CedricGuillemet/))

### Node Material

- Added Light intensity output to LightInformationBlock ([Drigax](https://github.com/drigax))

### Serializers

- Added support for `AnimationGroup` serialization ([Drigax](https://github.com/drigax/))
- Expanded animation group serialization to include all targeted TransformNodes ([Drigax](https://github.com/drigax/))

### Texture Packer

- Added TexturePacker Class ([Pryme8](https://github.com/Pryme8))
- Added TexturePackerLoader Class ([Pryme8](https://github.com/Pryme8))

### Documentation

- Added a note on shallow bounding of getBoundingInfo ([tibotiber](https://github.com/tibotiber))
- Added a typo fix to the ArcRotateCamera setPosition method description ([schm-dt](https://github.com/schm-dt))

## Bug fixes

- Fixed Textblock line spacing evaluation when linespacing > 0 ([Deltakosh](https://github.com/deltakosh/))
- Fixed Xbox One gamepad controller button schemes ([MackeyK24](https://github.com/MackeyK24/))
- Removing `assetContainer` from scene will also remove gui layers ([TrevorDev](https://github.com/TrevorDev))
- A scene's input manager not adding key listeners when the canvas is already focused ([Poolminer](https://github.com/Poolminer))
- Runtime animation `goToFrame` when going back in time now correctly triggers future events when reached ([zakhenry](https://github.com/zakhenry))
- Fixed bug in `Ray.intersectsTriangle` where the barycentric coordinates `bu` and `bv` being returned is actually `bv` and `bw`. ([bghgary](https://github.com/bghgary))
- Do not call `onError` when creating a texture when falling back to another loader ([TrevorDev](https://github.com/TrevorDev))
- Context loss should not cause PBR materials to render black or instances to stop rendering ([TrevorDev](https://github.com/TrevorDev))
- Only cast pointer ray input when pointer is locked in WebVR ([TrevorDev](https://github.com/TrevorDev))
- Fix Right Hand coordinates with directional lights and shadows, hemispheric lights and spot lights ([CedricGuillemet](https://github.com/CedricGuillemet))
- Avoid using default utility layer in gizmo manager to support multiple scenes ([TrevorDev](https://github.com/TrevorDev))
- Fix bug when adding and removing observers in quick succession ([sable](https://github.com/thscott))
- Cannon and Ammo forceUpdate will no longer cause an unexpected exception ([TrevorDev](https://github.com/TrevorDev))
- Loading the same multi-material twice and disposing one should not impact the other ([TrevorDev](https://github.com/TrevorDev))
- GLTF exporter should no longer duplicate exported texture data ([Drigax](https://github.com/Drigax))
- Avoid exception when disposing of Ammo cloth physics ([TrevorDev](https://github.com/TrevorDev))
- Make planeDragGizmo usable on its own ([TrevorDev](https://github.com/TrevorDev))
- Fix useObjectOrienationForDragging for pointerDragBehavior when using a single axis drag ([TrevorDev](https://github.com/TrevorDev))
- Fix VR button not positioning correctly in canvas ([haroldma](https://github.com/haroldma))
- Fix check for material needing alpha blending in OutlineRenderer ([mkmc](https://github.com/mkmc))
- Fixed: scene's input manager's detachControl doesn't remove a wheel event listener ([RamilKadyrov](https://github.com/RamilKadyrov))
- Fixed Solid Particle System particle's idx and idxInShape initialization ([RamilKadyrov](https://github.com/RamilKadyrov))
- Added in ArcRotateCamera.storeState to save targetScreenOffset, in restoreState to restore it ([RamilKadyrov](https://github.com/RamilKadyrov))
- Fixed `CubeTexture` to keep custom `filesList` when serializing/parsing ([julien-moreau](https://github.com/julien-moreau))
- Fixed `StandardRenderingPipeline` to properly dispose post-processes from attached cameras ([julien-moreau](https://github.com/julien-moreau))
- Fixed `VolumetricLightScattering` post-process to use a custom vertex shader instead of the depth vertex shader. ([julien-moreau](https://github.com/julien-moreau))
- Fixed missing check in sceneTreeItemComponent resulting in gizmo to not end drag ([CedricGuillemet](https://github.com/CedricGuillemet))
- Added missing callback triggers within texture loaders ([PierreLeBlond](https://github.com/PierreLeBlond))
- Fixed `TextureLinkLineComponent` to no longer invert inspector-loaded textures ([Drigax](https://github.com/drigax))
- Fixed a single frame drop after leaving webxr on some devices ([RaananW](https://github.com/RaananW/))
- Fixed bug where vignette aspect ratio would be wrong when rendering direct to canvas
- Fixed Path2 length computation ([Poolminer](https://github.com/Poolminer/))
- Cloning of `ShaderMaterial` also clone `shaderPath` and `options` properties ([Popov72](https://github.com/Popov72))
- Prevent an infinite loop when calling `engine.dispose()` in a scene with multiple `SoundTracks` defined ([kirbysayshi](https://github.com/kirbysayshi))
- Fixed missing properties in serialization / parsing of `coneParticleEmitter` ([Popov72](https://github.com/Popov72))
- Fix a bug with exit VR and Edge ([RaananW](https://github.com/RaananW/))
- Fixed an issue with size of texture in multiview ([RaananW](https://github.com/RaananW/))
- Fixed Path3D (bi)normals computation for specific edge cases ([Poolminer](https://github.com/Poolminer/))
- WebXR UI BUtton will only change to "In XR" after XR Session started ([RaananW](https://github.com/RaananW/))
- Fix bug when we call `Mesh.render` twice and the material is still not ready on the second call ([barroij](https://github.com/barroij/))
- Fixed an issue with pose input in webxr ([RaananW](https://github.com/RaananW/))
- Fixed bug when parsing animation group without 'to' value ([noalak](https://github.com/noalak/))
- isRightCamera and isLeftCamera were not set in WebXR ([RaananW](https://github.com/RaananW/))
- Sandbox will now load assets relatively path-ed to same folder ([Kyle Belfort](https://github.com/belfortk))
- Playground will now render the returned scene from createScene() when there are multiple scenes added to engine ([Kyle Belfort](https://github.com/belfortk))
- Fixed bug so Playground will now download .env texture files to ./textures in .zip  ([Kyle Belfort](https://github.com/belfortk))
- It was not possible to change the gaze and laser color in VR ([#7323](https://github.com/BabylonJS/Babylon.js/issues/7323)) ([RaananW](https://github.com/RaananW/))
- Fixed issue where textures exported using Safari web browser are Y mirrored. ([#7352](https://github.com/BabylonJS/Babylon.js/issues/7352)) ([Drigax](https://github.com/drigax))
- Fix a bug when resizing a MRT ([Popov72](https://github.com/Popov72))
- Fixed an infinite clone recursion bug in `InstancedMesh` due to `DeepCopier.DeepCopy` cloning `parent` ([Poolminer](https://github.com/Poolminer/))
- Fixed an issue with multiview textures ([RaananW](https://github.com/RaananW/))
- Screenshot height and width is now forced to be integers to prevent mismatch with openGL context ([jekelija](https://github.com/jekelija))
- Fix shadow bound calculation in CSM shadow technique ([Popov72](https://github.com/Popov72))
- Disposing of the depthReducer used in CSM ([Popov72](https://github.com/Popov72))
- Fixed an issue with teleportation detach and attach ([#7419](https://github.com/BabylonJS/Babylon.js/issues/7419)) ([RaananW](https://github.com/RaananW/))
- Physics compound calculations were incorrect ([#7407](https://github.com/BabylonJS/Babylon.js/issues/7407)) ([RaananW](https://github.com/RaananW/))
- Fix bug NME bug where preview area crashes on pop up when NME is opened from playground ([Kyle Belfort](https://github.com/belfortk))
- Fixed an issue with isSessionSupported return value being ignored ([#7501](https://github.com/BabylonJS/Babylon.js/issues/7501)) ([RaananW](https://github.com/RaananW/))
- Added isRigCamera to rig cameras so they can be detected. Used to fix a bug with utility layer and WebXR ([#7517](https://github.com/BabylonJS/Babylon.js/issues/7517)) ([RaananW](https://github.com/RaananW/))
- Fixed bug in the `ScrollViewer` GUI class when setting a `idealWidth` or `idealHeight` on the ADT ([Popov72](https://github.com/Popov72))
- Fixed bug in the `Image` GUI class where some properties were lost after a rotation by n x 90° ([Popov72](https://github.com/Popov72))
- Fixed bug in the `Image` GUI class when rotating a SVG picture ([Popov72](https://github.com/Popov72))
- Fix for bug where NME would crash if frames did not have comments ([Kyle Belfort](https://github.com/belfortk))
- Fix wrong import of _TimeToken ([Sebavan](https://github.com/sebavan/)
- Fix shadows not rendered correctly when using point lights ([Popov72](https://github.com/Popov72))
- Prevent depth buffer clear in shadow maps ([Sebavan](https://github.com/sebavan/)
- Fix for bug where the light gizmo causes lights to flip orientation ([#7603](https://github.com/BabylonJS/Babylon.js/issues/7603)) ([drigax](https://github.com/drigax))
- Fix for bug where directional lights are inverted when using a right handed scene coordinate system. ([drigax](https://github.com/drigax))
- Fix subSurface parameters not copied in the PBR clone methods ([Popov72](https://github.com/Popov72))
- Fix for bug where round-tripped glTF imported scenes are encapsulated in a second root node ([#6349](https://github.com/BabylonJS/Babylon.js/issues/6349))([drigax](https://github.com/drigax) & [noalak](https://github.com/noalak))
- Fix `HDRCubeTexture` construction, `generateHarmonics` was not properly taken into account ([Popov72](https://github.com/Popov72))

## Breaking changes

- Setting mesh.scaling to a new vector will no longer automatically call forceUpdate (this should be done manually when needed) ([TrevorDev](https://github.com/TrevorDev))
- `Tools.ExtractMinAndMaxIndexed` and `Tools.ExtractMinAndMax` are now ambiant functions (available on `BABYLON.extractMinAndMaxIndexed` and `BABYLON.extractMinAndMax`) ([Deltakosh](https://github.com/deltakosh/))
- `Tools.QueueNewFrame` was removed in favor of `Engine.QueueNewFrame` ([Deltakosh](https://github.com/deltakosh/))
- Removed external data from Engine (`addExternalData`, `getExternalData`, `getOrAddExternalDataWithFactory`, `removeExternalData`) ([Deltakosh](https://github.com/deltakosh/))
- The glTF loader extensions that map to glTF 2.0 extensions will now be disabled if the extension is not present in `extensionsUsed`. ([bghgary](https://github.com/bghgary))
- The STL loader does not create light or camera automatically, please use `scene.createDefaultCameraOrLight();` in your code [Sebavan](https://github.com/sebavan/)
- The glTF2 exporter extension no longer ignores childless empty nodes.([drigax](https://github.com/drigax))
- Default culling strategy changed to CULLINGSTRATEGY_BOUNDINGSPHERE_ONLY ([Deltakosh](https://github.com/deltakosh/))
- `MaterialHelper.BindLight` and `MaterialHelper.BindLights` do not need the usePhysicalLight anymore ([Sebavan](https://github.com/sebavan/))
- `Mesh.bakeTransformIntoVertices` now preserves child world-space transforms([drigax](https://github.com/drigax))
- Removed `setTexturesToUse` and `setCompressedTextureExclusions` from Engine. ([bghgary](https://github.com/bghgary))<|MERGE_RESOLUTION|>--- conflicted
+++ resolved
@@ -148,11 +148,8 @@
 - Added support for animations import from separate files ([noalak](https://github.com/noalak/))
 - Use web workers to validate glTF to avoid blocking the main thread. ([bghgary](https://github.com/bghgary))
 - Update glTF validator to 2.0.0-dev.3.1. ([bghgary](https://github.com/bghgary))
-<<<<<<< HEAD
+- Fix an issue with disposing materials and textures too aggressively in MSFT_lod loader extension. ([bghgary](https://github.com/bghgary))
 - Added experimental support for loading KTX2 files and `KHR_texture_basisu` glTF extension. ([bghgary](https://github.com/bghgary))
-=======
-- Fix an issue with disposing materials and textures too aggressively in MSFT_lod loader extension. ([bghgary](https://github.com/bghgary))
->>>>>>> e88d6d7c
 
 ### Materials
 
