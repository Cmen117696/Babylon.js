--- conflicted
+++ resolved
@@ -70,15 +70,12 @@
 - Added a way to extend the XRSessionInit Object from inside of a feature ([RaananW](https://github.com/RaananW))
 - Added image tracking feature ([RaananW](https://github.com/RaananW))
 - Pointer Events of WebXR controllers have pointerType `xr` ([RaananW](https://github.com/RaananW))
-<<<<<<< HEAD
+- better support for custom hand meshes ([RaananW](https://github.com/RaananW))
 - Added two touch-enabled GUI controls, `TouchMeshButton3D` and `TouchHolographicButton`, added option on the WebXR hand tracking feature for enabling touch collisions ([rickfromwork](https://github.com/rickfromwork), [satyapoojasama](https://github.com/satyapoojasama))
-=======
-- better support for custom hand meshes ([RaananW](https://github.com/RaananW))
 
 ### Viewer
 
 - Fixed an issue with dual callback binding in case of a forced redraw ([#9608](https://github.com/BabylonJS/Babylon.js/issues/9608)) ([RaananW](https://github.com/RaananW))
->>>>>>> 65e26790
 
 ## Bugs
 
