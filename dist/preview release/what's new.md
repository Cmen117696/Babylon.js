# 4.1.0

## Major updates
- WIP: Node Material (NEED DOC OR SAMPLES) ([Deltakosh](https://github.com/deltakosh/))
- WIP: Node material editor (NEED OR AND VIDEOS) ([Deltakosh](https://github.com/deltakosh/)/[TrevorDev](https://github.com/TrevorDev))
- WIP: WebGPU support (NEED DOC OR SAMPLES) ([Sebavan](https://github.com/sebavan/)
- .basis texture file format support [Doc](https://doc.babylonjs.com/resources/multi-platform_compressed_textures#basis-file-format) ([TrevorDev](https://github.com/TrevorDev))

## Optimizations

## Updates

### General
- Support Vive Focus 3Dof controller ([TrevorDev](https://github.com/TrevorDev))
- Planar positioning support for GizmoManager ([Balupg](https://github.com/balupg))
- Individual gizmos can now be enabled/disabled ([Balupg](https://github.com/balupg))
- Unify preparation of instance attributes. Added `MaterialHelper.PushAttributesForInstances` ([MarkusBillharz](https://github.com/MarkusBillharz))
- Added support for PBR [irradiance map](https://doc.babylonjs.com/how_to/physically_based_rendering_master#irradiance-map)
- Ability to set render camera on utility layer instead of using the latest active camera ([TrevorDev](https://github.com/TrevorDev))
- Move normalizeToUnitCube to transformNode instead of abstract mesh and add predicate to exclude sub objects when scaling ([TrevorDev](https://github.com/TrevorDev))
- Method to check if device orientation is available ([TrevorDev](https://github.com/TrevorDev))
- Added support for sound sprites [Doc](https://doc.babylonjs.com/how_to/playing_sounds_and_music#playing-a-sound-sprite) ([Deltakosh](https://github.com/deltakosh/))
- Display Oculus Quest controller when using a Quest in WebVR ([TrevorDev](https://github.com/TrevorDev))
- Added startAndReleaseDragOnPointerEvents property to pointerDragBehavior which can be set to false for custom drag triggering ([TrevorDev](https://github.com/TrevorDev))
- Effect renderer to render one or multiple shader effects to a texture ([TrevorDev](https://github.com/TrevorDev))
- Added url parameters to web request modifiers ([PierreLeBlond](https://github.com/PierreLeBlond))
- WebXR updated to spec as of July 9th ([TrevorDev](https://github.com/TrevorDev))
- WebXR webVR parity helpers (Vive, WMR, Oculus Rift) ([TrevorDev](https://github.com/TrevorDev))

### Engine
- Morph targets now can morph UV channel as well ([Deltakosh](https://github.com/deltakosh/))
- Added MorphTarget support to the DepthRenderer, GeometryBufferRenderer and OutlineRenderer ([MarkusBillharz](https://github.com/MarkusBillharz))
- Added preprocessors for shaders to improve how shaders are compiled for WebGL1/2 or WebGPU ([Deltakosh](https://github.com/deltakosh/))
- Added enterPointerlock and exitPointerlock (Separated from enterFullscreen) ([aWeirdo](https://github.com/aWeirdo/))

### Inspector
- Added support for Euler edition only for angles (can be turned off in the new inspector settings) ([Deltakosh](https://github.com/deltakosh/))
- Added an option to ignore backfaces for picking (can be turned on and off in the new inspector settings) ([Deltakosh](https://github.com/deltakosh/))
- Added support for `ShadowGenerator` ([Deltakosh](https://github.com/deltakosh/))
- Added support for scene normalization ([Deltakosh](https://github.com/deltakosh/))
- Added support for morph targets ([Deltakosh](https://github.com/deltakosh/))
- Added context menu to add `SSAORenderingPipeline` and `SSAO2RenderingPipeline` ([Deltakosh](https://github.com/deltakosh/))
- Added support for texture creation and assignments per material ([Deltakosh](https://github.com/deltakosh/))
- Added support for occlusion properties ([Deltakosh](https://github.com/deltakosh/))
- Texture channels are now displayed in grayscale ([Deltakosh](https://github.com/deltakosh/))
- Ambiant and metallic maps are displayed correctly on PBR material even when using ORM packed texture ([Deltakosh](https://github.com/deltakosh/))
- Added support for inspectable strings ([Deltakosh](https://github.com/deltakosh/))

### Tools
- Added `Color3.toHSV()`, `Color3.toHSVToRef()` and `Color3.HSVtoRGBToRef()` ([Deltakosh](https://github.com/deltakosh/))
- Added `ShadowGenerator.onAfterShadowMapRenderObservable` and `ShadowGenerator.onAfterShadowMapMeshRenderObservable` ([Deltakosh](https://github.com/deltakosh/))
- Added support for side by side and top bottom images in the `PhotoDome` ([Deltakosh](https://github.com/deltakosh/))
- Added playground ts-local (TypeScript support for local playground) ([pjoe](https://github.com/pjoe/))

### Meshes
- Added new CreateTiledPlane and CreateTiledBox ([JohnK](https://github.com/BabylonJSGuide/))

### Physics
- Update Ammo.js library to support global collision contact callbacks ([MackeyK24](https://github.com/MackeyK24/))
- Update Ammo.js library to allow native capsule shape impostors ([MackeyK24](https://github.com/MackeyK24/))
- Update Ammo.js library to allow your own broadphase overlapping pair cache ([MackeyK24](https://github.com/MackeyK24/))
- Update Ammo.js library and AmmoJS plugin to support ellipsoid ([CedricGuillemet](https://github.com/CedricGuillemet/))

### Loaders
- Added support for non-float accessors in animation data for glTF loader. ([bghgary](https://github.com/bghgary))
- Support loading cube data in the .basis loader ([TrevorDev](https://github.com/TrevorDev))
- Load glTF extras into BJS metadata ([pjoe](https://github.com/pjoe))

### Materials
- Added `ShaderMaterial.setColor4Array` ([JonathanTron](https://github.com/JonathanTron/))
- Added `ShaderMaterial.setArray4` ([JonathanTron](https://github.com/JonathanTron/))

### Sounds
- Added `ISoundOptions.skipCodecCheck` to make `Sound` more flexible with URLs ([nbduke](https://github.com/nbduke))

### Ray
- Added `Ray.intersectsAxis` to translate screen to axis coordinates without checking collisions ([horusscope](https://github.com/horusscope))

### Documentation
- Added a note on shallow bounding of getBoundingInfo ([tibotiber](https://github.com/tibotiber))

## Bug fixes
- Fixed Xbox One gamepad controller button schemes ([MackeyK24](https://github.com/MackeyK24/))
- Added support for `AnimationGroup` serialization ([Drigax](https://github.com/drigax/))
- Removing assetContainer from scene will also remove gui layers ([TrevorDev](https://github.com/TrevorDev))
- A scene's input manager not adding key listeners when the canvas is already focused ([Poolminer](https://github.com/Poolminer))
- Runtime animation `goToFrame` when going back in time now correctly triggers future events when reached ([zakhenry](https://github.com/zakhenry))
- Fixed bug in Ray.intersectsTriangle where the barycentric coordinates `bu` and `bv` being returned is actually `bv` and `bw`. ([bghgary](https://github.com/bghgary))
- Do not call onError when creating a texture when falling back to another loader ([TrevorDev](https://github.com/TrevorDev))
- Context loss should not cause PBR materials to render black or instances to stop rendering ([TrevorDev](https://github.com/TrevorDev))
- Only cast pointer ray input when pointer is locked in webVR ([TrevorDev](https://github.com/TrevorDev))
- Avoid using default utility layer in gizmo manager to support multiple scenes ([TrevorDev](https://github.com/TrevorDev))
- Fix bug when adding and removing observers in quick succession ([sable](https://github.com/thscott))
- Cannon and Ammo forceUpdate will no longer cause an unexpected exception ([TrevorDev](https://github.com/TrevorDev))
- Loading the same multi-material twice and disposing one should not impact the other ([TrevorDev](https://github.com/TrevorDev))
<<<<<<< HEAD
=======
- GLTF loader should now preserve the texture naming ([Drigax](https://github.com/Drigax))
- GLTF exporter should no longer duplicate exported texture data ([Drigax](https://github.com/Drigax))
>>>>>>> f2c82d2e
- Avoid exception when disposing of Ammo cloth physics ([TrevorDev](https://github.com/TrevorDev))

## Breaking changes
- Setting mesh.scaling to a new vector will no longer automatically call forceUpdate (this should be done manually when needed) ([TrevorDev](https://github.com/TrevorDev))<|MERGE_RESOLUTION|>--- conflicted
+++ resolved
@@ -93,11 +93,7 @@
 - Fix bug when adding and removing observers in quick succession ([sable](https://github.com/thscott))
 - Cannon and Ammo forceUpdate will no longer cause an unexpected exception ([TrevorDev](https://github.com/TrevorDev))
 - Loading the same multi-material twice and disposing one should not impact the other ([TrevorDev](https://github.com/TrevorDev))
-<<<<<<< HEAD
-=======
-- GLTF loader should now preserve the texture naming ([Drigax](https://github.com/Drigax))
 - GLTF exporter should no longer duplicate exported texture data ([Drigax](https://github.com/Drigax))
->>>>>>> f2c82d2e
 - Avoid exception when disposing of Ammo cloth physics ([TrevorDev](https://github.com/TrevorDev))
 
 ## Breaking changes
