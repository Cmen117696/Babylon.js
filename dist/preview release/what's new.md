--- conflicted
+++ resolved
@@ -1,60 +1,54 @@
-# 4.0.0
-
-## Major updates
-
-- Added support for [parallel shader compilation](https://www.khronos.org/registry/webgl/extensions/KHR_parallel_shader_compile/) ([Deltakosh](https://github.com/deltakosh))
-- Added FlyCamera for free navigation in 3D space, with a limited set of settings ([Phuein](https://github.com/phuein))
-- Added Object Based Motion Blur post-process ([julien-moreau](https://github.com/julien-moreau))
-- WebXR ([TrevorDev](https://github.com/TrevorDev))
-  - Add customAnimationFrameRequester to allow sessions to hook into engine's render loop ([TrevorDev](https://github.com/TrevorDev))
-
-## Updates
-
-### GUI
-
-### Core Engine
-
-- Refactor of the SolidParticleSystem code for performance and code quality improvement ([barroij](https://github.com/barroij))
-- Added utility function `Tools.BuildArray` for array initialisation ([barroij](https://github.com/barroij))
-- Introduced a new `IOfflineSupport` interface to hide IndexedDB ([Deltakosh](https://github.com/deltakosh))
-- `PBRMaterial` and `StandardMaterial` now use hot swapping feature for shaders. This means they can keep using a previous shader while a new one is being compiled ([Deltakosh](https://github.com/deltakosh))
-<<<<<<< HEAD
-- Performance oriented changes ([barroij](https://github.com/barroij))
-  - prevent avoidable matrix inversion or square root computation.
-  - enable a removal in O(1) from the `transformNodes` array and `materials` array of the `Scene`. As a consequence, the order of the element within these arrays might change during a removal.
-  - enable a removal in O(1) from the `instances` array of a `Mesh`. As a consequence, the order of the element within this array might change during a removal.
-  - Stop calling splice on the `scene.meshes` array and on the `engine._uniformBuffer` when removing an element. As a consequence, the order of the element within these array might change during a removal.
-  - Added an option `useMaterialMeshMap` in the `Scene` constructor options. When set to true, each `Material` isntance will have and will keep up-to-date a map of its bound meshes. This is to avoid browsing all the meshes of the scene to retrieve the ones bound to the current material when disposing the Material. Disabled by default.
-  - Added an option `useClonedMeshhMap` in the `Scene` constructor options. When set to true, each `Mesh` will have and will keep up-to-date a map of cloned meshes. This is to avoid browsing all the meshes of the scene to retrieve the ones that have the current mesh as source mesh. Disabled by default.
-  - Added `blockfreeActiveMeshesAndRenderingGroups` property in the `Scene`, following the same model as `blockMaterialDirtyMechanism`. This is to avoid calling `Scene.freeActiveMeshes` and `Scene.freeRenderingGroups` for each disposed mesh when we dispose several meshes in a row. One have to set `blockfreeActiveMeshesAndRenderingGroups` to `true` just before disposing the meshes, and set it back to `false` just after.
-  - Prevent from doing useless and possible time consuming computation when disposing the `ShaderMaterial` of a `LinesMesh`.
-=======
-- Performance oriented updates ([barroij](https://github.com/barroij))
-  - Prevent avoidable matrix inversion or square root computation
-  - Enable a removal in O(1) from the `transformNodes`array of the Scene
->>>>>>> 600cc394
-
-### glTF Loader
-
-### glTF Serializer
-
-### Viewer
-
-### Materials Library
-
-## Bug fixes
-
-### Core Engine
-- Fixed a bug with `mesh.alwaysSelectAsActiveMesh` preventing layerMask to be taken in account ([Deltakosh](https://github.com/deltakosh))
-- Fixed a bug with pointer up being fire twice ([Deltakosh](https://github.com/deltakosh))
-- Fixed a bug with particle systems being update once per camera instead of once per frame ([Deltakosh](https://github.com/deltakosh)) 
-
-
-### Viewer
-
-### Loaders
-
-## Breaking changes
-
-- `Database.IDBStorageEnabled` is now false by default ([Deltakosh](https://github.com/deltakosh))
-- `Database.openAsync` was renamed by `Database.open`
+# 4.0.0
+
+## Major updates
+
+- Added support for [parallel shader compilation](https://www.khronos.org/registry/webgl/extensions/KHR_parallel_shader_compile/) ([Deltakosh](https://github.com/deltakosh))
+- Added FlyCamera for free navigation in 3D space, with a limited set of settings ([Phuein](https://github.com/phuein))
+- Added Object Based Motion Blur post-process ([julien-moreau](https://github.com/julien-moreau))
+- WebXR ([TrevorDev](https://github.com/TrevorDev))
+  - Add customAnimationFrameRequester to allow sessions to hook into engine's render loop ([TrevorDev](https://github.com/TrevorDev))
+
+## Updates
+
+### GUI
+
+### Core Engine
+
+- Refactor of the SolidParticleSystem code for performance and code quality improvement ([barroij](https://github.com/barroij))
+- Added utility function `Tools.BuildArray` for array initialisation ([barroij](https://github.com/barroij))
+- Introduced a new `IOfflineSupport` interface to hide IndexedDB ([Deltakosh](https://github.com/deltakosh))
+- `PBRMaterial` and `StandardMaterial` now use hot swapping feature for shaders. This means they can keep using a previous shader while a new one is being compiled ([Deltakosh](https://github.com/deltakosh))
+- Performance oriented changes ([barroij](https://github.com/barroij))
+  - prevent avoidable matrix inversion or square root computation.
+  - enable a removal in O(1) from the `transformNodes` array and `materials` array of the `Scene`. As a consequence, the order of the element within these arrays might change during a removal.
+  - enable a removal in O(1) from the `instances` array of a `Mesh`. As a consequence, the order of the element within this array might change during a removal.
+  - Stop calling `Array.splice` on the `scene.meshes` array and on the `engine._uniformBuffer` when removing an element. As a consequence, the order of the element within these arrays might change during a removal.
+  - Added an option `useMaterialMeshMap` in the `Scene` constructor options. When set to true, each `Material` isntance will have and will keep up-to-date a map of its bound meshes. This is to avoid browsing all the meshes of the scene to retrieve the ones bound to the current material when disposing the Material. Disabled by default.
+  - Added an option `useClonedMeshhMap` in the `Scene` constructor options. When set to true, each `Mesh` will have and will keep up-to-date a map of cloned meshes. This is to avoid browsing all the meshes of the scene to retrieve the ones that have the current mesh as source mesh. Disabled by default.
+  - Added `blockfreeActiveMeshesAndRenderingGroups` property in the `Scene`, following the same model as `blockMaterialDirtyMechanism`. This is to avoid calling `Scene.freeActiveMeshes` and `Scene.freeRenderingGroups` for each disposed mesh when we dispose several meshes in a row. One have to set `blockfreeActiveMeshesAndRenderingGroups` to `true` just before disposing the meshes, and set it back to `false` just after.
+  - Prevent from doing useless and possible time consuming computation when disposing the `ShaderMaterial` of a `LinesMesh`.
+
+### glTF Loader
+
+### glTF Serializer
+
+### Viewer
+
+### Materials Library
+
+## Bug fixes
+
+### Core Engine
+- Fixed a bug with `mesh.alwaysSelectAsActiveMesh` preventing layerMask to be taken in account ([Deltakosh](https://github.com/deltakosh))
+- Fixed a bug with pointer up being fire twice ([Deltakosh](https://github.com/deltakosh))
+- Fixed a bug with particle systems being update once per camera instead of once per frame ([Deltakosh](https://github.com/deltakosh))
+
+
+### Viewer
+
+### Loaders
+
+## Breaking changes
+
+- `Database.IDBStorageEnabled` is now false by default ([Deltakosh](https://github.com/deltakosh))
+- `Database.openAsync` was renamed by `Database.open`