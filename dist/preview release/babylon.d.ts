declare module BABYLON {
    class _DepthCullingState {
        private _isDepthTestDirty;
        private _isDepthMaskDirty;
        private _isDepthFuncDirty;
        private _isCullFaceDirty;
        private _isCullDirty;
        private _isZOffsetDirty;
        private _depthTest;
        private _depthMask;
        private _depthFunc;
        private _cull;
        private _cullFace;
        private _zOffset;
        isDirty: boolean;
        zOffset: number;
        cullFace: number;
        cull: boolean;
        depthFunc: number;
        depthMask: boolean;
        depthTest: boolean;
        reset(): void;
        apply(gl: WebGLRenderingContext): void;
    }
    class _AlphaState {
        private _isAlphaBlendDirty;
        private _isBlendFunctionParametersDirty;
        private _alphaBlend;
        private _blendFunctionParameters;
        isDirty: boolean;
        alphaBlend: boolean;
        setAlphaBlendFunctionParameters(value0: number, value1: number, value2: number, value3: number): void;
        reset(): void;
        apply(gl: WebGLRenderingContext): void;
    }
    class EngineCapabilities {
        maxTexturesImageUnits: number;
        maxTextureSize: number;
        maxCubemapTextureSize: number;
        maxRenderTextureSize: number;
        standardDerivatives: boolean;
        s3tc: any;
        textureFloat: boolean;
        textureAnisotropicFilterExtension: any;
        maxAnisotropy: number;
        instancedArrays: any;
        uintIndices: boolean;
        highPrecisionShaderSupported: boolean;
    }
    /**
     * The engine class is responsible for interfacing with all lower-level APIs such as WebGL and Audio.
     */
    class Engine {
        private static _ALPHA_DISABLE;
        private static _ALPHA_ADD;
        private static _ALPHA_COMBINE;
        private static _ALPHA_SUBTRACT;
        private static _ALPHA_MULTIPLY;
        private static _ALPHA_MAXIMIZED;
        private static _ALPHA_ONEONE;
        private static _DELAYLOADSTATE_NONE;
        private static _DELAYLOADSTATE_LOADED;
        private static _DELAYLOADSTATE_LOADING;
        private static _DELAYLOADSTATE_NOTLOADED;
        private static _TEXTUREFORMAT_ALPHA;
        private static _TEXTUREFORMAT_LUMINANCE;
        private static _TEXTUREFORMAT_LUMINANCE_ALPHA;
        private static _TEXTUREFORMAT_RGB;
        private static _TEXTUREFORMAT_RGBA;
        private static _TEXTURETYPE_UNSIGNED_INT;
        private static _TEXTURETYPE_FLOAT;
        static ALPHA_DISABLE: number;
        static ALPHA_ONEONE: number;
        static ALPHA_ADD: number;
        static ALPHA_COMBINE: number;
        static ALPHA_SUBTRACT: number;
        static ALPHA_MULTIPLY: number;
        static ALPHA_MAXIMIZED: number;
        static DELAYLOADSTATE_NONE: number;
        static DELAYLOADSTATE_LOADED: number;
        static DELAYLOADSTATE_LOADING: number;
        static DELAYLOADSTATE_NOTLOADED: number;
        static TEXTUREFORMAT_ALPHA: number;
        static TEXTUREFORMAT_LUMINANCE: number;
        static TEXTUREFORMAT_LUMINANCE_ALPHA: number;
        static TEXTUREFORMAT_RGB: number;
        static TEXTUREFORMAT_RGBA: number;
        static TEXTURETYPE_UNSIGNED_INT: number;
        static TEXTURETYPE_FLOAT: number;
        static Version: string;
        static Epsilon: number;
        static CollisionsEpsilon: number;
        static CodeRepository: string;
        static ShadersRepository: string;
        isFullscreen: boolean;
        isPointerLock: boolean;
        cullBackFaces: boolean;
        renderEvenInBackground: boolean;
        enableOfflineSupport: boolean;
        scenes: Scene[];
        _gl: WebGLRenderingContext;
        private _renderingCanvas;
        private _windowIsBackground;
        static audioEngine: AudioEngine;
        private _onBlur;
        private _onFocus;
        private _onFullscreenChange;
        private _onPointerLockChange;
        private _hardwareScalingLevel;
        private _caps;
        private _pointerLockRequested;
        private _alphaTest;
        private _loadingScreen;
        private _drawCalls;
        private _glVersion;
        private _glRenderer;
        private _glVendor;
        private _videoTextureSupported;
        private _renderingQueueLaunched;
        private _activeRenderLoops;
        private fpsRange;
        private previousFramesDuration;
        private fps;
        private deltaTime;
        private _depthCullingState;
        private _alphaState;
        private _alphaMode;
        private _loadedTexturesCache;
        private _maxTextureChannels;
        private _activeTexturesCache;
        private _currentEffect;
        private _compiledEffects;
        private _vertexAttribArrays;
        private _cachedViewport;
        private _cachedVertexBuffers;
        private _cachedIndexBuffer;
        private _cachedEffectForVertexBuffers;
        private _currentRenderTarget;
        private _uintIndicesCurrentlySet;
        private _workingCanvas;
        private _workingContext;
        private _bindedRenderFunction;
        /**
         * @constructor
         * @param {HTMLCanvasElement} canvas - the canvas to be used for rendering
         * @param {boolean} [antialias] - enable antialias
         * @param options - further options to be sent to the getContext function
         */
        constructor(canvas: HTMLCanvasElement, antialias?: boolean, options?: {
            antialias?: boolean;
            preserveDrawingBuffer?: boolean;
        }, adaptToDeviceRatio?: boolean);
        private _prepareWorkingCanvas();
        resetTextureCache(): void;
        getGlInfo(): {
            vendor: string;
            renderer: string;
            version: string;
        };
        getAspectRatio(camera: Camera): number;
        getRenderWidth(): number;
        getRenderHeight(): number;
        getRenderingCanvas(): HTMLCanvasElement;
        getRenderingCanvasClientRect(): ClientRect;
        setHardwareScalingLevel(level: number): void;
        getHardwareScalingLevel(): number;
        getLoadedTexturesCache(): WebGLTexture[];
        getCaps(): EngineCapabilities;
        drawCalls: number;
        resetDrawCalls(): void;
        setDepthFunctionToGreater(): void;
        setDepthFunctionToGreaterOrEqual(): void;
        setDepthFunctionToLess(): void;
        setDepthFunctionToLessOrEqual(): void;
        /**
         * stop executing a render loop function and remove it from the execution array
         * @param {Function} [renderFunction] the function to be removed. If not provided all functions will be removed.
         */
        stopRenderLoop(renderFunction?: () => void): void;
        _renderLoop(): void;
        /**
         * Register and execute a render loop. The engine can have more than one render function.
         * @param {Function} renderFunction - the function to continuesly execute starting the next render loop.
         * @example
         * engine.runRenderLoop(function () {
         *      scene.render()
         * })
         */
        runRenderLoop(renderFunction: () => void): void;
        /**
         * Toggle full screen mode.
         * @param {boolean} requestPointerLock - should a pointer lock be requested from the user
         */
        switchFullscreen(requestPointerLock: boolean): void;
        clear(color: any, backBuffer: boolean, depthStencil: boolean): void;
        /**
         * Set the WebGL's viewport
         * @param {BABYLON.Viewport} viewport - the viewport element to be used.
         * @param {number} [requiredWidth] - the width required for rendering. If not provided the rendering canvas' width is used.
         * @param {number} [requiredHeight] - the height required for rendering. If not provided the rendering canvas' height is used.
         */
        setViewport(viewport: Viewport, requiredWidth?: number, requiredHeight?: number): void;
        setDirectViewport(x: number, y: number, width: number, height: number): void;
        beginFrame(): void;
        endFrame(): void;
        /**
         * resize the view according to the canvas' size.
         * @example
         *   window.addEventListener("resize", function () {
         *      engine.resize();
         *   });
         */
        resize(): void;
        /**
         * force a specific size of the canvas
         * @param {number} width - the new canvas' width
         * @param {number} height - the new canvas' height
         */
        setSize(width: number, height: number): void;
        bindFramebuffer(texture: WebGLTexture, faceIndex?: number): void;
        unBindFramebuffer(texture: WebGLTexture, disableGenerateMipMaps?: boolean): void;
        generateMipMapsForCubemap(texture: WebGLTexture): void;
        flushFramebuffer(): void;
        restoreDefaultFramebuffer(): void;
        private _resetVertexBufferBinding();
        createVertexBuffer(vertices: number[] | Float32Array): WebGLBuffer;
        createDynamicVertexBuffer(capacity: number): WebGLBuffer;
        updateDynamicVertexBuffer(vertexBuffer: WebGLBuffer, vertices: number[] | Float32Array, offset?: number): void;
        private _resetIndexBufferBinding();
        createIndexBuffer(indices: number[]): WebGLBuffer;
        bindBuffers(vertexBuffer: WebGLBuffer, indexBuffer: WebGLBuffer, vertexDeclaration: number[], vertexStrideSize: number, effect: Effect): void;
        bindMultiBuffers(vertexBuffers: VertexBuffer[], indexBuffer: WebGLBuffer, effect: Effect): void;
        _releaseBuffer(buffer: WebGLBuffer): boolean;
        createInstancesBuffer(capacity: number): WebGLBuffer;
        deleteInstancesBuffer(buffer: WebGLBuffer): void;
        updateAndBindInstancesBuffer(instancesBuffer: WebGLBuffer, data: Float32Array, offsetLocations: number[]): void;
        unBindInstancesBuffer(instancesBuffer: WebGLBuffer, offsetLocations: number[]): void;
        applyStates(): void;
        draw(useTriangles: boolean, indexStart: number, indexCount: number, instancesCount?: number): void;
        drawPointClouds(verticesStart: number, verticesCount: number, instancesCount?: number): void;
        _releaseEffect(effect: Effect): void;
        createEffect(baseName: any, attributesNames: string[], uniformsNames: string[], samplers: string[], defines: string, fallbacks?: EffectFallbacks, onCompiled?: (effect: Effect) => void, onError?: (effect: Effect, errors: string) => void): Effect;
        createEffectForParticles(fragmentName: string, uniformsNames?: string[], samplers?: string[], defines?: string, fallbacks?: EffectFallbacks, onCompiled?: (effect: Effect) => void, onError?: (effect: Effect, errors: string) => void): Effect;
        createShaderProgram(vertexCode: string, fragmentCode: string, defines: string): WebGLProgram;
        getUniforms(shaderProgram: WebGLProgram, uniformsNames: string[]): WebGLUniformLocation[];
        getAttributes(shaderProgram: WebGLProgram, attributesNames: string[]): number[];
        enableEffect(effect: Effect): void;
        setArray(uniform: WebGLUniformLocation, array: number[]): void;
        setArray2(uniform: WebGLUniformLocation, array: number[]): void;
        setArray3(uniform: WebGLUniformLocation, array: number[]): void;
        setArray4(uniform: WebGLUniformLocation, array: number[]): void;
        setMatrices(uniform: WebGLUniformLocation, matrices: Float32Array): void;
        setMatrix(uniform: WebGLUniformLocation, matrix: Matrix): void;
        setMatrix3x3(uniform: WebGLUniformLocation, matrix: Float32Array): void;
        setMatrix2x2(uniform: WebGLUniformLocation, matrix: Float32Array): void;
        setFloat(uniform: WebGLUniformLocation, value: number): void;
        setFloat2(uniform: WebGLUniformLocation, x: number, y: number): void;
        setFloat3(uniform: WebGLUniformLocation, x: number, y: number, z: number): void;
        setBool(uniform: WebGLUniformLocation, bool: number): void;
        setFloat4(uniform: WebGLUniformLocation, x: number, y: number, z: number, w: number): void;
        setColor3(uniform: WebGLUniformLocation, color3: Color3): void;
        setColor4(uniform: WebGLUniformLocation, color3: Color3, alpha: number): void;
        setState(culling: boolean, zOffset?: number, force?: boolean, reverseSide?: boolean): void;
        setDepthBuffer(enable: boolean): void;
        getDepthWrite(): boolean;
        setDepthWrite(enable: boolean): void;
        setColorWrite(enable: boolean): void;
        setAlphaMode(mode: number): void;
        getAlphaMode(): number;
        setAlphaTesting(enable: boolean): void;
        getAlphaTesting(): boolean;
        wipeCaches(): void;
        setSamplingMode(texture: WebGLTexture, samplingMode: number): void;
        createTexture(url: string, noMipmap: boolean, invertY: boolean, scene: Scene, samplingMode?: number, onLoad?: () => void, onError?: () => void, buffer?: any): WebGLTexture;
        updateRawTexture(texture: WebGLTexture, data: ArrayBufferView, format: number, invertY: boolean, compression?: string): void;
        createRawTexture(data: ArrayBufferView, width: number, height: number, format: number, generateMipMaps: boolean, invertY: boolean, samplingMode: number, compression?: string): WebGLTexture;
        createDynamicTexture(width: number, height: number, generateMipMaps: boolean, samplingMode: number, forceExponantOfTwo?: boolean): WebGLTexture;
        updateTextureSamplingMode(samplingMode: number, texture: WebGLTexture): void;
        updateDynamicTexture(texture: WebGLTexture, canvas: HTMLCanvasElement, invertY: boolean): void;
        updateVideoTexture(texture: WebGLTexture, video: HTMLVideoElement, invertY: boolean): void;
        createRenderTargetTexture(size: any, options: any): WebGLTexture;
        createRenderTargetCubeTexture(size: number, options?: any): WebGLTexture;
        createCubeTexture(rootUrl: string, scene: Scene, extensions: string[], noMipmap?: boolean): WebGLTexture;
        _releaseTexture(texture: WebGLTexture): void;
        bindSamplers(effect: Effect): void;
        _bindTexture(channel: number, texture: WebGLTexture): void;
        setTextureFromPostProcess(channel: number, postProcess: PostProcess): void;
        setTexture(channel: number, texture: BaseTexture): void;
        _setAnisotropicLevel(key: number, texture: BaseTexture): void;
        readPixels(x: number, y: number, width: number, height: number): Uint8Array;
        releaseInternalTexture(texture: WebGLTexture): void;
        dispose(): void;
        displayLoadingUI(): void;
        hideLoadingUI(): void;
        loadingScreen: ILoadingScreen;
        loadingUIText: string;
        loadingUIBackgroundColor: string;
        getFps(): number;
        getDeltaTime(): number;
        private _measureFps();
        static isSupported(): boolean;
    }
}

interface Window {
    mozIndexedDB(func: any): any;
    webkitIndexedDB(func: any): any;
    IDBTransaction(func: any): any;
    webkitIDBTransaction(func: any): any;
    msIDBTransaction(func: any): any;
    IDBKeyRange(func: any): any;
    webkitIDBKeyRange(func: any): any;
    msIDBKeyRange(func: any): any;
    webkitURL: HTMLURL;
    webkitRequestAnimationFrame(func: any): any;
    mozRequestAnimationFrame(func: any): any;
    oRequestAnimationFrame(func: any): any;
    WebGLRenderingContext: WebGLRenderingContext;
    MSGesture: MSGesture;
    CANNON: any;
    SIMD: any;
    AudioContext: AudioContext;
    webkitAudioContext: AudioContext;
}
interface HTMLURL {
    createObjectURL(param1: any, param2?: any): any;
}
interface Document {
    exitFullscreen(): void;
    webkitCancelFullScreen(): void;
    mozCancelFullScreen(): void;
    msCancelFullScreen(): void;
    mozFullScreen: boolean;
    msIsFullScreen: boolean;
    fullscreen: boolean;
    mozPointerLockElement: HTMLElement;
    msPointerLockElement: HTMLElement;
    webkitPointerLockElement: HTMLElement;
}
interface HTMLCanvasElement {
    requestPointerLock(): void;
    msRequestPointerLock(): void;
    mozRequestPointerLock(): void;
    webkitRequestPointerLock(): void;
}
interface CanvasRenderingContext2D {
    imageSmoothingEnabled: boolean;
    mozImageSmoothingEnabled: boolean;
    oImageSmoothingEnabled: boolean;
    webkitImageSmoothingEnabled: boolean;
}
interface WebGLTexture {
    isReady: boolean;
    isCube: boolean;
    url: string;
    noMipmap: boolean;
    samplingMode: number;
    references: number;
    generateMipMaps: boolean;
    _size: number;
    _baseWidth: number;
    _baseHeight: number;
    _width: number;
    _height: number;
    _workingCanvas: HTMLCanvasElement;
    _workingContext: CanvasRenderingContext2D;
    _framebuffer: WebGLFramebuffer;
    _depthBuffer: WebGLRenderbuffer;
    _cachedCoordinatesMode: number;
    _cachedWrapU: number;
    _cachedWrapV: number;
    _isDisabled: boolean;
}
interface WebGLBuffer {
    references: number;
    capacity: number;
    is32Bits: boolean;
}
interface MouseEvent {
    mozMovementX: number;
    mozMovementY: number;
    webkitMovementX: number;
    webkitMovementY: number;
    msMovementX: number;
    msMovementY: number;
}
interface MSStyleCSSProperties {
    webkitTransform: string;
    webkitTransition: string;
}
interface Navigator {
    getVRDevices: () => any;
    mozGetVRDevices: (any: any) => any;
    isCocoonJS: boolean;
}
interface Screen {
    orientation: string;
    mozOrientation: string;
}

declare module BABYLON {
    /**
     * Node is the basic class for all scene objects (Mesh, Light Camera).
     */
    class Node {
        parent: Node;
        name: string;
        id: string;
        uniqueId: number;
        state: string;
        animations: Animation[];
        onReady: (node: Node) => void;
        private _childrenFlag;
        private _isEnabled;
        private _isReady;
        _currentRenderId: number;
        private _parentRenderId;
        _waitingParentId: string;
        private _scene;
        _cache: any;
        /**
         * @constructor
         * @param {string} name - the name and id to be given to this node
         * @param {BABYLON.Scene} the scene this node will be added to
         */
        constructor(name: string, scene: Scene);
        getScene(): Scene;
        getEngine(): Engine;
        getWorldMatrix(): Matrix;
        _initCache(): void;
        updateCache(force?: boolean): void;
        _updateCache(ignoreParentClass?: boolean): void;
        _isSynchronized(): boolean;
        _markSyncedWithParent(): void;
        isSynchronizedWithParent(): boolean;
        isSynchronized(updateCache?: boolean): boolean;
        hasNewParent(update?: boolean): boolean;
        /**
         * Is this node ready to be used/rendered
         * @return {boolean} is it ready
         */
        isReady(): boolean;
        /**
         * Is this node enabled.
         * If the node has a parent and is enabled, the parent will be inspected as well.
         * @return {boolean} whether this node (and its parent) is enabled.
         * @see setEnabled
         */
        isEnabled(): boolean;
        /**
         * Set the enabled state of this node.
         * @param {boolean} value - the new enabled state
         * @see isEnabled
         */
        setEnabled(value: boolean): void;
        /**
         * Is this node a descendant of the given node.
         * The function will iterate up the hierarchy until the ancestor was found or no more parents defined.
         * @param {BABYLON.Node} ancestor - The parent node to inspect
         * @see parent
         */
        isDescendantOf(ancestor: Node): boolean;
        _getDescendants(list: Node[], results: Node[]): void;
        /**
         * Will return all nodes that have this node as parent.
         * @return {BABYLON.Node[]} all children nodes of all types.
         */
        getDescendants(): Node[];
        _setReady(state: boolean): void;
    }
}

declare module BABYLON {
    interface IDisposable {
        dispose(): void;
    }
    /**
     * Represents a scene to be rendered by the engine.
     * @see http://doc.babylonjs.com/page.php?p=21911
     */
    class Scene {
        private static _FOGMODE_NONE;
        private static _FOGMODE_EXP;
        private static _FOGMODE_EXP2;
        private static _FOGMODE_LINEAR;
        static MinDeltaTime: number;
        static MaxDeltaTime: number;
        static FOGMODE_NONE: number;
        static FOGMODE_EXP: number;
        static FOGMODE_EXP2: number;
        static FOGMODE_LINEAR: number;
        autoClear: boolean;
        clearColor: any;
        ambientColor: Color3;
        /**
        * A function to be executed before rendering this scene
        * @type {Function}
        */
        beforeRender: () => void;
        /**
        * A function to be executed after rendering this scene
        * @type {Function}
        */
        afterRender: () => void;
        /**
        * A function to be executed when this scene is disposed.
        * @type {Function}
        */
        onDispose: () => void;
        beforeCameraRender: (camera: Camera) => void;
        afterCameraRender: (camera: Camera) => void;
        forceWireframe: boolean;
        forcePointsCloud: boolean;
        forceShowBoundingBoxes: boolean;
        clipPlane: Plane;
        animationsEnabled: boolean;
        constantlyUpdateMeshUnderPointer: boolean;
        private _onPointerMove;
        private _onPointerDown;
        private _onPointerUp;
        onPointerDown: (evt: PointerEvent, pickInfo: PickingInfo) => void;
        onPointerUp: (evt: PointerEvent, pickInfo: PickingInfo) => void;
        cameraToUseForPointers: Camera;
        private _pointerX;
        private _pointerY;
        private _meshUnderPointer;
        _mirroredCameraPosition: Vector3;
        private _onKeyDown;
        private _onKeyUp;
        /**
        * is fog enabled on this scene.
        * @type {boolean}
        */
        fogEnabled: boolean;
        fogMode: number;
        fogColor: Color3;
        fogDensity: number;
        fogStart: number;
        fogEnd: number;
        /**
        * is shadow enabled on this scene.
        * @type {boolean}
        */
        shadowsEnabled: boolean;
        /**
        * is light enabled on this scene.
        * @type {boolean}
        */
        lightsEnabled: boolean;
        /**
        * All of the lights added to this scene.
        * @see BABYLON.Light
        * @type {BABYLON.Light[]}
        */
        lights: Light[];
        onNewLightAdded: (newLight?: Light, positionInArray?: number, scene?: Scene) => void;
        onLightRemoved: (removedLight?: Light) => void;
        /**
        * All of the cameras added to this scene.
        * @see BABYLON.Camera
        * @type {BABYLON.Camera[]}
        */
        cameras: Camera[];
        onNewCameraAdded: (newCamera?: Camera, positionInArray?: number, scene?: Scene) => void;
        onCameraRemoved: (removedCamera?: Camera) => void;
        activeCameras: Camera[];
        activeCamera: Camera;
        /**
        * All of the (abstract) meshes added to this scene.
        * @see BABYLON.AbstractMesh
        * @type {BABYLON.AbstractMesh[]}
        */
        meshes: AbstractMesh[];
        onNewMeshAdded: (newMesh?: AbstractMesh, positionInArray?: number, scene?: Scene) => void;
        onMeshRemoved: (removedMesh?: AbstractMesh) => void;
        private _geometries;
        onGeometryAdded: (newGeometry?: Geometry) => void;
        onGeometryRemoved: (removedGeometry?: Geometry) => void;
        materials: Material[];
        multiMaterials: MultiMaterial[];
        defaultMaterial: StandardMaterial;
        texturesEnabled: boolean;
        textures: BaseTexture[];
        particlesEnabled: boolean;
        particleSystems: ParticleSystem[];
        spritesEnabled: boolean;
        spriteManagers: SpriteManager[];
        layers: Layer[];
        skeletonsEnabled: boolean;
        skeletons: Skeleton[];
        lensFlaresEnabled: boolean;
        lensFlareSystems: LensFlareSystem[];
        collisionsEnabled: boolean;
        private _workerCollisions;
        collisionCoordinator: ICollisionCoordinator;
        gravity: Vector3;
        postProcessesEnabled: boolean;
        postProcessManager: PostProcessManager;
        postProcessRenderPipelineManager: PostProcessRenderPipelineManager;
        renderTargetsEnabled: boolean;
        dumpNextRenderTargets: boolean;
        customRenderTargets: RenderTargetTexture[];
        useDelayedTextureLoading: boolean;
        importedMeshesFiles: String[];
        probesEnabled: boolean;
        reflectionProbes: ReflectionProbe[];
        database: any;
        /**
         * This scene's action manager
         * @type {BABYLON.ActionManager}
         */
        actionManager: ActionManager;
        _actionManagers: ActionManager[];
        private _meshesForIntersections;
        proceduralTexturesEnabled: boolean;
        _proceduralTextures: ProceduralTexture[];
        mainSoundTrack: SoundTrack;
        soundTracks: SoundTrack[];
        private _audioEnabled;
        private _headphone;
        simplificationQueue: SimplificationQueue;
        private _engine;
        private _totalVertices;
        _activeIndices: number;
        _activeParticles: number;
        private _lastFrameDuration;
        private _evaluateActiveMeshesDuration;
        private _renderTargetsDuration;
        _particlesDuration: number;
        private _renderDuration;
        _spritesDuration: number;
        private _animationRatio;
        private _animationStartDate;
        _cachedMaterial: Material;
        private _renderId;
        private _executeWhenReadyTimeoutId;
        _toBeDisposed: SmartArray<IDisposable>;
        private _onReadyCallbacks;
        private _pendingData;
        private _onBeforeRenderCallbacks;
        private _onAfterRenderCallbacks;
        private _activeMeshes;
        private _processedMaterials;
        private _renderTargets;
        _activeParticleSystems: SmartArray<ParticleSystem>;
        private _activeSkeletons;
        private _softwareSkinnedMeshes;
        _activeBones: number;
        private _renderingManager;
        private _physicsEngine;
        _activeAnimatables: Animatable[];
        private _transformMatrix;
        private _pickWithRayInverseMatrix;
        private _edgesRenderers;
        private _boundingBoxRenderer;
        private _outlineRenderer;
        private _viewMatrix;
        private _projectionMatrix;
        private _frustumPlanes;
        private _selectionOctree;
        private _pointerOverMesh;
        private _debugLayer;
        private _depthRenderer;
        private _uniqueIdCounter;
        /**
         * @constructor
         * @param {BABYLON.Engine} engine - the engine to be used to render this scene.
         */
        constructor(engine: Engine);
        debugLayer: DebugLayer;
        workerCollisions: boolean;
        SelectionOctree: Octree<AbstractMesh>;
        /**
         * The mesh that is currently under the pointer.
         * @return {BABYLON.AbstractMesh} mesh under the pointer/mouse cursor or null if none.
         */
        meshUnderPointer: AbstractMesh;
        /**
         * Current on-screen X position of the pointer
         * @return {number} X position of the pointer
         */
        pointerX: number;
        /**
         * Current on-screen Y position of the pointer
         * @return {number} Y position of the pointer
         */
        pointerY: number;
        getCachedMaterial(): Material;
        getBoundingBoxRenderer(): BoundingBoxRenderer;
        getOutlineRenderer(): OutlineRenderer;
        getEngine(): Engine;
        getTotalVertices(): number;
        getActiveIndices(): number;
        getActiveParticles(): number;
        getActiveBones(): number;
        getLastFrameDuration(): number;
        getEvaluateActiveMeshesDuration(): number;
        getActiveMeshes(): SmartArray<Mesh>;
        getRenderTargetsDuration(): number;
        getRenderDuration(): number;
        getParticlesDuration(): number;
        getSpritesDuration(): number;
        getAnimationRatio(): number;
        getRenderId(): number;
        incrementRenderId(): void;
        private _updatePointerPosition(evt);
        attachControl(): void;
        detachControl(): void;
        isReady(): boolean;
        resetCachedMaterial(): void;
        registerBeforeRender(func: () => void): void;
        unregisterBeforeRender(func: () => void): void;
        registerAfterRender(func: () => void): void;
        unregisterAfterRender(func: () => void): void;
        _addPendingData(data: any): void;
        _removePendingData(data: any): void;
        getWaitingItemsCount(): number;
        /**
         * Registers a function to be executed when the scene is ready.
         * @param {Function} func - the function to be executed.
         */
        executeWhenReady(func: () => void): void;
        _checkIsReady(): void;
        /**
         * Will start the animation sequence of a given target
         * @param target - the target
         * @param {number} from - from which frame should animation start
         * @param {number} to - till which frame should animation run.
         * @param {boolean} [loop] - should the animation loop
         * @param {number} [speedRatio] - the speed in which to run the animation
         * @param {Function} [onAnimationEnd] function to be executed when the animation ended.
         * @param {BABYLON.Animatable} [animatable] an animatable object. If not provided a new one will be created from the given params.
         * @return {BABYLON.Animatable} the animatable object created for this animation
         * @see BABYLON.Animatable
         * @see http://doc.babylonjs.com/page.php?p=22081
         */
        beginAnimation(target: any, from: number, to: number, loop?: boolean, speedRatio?: number, onAnimationEnd?: () => void, animatable?: Animatable): Animatable;
        beginDirectAnimation(target: any, animations: Animation[], from: number, to: number, loop?: boolean, speedRatio?: number, onAnimationEnd?: () => void): Animatable;
        getAnimatableByTarget(target: any): Animatable;
        /**
         * Will stop the animation of the given target
         * @param target - the target
         * @see beginAnimation
         */
        stopAnimation(target: any): void;
        private _animate();
        getViewMatrix(): Matrix;
        getProjectionMatrix(): Matrix;
        getTransformMatrix(): Matrix;
        setTransformMatrix(view: Matrix, projection: Matrix): void;
        addMesh(newMesh: AbstractMesh): void;
        removeMesh(toRemove: AbstractMesh): number;
        removeSkeleton(toRemove: Skeleton): number;
        removeLight(toRemove: Light): number;
        removeCamera(toRemove: Camera): number;
        addLight(newLight: Light): void;
        addCamera(newCamera: Camera): void;
        /**
         * sets the active camera of the scene using its ID
         * @param {string} id - the camera's ID
         * @return {BABYLON.Camera|null} the new active camera or null if none found.
         * @see activeCamera
         */
        setActiveCameraByID(id: string): Camera;
        /**
         * sets the active camera of the scene using its name
         * @param {string} name - the camera's name
         * @return {BABYLON.Camera|null} the new active camera or null if none found.
         * @see activeCamera
         */
        setActiveCameraByName(name: string): Camera;
        /**
         * get a material using its id
         * @param {string} the material's ID
         * @return {BABYLON.Material|null} the material or null if none found.
         */
        getMaterialByID(id: string): Material;
        /**
         * get a material using its name
         * @param {string} the material's name
         * @return {BABYLON.Material|null} the material or null if none found.
         */
        getMaterialByName(name: string): Material;
        getLensFlareSystemByName(name: string): LensFlareSystem;
        getCameraByID(id: string): Camera;
        getCameraByUniqueID(uniqueId: number): Camera;
        /**
         * get a camera using its name
         * @param {string} the camera's name
         * @return {BABYLON.Camera|null} the camera or null if none found.
         */
        getCameraByName(name: string): Camera;
        /**
         * get a light node using its name
         * @param {string} the light's name
         * @return {BABYLON.Light|null} the light or null if none found.
         */
        getLightByName(name: string): Light;
        /**
         * get a light node using its ID
         * @param {string} the light's id
         * @return {BABYLON.Light|null} the light or null if none found.
         */
        getLightByID(id: string): Light;
        /**
         * get a light node using its scene-generated unique ID
         * @param {number} the light's unique id
         * @return {BABYLON.Light|null} the light or null if none found.
         */
        getLightByUniqueID(uniqueId: number): Light;
        /**
         * get a geometry using its ID
         * @param {string} the geometry's id
         * @return {BABYLON.Geometry|null} the geometry or null if none found.
         */
        getGeometryByID(id: string): Geometry;
        /**
         * add a new geometry to this scene.
         * @param {BABYLON.Geometry} geometry - the geometry to be added to the scene.
         * @param {boolean} [force] - force addition, even if a geometry with this ID already exists
         * @return {boolean} was the geometry added or not
         */
        pushGeometry(geometry: Geometry, force?: boolean): boolean;
        /**
         * Removes an existing geometry
         * @param {BABYLON.Geometry} geometry - the geometry to be removed from the scene.
         * @return {boolean} was the geometry removed or not
         */
        removeGeometry(geometry: Geometry): boolean;
        getGeometries(): Geometry[];
        /**
         * Get the first added mesh found of a given ID
         * @param {string} id - the id to search for
         * @return {BABYLON.AbstractMesh|null} the mesh found or null if not found at all.
         */
        getMeshByID(id: string): AbstractMesh;
        /**
         * Get a mesh with its auto-generated unique id
         * @param {number} uniqueId - the unique id to search for
         * @return {BABYLON.AbstractMesh|null} the mesh found or null if not found at all.
         */
        getMeshByUniqueID(uniqueId: number): AbstractMesh;
        /**
         * Get a the last added mesh found of a given ID
         * @param {string} id - the id to search for
         * @return {BABYLON.AbstractMesh|null} the mesh found or null if not found at all.
         */
        getLastMeshByID(id: string): AbstractMesh;
        /**
         * Get a the last added node (Mesh, Camera, Light) found of a given ID
         * @param {string} id - the id to search for
         * @return {BABYLON.Node|null} the node found or null if not found at all.
         */
        getLastEntryByID(id: string): Node;
        getNodeByID(id: string): Node;
        getNodeByName(name: string): Node;
        getMeshByName(name: string): AbstractMesh;
        getSoundByName(name: string): Sound;
        getLastSkeletonByID(id: string): Skeleton;
        getSkeletonById(id: string): Skeleton;
        getSkeletonByName(name: string): Skeleton;
        isActiveMesh(mesh: Mesh): boolean;
        private _evaluateSubMesh(subMesh, mesh);
        private _evaluateActiveMeshes();
        private _activeMesh(mesh);
        updateTransformMatrix(force?: boolean): void;
        private _renderForCamera(camera);
        private _processSubCameras(camera);
        private _checkIntersections();
        render(): void;
        private _updateAudioParameters();
        audioEnabled: boolean;
        private _disableAudio();
        private _enableAudio();
        headphone: boolean;
        private _switchAudioModeForHeadphones();
        private _switchAudioModeForNormalSpeakers();
        enableDepthRenderer(): DepthRenderer;
        disableDepthRenderer(): void;
        dispose(): void;
        disposeSounds(): void;
        getWorldExtends(): {
            min: Vector3;
            max: Vector3;
        };
        createOrUpdateSelectionOctree(maxCapacity?: number, maxDepth?: number): Octree<AbstractMesh>;
        createPickingRay(x: number, y: number, world: Matrix, camera: Camera, cameraViewSpace?: boolean): Ray;
        createPickingRayInCameraSpace(x: number, y: number, camera: Camera): Ray;
        private _internalPick(rayFunction, predicate, fastCheck?);
        private _internalPickSprites(ray, predicate?, fastCheck?, camera?);
        pick(x: number, y: number, predicate?: (mesh: AbstractMesh) => boolean, fastCheck?: boolean, camera?: Camera): PickingInfo;
        pickSprite(x: number, y: number, predicate?: (sprite: Sprite) => boolean, fastCheck?: boolean, camera?: Camera): PickingInfo;
        pickWithRay(ray: Ray, predicate: (mesh: Mesh) => boolean, fastCheck?: boolean): PickingInfo;
        setPointerOverMesh(mesh: AbstractMesh): void;
        getPointerOverMesh(): AbstractMesh;
        getPhysicsEngine(): PhysicsEngine;
        /**
         * Enables physics to the current scene
         * @param {BABYLON.Vector3} [gravity] - the scene's gravity for the physics engine
         * @param {BABYLON.IPhysicsEnginePlugin} [plugin] - The physics engine to be used. defaults to OimoJS.
         * @return {boolean} was the physics engine initialized
         */
        enablePhysics(gravity?: Vector3, plugin?: IPhysicsEnginePlugin): boolean;
        disablePhysicsEngine(): void;
        isPhysicsEnabled(): boolean;
        /**
         * Sets the gravity of the physics engine (and NOT of the scene)
         * @param {BABYLON.Vector3} [gravity] - the new gravity to be used
         */
        setGravity(gravity: Vector3): void;
        createCompoundImpostor(parts: any, options: PhysicsBodyCreationOptions): any;
        deleteCompoundImpostor(compound: any): void;
        createDefaultCameraOrLight(): void;
        private _getByTags(list, tagsQuery, forEach?);
        getMeshesByTags(tagsQuery: string, forEach?: (mesh: AbstractMesh) => void): Mesh[];
        getCamerasByTags(tagsQuery: string, forEach?: (camera: Camera) => void): Camera[];
        getLightsByTags(tagsQuery: string, forEach?: (light: Light) => void): Light[];
        getMaterialByTags(tagsQuery: string, forEach?: (material: Material) => void): Material[];
    }
}

declare module BABYLON {
    class Action {
        triggerOptions: any;
        trigger: number;
        _actionManager: ActionManager;
        private _nextActiveAction;
        private _child;
        private _condition;
        private _triggerParameter;
        constructor(triggerOptions: any, condition?: Condition);
        _prepare(): void;
        getTriggerParameter(): any;
        _executeCurrent(evt: ActionEvent): void;
        execute(evt: ActionEvent): void;
        then(action: Action): Action;
        _getProperty(propertyPath: string): string;
        _getEffectiveTarget(target: any, propertyPath: string): any;
    }
}

declare module BABYLON {
    /**
     * ActionEvent is the event beint sent when an action is triggered.
     */
    class ActionEvent {
        source: any;
        pointerX: number;
        pointerY: number;
        meshUnderPointer: AbstractMesh;
        sourceEvent: any;
        additionalData: any;
        /**
         * @constructor
         * @param source The mesh or sprite that triggered the action.
         * @param pointerX The X mouse cursor position at the time of the event
         * @param pointerY The Y mouse cursor position at the time of the event
         * @param meshUnderPointer The mesh that is currently pointed at (can be null)
         * @param sourceEvent the original (browser) event that triggered the ActionEvent
         */
        constructor(source: any, pointerX: number, pointerY: number, meshUnderPointer: AbstractMesh, sourceEvent?: any, additionalData?: any);
        /**
         * Helper function to auto-create an ActionEvent from a source mesh.
         * @param source The source mesh that triggered the event
         * @param evt {Event} The original (browser) event
         */
        static CreateNew(source: AbstractMesh, evt?: Event, additionalData?: any): ActionEvent;
        /**
         * Helper function to auto-create an ActionEvent from a source mesh.
         * @param source The source sprite that triggered the event
         * @param scene Scene associated with the sprite
         * @param evt {Event} The original (browser) event
         */
        static CreateNewFromSprite(source: Sprite, scene: Scene, evt?: Event, additionalData?: any): ActionEvent;
        /**
         * Helper function to auto-create an ActionEvent from a scene. If triggered by a mesh use ActionEvent.CreateNew
         * @param scene the scene where the event occurred
         * @param evt {Event} The original (browser) event
         */
        static CreateNewFromScene(scene: Scene, evt: Event): ActionEvent;
    }
    /**
     * Action Manager manages all events to be triggered on a given mesh or the global scene.
     * A single scene can have many Action Managers to handle predefined actions on specific meshes.
     */
    class ActionManager {
        private static _NothingTrigger;
        private static _OnPickTrigger;
        private static _OnLeftPickTrigger;
        private static _OnRightPickTrigger;
        private static _OnCenterPickTrigger;
        private static _OnPointerOverTrigger;
        private static _OnPointerOutTrigger;
        private static _OnEveryFrameTrigger;
        private static _OnIntersectionEnterTrigger;
        private static _OnIntersectionExitTrigger;
        private static _OnKeyDownTrigger;
        private static _OnKeyUpTrigger;
        private static _OnPickUpTrigger;
        static NothingTrigger: number;
        static OnPickTrigger: number;
        static OnLeftPickTrigger: number;
        static OnRightPickTrigger: number;
        static OnCenterPickTrigger: number;
        static OnPointerOverTrigger: number;
        static OnPointerOutTrigger: number;
        static OnEveryFrameTrigger: number;
        static OnIntersectionEnterTrigger: number;
        static OnIntersectionExitTrigger: number;
        static OnKeyDownTrigger: number;
        static OnKeyUpTrigger: number;
        static OnPickUpTrigger: number;
        actions: Action[];
        private _scene;
        constructor(scene: Scene);
        dispose(): void;
        getScene(): Scene;
        /**
         * Does this action manager handles actions of any of the given triggers
         * @param {number[]} triggers - the triggers to be tested
         * @return {boolean} whether one (or more) of the triggers is handeled
         */
        hasSpecificTriggers(triggers: number[]): boolean;
        /**
         * Does this action manager handles actions of a given trigger
         * @param {number} trigger - the trigger to be tested
         * @return {boolean} whether the trigger is handeled
         */
        hasSpecificTrigger(trigger: number): boolean;
        /**
         * Does this action manager has pointer triggers
         * @return {boolean} whether or not it has pointer triggers
         */
        hasPointerTriggers: boolean;
        /**
         * Does this action manager has pick triggers
         * @return {boolean} whether or not it has pick triggers
         */
        hasPickTriggers: boolean;
        /**
         * Registers an action to this action manager
         * @param {BABYLON.Action} action - the action to be registered
         * @return {BABYLON.Action} the action amended (prepared) after registration
         */
        registerAction(action: Action): Action;
        /**
         * Process a specific trigger
         * @param {number} trigger - the trigger to process
         * @param evt {BABYLON.ActionEvent} the event details to be processed
         */
        processTrigger(trigger: number, evt: ActionEvent): void;
        _getEffectiveTarget(target: any, propertyPath: string): any;
        _getProperty(propertyPath: string): string;
    }
}

declare module BABYLON {
    class Condition {
        _actionManager: ActionManager;
        _evaluationId: number;
        _currentResult: boolean;
        constructor(actionManager: ActionManager);
        isValid(): boolean;
        _getProperty(propertyPath: string): string;
        _getEffectiveTarget(target: any, propertyPath: string): any;
    }
    class ValueCondition extends Condition {
        propertyPath: string;
        value: any;
        operator: number;
        private static _IsEqual;
        private static _IsDifferent;
        private static _IsGreater;
        private static _IsLesser;
        static IsEqual: number;
        static IsDifferent: number;
        static IsGreater: number;
        static IsLesser: number;
        _actionManager: ActionManager;
        private _target;
        private _property;
        constructor(actionManager: ActionManager, target: any, propertyPath: string, value: any, operator?: number);
        isValid(): boolean;
    }
    class PredicateCondition extends Condition {
        predicate: () => boolean;
        _actionManager: ActionManager;
        constructor(actionManager: ActionManager, predicate: () => boolean);
        isValid(): boolean;
    }
    class StateCondition extends Condition {
        value: string;
        _actionManager: ActionManager;
        private _target;
        constructor(actionManager: ActionManager, target: any, value: string);
        isValid(): boolean;
    }
}

declare module BABYLON {
    class SwitchBooleanAction extends Action {
        propertyPath: string;
        private _target;
        private _property;
        constructor(triggerOptions: any, target: any, propertyPath: string, condition?: Condition);
        _prepare(): void;
        execute(): void;
    }
    class SetStateAction extends Action {
        value: string;
        private _target;
        constructor(triggerOptions: any, target: any, value: string, condition?: Condition);
        execute(): void;
    }
    class SetValueAction extends Action {
        propertyPath: string;
        value: any;
        private _target;
        private _property;
        constructor(triggerOptions: any, target: any, propertyPath: string, value: any, condition?: Condition);
        _prepare(): void;
        execute(): void;
    }
    class IncrementValueAction extends Action {
        propertyPath: string;
        value: any;
        private _target;
        private _property;
        constructor(triggerOptions: any, target: any, propertyPath: string, value: any, condition?: Condition);
        _prepare(): void;
        execute(): void;
    }
    class PlayAnimationAction extends Action {
        from: number;
        to: number;
        loop: boolean;
        private _target;
        constructor(triggerOptions: any, target: any, from: number, to: number, loop?: boolean, condition?: Condition);
        _prepare(): void;
        execute(): void;
    }
    class StopAnimationAction extends Action {
        private _target;
        constructor(triggerOptions: any, target: any, condition?: Condition);
        _prepare(): void;
        execute(): void;
    }
    class DoNothingAction extends Action {
        constructor(triggerOptions?: any, condition?: Condition);
        execute(): void;
    }
    class CombineAction extends Action {
        children: Action[];
        constructor(triggerOptions: any, children: Action[], condition?: Condition);
        _prepare(): void;
        execute(evt: ActionEvent): void;
    }
    class ExecuteCodeAction extends Action {
        func: (evt: ActionEvent) => void;
        constructor(triggerOptions: any, func: (evt: ActionEvent) => void, condition?: Condition);
        execute(evt: ActionEvent): void;
    }
    class SetParentAction extends Action {
        private _parent;
        private _target;
        constructor(triggerOptions: any, target: any, parent: any, condition?: Condition);
        _prepare(): void;
        execute(): void;
    }
    class PlaySoundAction extends Action {
        private _sound;
        constructor(triggerOptions: any, sound: Sound, condition?: Condition);
        _prepare(): void;
        execute(): void;
    }
    class StopSoundAction extends Action {
        private _sound;
        constructor(triggerOptions: any, sound: Sound, condition?: Condition);
        _prepare(): void;
        execute(): void;
    }
}

declare module BABYLON {
    class InterpolateValueAction extends Action {
        propertyPath: string;
        value: any;
        duration: number;
        stopOtherAnimations: boolean;
        onInterpolationDone: () => void;
        private _target;
        private _property;
        constructor(triggerOptions: any, target: any, propertyPath: string, value: any, duration?: number, condition?: Condition, stopOtherAnimations?: boolean, onInterpolationDone?: () => void);
        _prepare(): void;
        execute(): void;
    }
}

declare module BABYLON {
    class Analyser {
        SMOOTHING: number;
        FFT_SIZE: number;
        BARGRAPHAMPLITUDE: number;
        DEBUGCANVASPOS: {
            x: number;
            y: number;
        };
        DEBUGCANVASSIZE: {
            width: number;
            height: number;
        };
        private _byteFreqs;
        private _byteTime;
        private _floatFreqs;
        private _webAudioAnalyser;
        private _debugCanvas;
        private _debugCanvasContext;
        private _scene;
        private _registerFunc;
        private _audioEngine;
        constructor(scene: Scene);
        getFrequencyBinCount(): number;
        getByteFrequencyData(): Uint8Array;
        getByteTimeDomainData(): Uint8Array;
        getFloatFrequencyData(): Uint8Array;
        drawDebugCanvas(): void;
        stopDebugCanvas(): void;
        connectAudioNodes(inputAudioNode: AudioNode, outputAudioNode: AudioNode): void;
        dispose(): void;
    }
}

declare module BABYLON {
    class AudioEngine {
        private _audioContext;
        private _audioContextInitialized;
        canUseWebAudio: boolean;
        masterGain: GainNode;
        private _connectedAnalyser;
        WarnedWebAudioUnsupported: boolean;
        audioContext: AudioContext;
        constructor();
        private _initializeAudioContext();
        dispose(): void;
        getGlobalVolume(): number;
        setGlobalVolume(newVolume: number): void;
        connectToAnalyser(analyser: Analyser): void;
    }
}

declare module BABYLON {
    class Sound {
        name: string;
        autoplay: boolean;
        loop: boolean;
        useCustomAttenuation: boolean;
        soundTrackId: number;
        spatialSound: boolean;
        refDistance: number;
        rolloffFactor: number;
        maxDistance: number;
        distanceModel: string;
        private _panningModel;
        onended: () => any;
        private _playbackRate;
        private _streaming;
        private _startTime;
        private _startOffset;
        private _position;
        private _localDirection;
        private _volume;
        private _isLoaded;
        private _isReadyToPlay;
        isPlaying: boolean;
        isPaused: boolean;
        private _isDirectional;
        private _readyToPlayCallback;
        private _audioBuffer;
        private _soundSource;
        private _streamingSource;
        private _soundPanner;
        private _soundGain;
        private _inputAudioNode;
        private _ouputAudioNode;
        private _coneInnerAngle;
        private _coneOuterAngle;
        private _coneOuterGain;
        private _scene;
        private _connectedMesh;
        private _customAttenuationFunction;
        private _registerFunc;
        private _isOutputConnected;
        private _htmlAudioElement;
        /**
        * Create a sound and attach it to a scene
        * @param name Name of your sound
        * @param urlOrArrayBuffer Url to the sound to load async or ArrayBuffer
        * @param readyToPlayCallback Provide a callback function if you'd like to load your code once the sound is ready to be played
        * @param options Objects to provide with the current available options: autoplay, loop, volume, spatialSound, maxDistance, rolloffFactor, refDistance, distanceModel, panningModel
        */
        constructor(name: string, urlOrArrayBuffer: any, scene: Scene, readyToPlayCallback?: () => void, options?: any);
        dispose(): void;
        private _soundLoaded(audioData);
        setAudioBuffer(audioBuffer: AudioBuffer): void;
        updateOptions(options: any): void;
        private _createSpatialParameters();
        private _updateSpatialParameters();
        switchPanningModelToHRTF(): void;
        switchPanningModelToEqualPower(): void;
        private _switchPanningModel();
        connectToSoundTrackAudioNode(soundTrackAudioNode: AudioNode): void;
        /**
        * Transform this sound into a directional source
        * @param coneInnerAngle Size of the inner cone in degree
        * @param coneOuterAngle Size of the outer cone in degree
        * @param coneOuterGain Volume of the sound outside the outer cone (between 0.0 and 1.0)
        */
        setDirectionalCone(coneInnerAngle: number, coneOuterAngle: number, coneOuterGain: number): void;
        setPosition(newPosition: Vector3): void;
        setLocalDirectionToMesh(newLocalDirection: Vector3): void;
        private _updateDirection();
        updateDistanceFromListener(): void;
        setAttenuationFunction(callback: (currentVolume: number, currentDistance: number, maxDistance: number, refDistance: number, rolloffFactor: number) => number): void;
        /**
        * Play the sound
        * @param time (optional) Start the sound after X seconds. Start immediately (0) by default.
        */
        play(time?: number): void;
        private _onended();
        /**
        * Stop the sound
        * @param time (optional) Stop the sound after X seconds. Stop immediately (0) by default.
        */
        stop(time?: number): void;
        pause(): void;
        setVolume(newVolume: number, time?: number): void;
        setPlaybackRate(newPlaybackRate: number): void;
        getVolume(): number;
        attachToMesh(meshToConnectTo: AbstractMesh): void;
        private _onRegisterAfterWorldMatrixUpdate(connectedMesh);
    }
}

declare module BABYLON {
    class SoundTrack {
        private _outputAudioNode;
        private _inputAudioNode;
        private _trackConvolver;
        private _scene;
        id: number;
        soundCollection: Array<Sound>;
        private _isMainTrack;
        private _connectedAnalyser;
        private _options;
        private _isInitialized;
        constructor(scene: Scene, options?: any);
        private _initializeSoundTrackAudioGraph();
        dispose(): void;
        AddSound(sound: Sound): void;
        RemoveSound(sound: Sound): void;
        setVolume(newVolume: number): void;
        switchPanningModelToHRTF(): void;
        switchPanningModelToEqualPower(): void;
        connectToAnalyser(analyser: Analyser): void;
    }
}

declare module BABYLON {
    class Animatable {
        target: any;
        fromFrame: number;
        toFrame: number;
        loopAnimation: boolean;
        speedRatio: number;
        onAnimationEnd: any;
        private _localDelayOffset;
        private _pausedDelay;
        private _animations;
        private _paused;
        private _scene;
        animationStarted: boolean;
        constructor(scene: Scene, target: any, fromFrame?: number, toFrame?: number, loopAnimation?: boolean, speedRatio?: number, onAnimationEnd?: any, animations?: any);
        getAnimations(): Animation[];
        appendAnimations(target: any, animations: Animation[]): void;
        getAnimationByTargetProperty(property: string): Animation;
        reset(): void;
        pause(): void;
        restart(): void;
        stop(): void;
        _animate(delay: number): boolean;
    }
}

declare module BABYLON {
    class AnimationRange {
        name: string;
        from: number;
        to: number;
        constructor(name: string, from: number, to: number);
    }
    class Animation {
        name: string;
        targetProperty: string;
        framePerSecond: number;
        dataType: number;
        loopMode: number;
        private _keys;
        private _offsetsCache;
        private _highLimitsCache;
        private _stopped;
        _target: any;
        private _easingFunction;
        targetPropertyPath: string[];
        currentFrame: number;
        allowMatricesInterpolation: boolean;
        private _ranges;
        static CreateAndStartAnimation(name: string, mesh: AbstractMesh, targetProperty: string, framePerSecond: number, totalFrame: number, from: any, to: any, loopMode?: number, easingFunction?: EasingFunction, onAnimationEnd?: () => void): Animatable;
        constructor(name: string, targetProperty: string, framePerSecond: number, dataType: number, loopMode?: number);
        createRange(name: string, from: number, to: number): void;
        deleteRange(name: string): void;
        getRange(name: string): AnimationRange;
        reset(): void;
        isStopped(): boolean;
        getKeys(): any[];
        getEasingFunction(): IEasingFunction;
        setEasingFunction(easingFunction: EasingFunction): void;
        floatInterpolateFunction(startValue: number, endValue: number, gradient: number): number;
        quaternionInterpolateFunction(startValue: Quaternion, endValue: Quaternion, gradient: number): Quaternion;
        vector3InterpolateFunction(startValue: Vector3, endValue: Vector3, gradient: number): Vector3;
        vector2InterpolateFunction(startValue: Vector2, endValue: Vector2, gradient: number): Vector2;
        color3InterpolateFunction(startValue: Color3, endValue: Color3, gradient: number): Color3;
        matrixInterpolateFunction(startValue: Matrix, endValue: Matrix, gradient: number): Matrix;
        clone(): Animation;
        setKeys(values: Array<any>): void;
        private _getKeyValue(value);
        private _interpolate(currentFrame, repeatCount, loopMode, offsetValue?, highLimitValue?);
        animate(delay: number, from: number, to: number, loop: boolean, speedRatio: number): boolean;
        private static _ANIMATIONTYPE_FLOAT;
        private static _ANIMATIONTYPE_VECTOR3;
        private static _ANIMATIONTYPE_QUATERNION;
        private static _ANIMATIONTYPE_MATRIX;
        private static _ANIMATIONTYPE_COLOR3;
        private static _ANIMATIONTYPE_VECTOR2;
        private static _ANIMATIONLOOPMODE_RELATIVE;
        private static _ANIMATIONLOOPMODE_CYCLE;
        private static _ANIMATIONLOOPMODE_CONSTANT;
        static ANIMATIONTYPE_FLOAT: number;
        static ANIMATIONTYPE_VECTOR3: number;
        static ANIMATIONTYPE_VECTOR2: number;
        static ANIMATIONTYPE_QUATERNION: number;
        static ANIMATIONTYPE_MATRIX: number;
        static ANIMATIONTYPE_COLOR3: number;
        static ANIMATIONLOOPMODE_RELATIVE: number;
        static ANIMATIONLOOPMODE_CYCLE: number;
        static ANIMATIONLOOPMODE_CONSTANT: number;
    }
}

declare module BABYLON {
    interface IEasingFunction {
        ease(gradient: number): number;
    }
    class EasingFunction implements IEasingFunction {
        private static _EASINGMODE_EASEIN;
        private static _EASINGMODE_EASEOUT;
        private static _EASINGMODE_EASEINOUT;
        static EASINGMODE_EASEIN: number;
        static EASINGMODE_EASEOUT: number;
        static EASINGMODE_EASEINOUT: number;
        private _easingMode;
        setEasingMode(easingMode: number): void;
        getEasingMode(): number;
        easeInCore(gradient: number): number;
        ease(gradient: number): number;
    }
    class CircleEase extends EasingFunction implements IEasingFunction {
        easeInCore(gradient: number): number;
    }
    class BackEase extends EasingFunction implements IEasingFunction {
        amplitude: number;
        constructor(amplitude?: number);
        easeInCore(gradient: number): number;
    }
    class BounceEase extends EasingFunction implements IEasingFunction {
        bounces: number;
        bounciness: number;
        constructor(bounces?: number, bounciness?: number);
        easeInCore(gradient: number): number;
    }
    class CubicEase extends EasingFunction implements IEasingFunction {
        easeInCore(gradient: number): number;
    }
    class ElasticEase extends EasingFunction implements IEasingFunction {
        oscillations: number;
        springiness: number;
        constructor(oscillations?: number, springiness?: number);
        easeInCore(gradient: number): number;
    }
    class ExponentialEase extends EasingFunction implements IEasingFunction {
        exponent: number;
        constructor(exponent?: number);
        easeInCore(gradient: number): number;
    }
    class PowerEase extends EasingFunction implements IEasingFunction {
        power: number;
        constructor(power?: number);
        easeInCore(gradient: number): number;
    }
    class QuadraticEase extends EasingFunction implements IEasingFunction {
        easeInCore(gradient: number): number;
    }
    class QuarticEase extends EasingFunction implements IEasingFunction {
        easeInCore(gradient: number): number;
    }
    class QuinticEase extends EasingFunction implements IEasingFunction {
        easeInCore(gradient: number): number;
    }
    class SineEase extends EasingFunction implements IEasingFunction {
        easeInCore(gradient: number): number;
    }
    class BezierCurveEase extends EasingFunction implements IEasingFunction {
        x1: number;
        y1: number;
        x2: number;
        y2: number;
        constructor(x1?: number, y1?: number, x2?: number, y2?: number);
        easeInCore(gradient: number): number;
    }
}

declare module BABYLON {
    class Bone extends Node {
        name: string;
        children: Bone[];
        animations: Animation[];
        private _skeleton;
        private _matrix;
        private _baseMatrix;
        private _worldTransform;
        private _absoluteTransform;
        private _invertedAbsoluteTransform;
        private _parent;
        constructor(name: string, skeleton: Skeleton, parentBone: Bone, matrix: Matrix);
        getParent(): Bone;
        getLocalMatrix(): Matrix;
        getBaseMatrix(): Matrix;
        getWorldMatrix(): Matrix;
        getInvertedAbsoluteTransform(): Matrix;
        getAbsoluteMatrix(): Matrix;
        updateMatrix(matrix: Matrix): void;
        private _updateDifferenceMatrix();
        markAsDirty(): void;
    }
}

declare module BABYLON {
    class Skeleton {
        name: string;
        id: string;
        bones: Bone[];
        private _scene;
        private _isDirty;
        private _transformMatrices;
        private _animatables;
        private _identity;
        private _ranges;
        constructor(name: string, id: string, scene: Scene);
        getTransformMatrices(): Float32Array;
        getScene(): Scene;
        createAnimationRange(name: string, from: number, to: number): void;
        deleteAnimationRange(name: string): void;
        getAnimationRange(name: string): AnimationRange;
        beginAnimation(name: string, loop?: boolean, speedRatio?: number, onAnimationEnd?: () => void): void;
        _markAsDirty(): void;
        prepare(): void;
        getAnimatables(): IAnimatable[];
        clone(name: string, id: string): Skeleton;
        dispose(): void;
    }
}

declare module BABYLON {
    class Collider {
        radius: Vector3;
        retry: number;
        velocity: Vector3;
        basePoint: Vector3;
        epsilon: number;
        collisionFound: boolean;
        velocityWorldLength: number;
        basePointWorld: Vector3;
        velocityWorld: Vector3;
        normalizedVelocity: Vector3;
        initialVelocity: Vector3;
        initialPosition: Vector3;
        nearestDistance: number;
        intersectionPoint: Vector3;
        collidedMesh: AbstractMesh;
        private _collisionPoint;
        private _planeIntersectionPoint;
        private _tempVector;
        private _tempVector2;
        private _tempVector3;
        private _tempVector4;
        private _edge;
        private _baseToVertex;
        private _destinationPoint;
        private _slidePlaneNormal;
        private _displacementVector;
        _initialize(source: Vector3, dir: Vector3, e: number): void;
        _checkPointInTriangle(point: Vector3, pa: Vector3, pb: Vector3, pc: Vector3, n: Vector3): boolean;
        _canDoCollision(sphereCenter: Vector3, sphereRadius: number, vecMin: Vector3, vecMax: Vector3): boolean;
        _testTriangle(faceIndex: number, trianglePlaneArray: Array<Plane>, p1: Vector3, p2: Vector3, p3: Vector3, hasMaterial: boolean): void;
        _collide(trianglePlaneArray: Array<Plane>, pts: Vector3[], indices: number[], indexStart: number, indexEnd: number, decal: number, hasMaterial: boolean): void;
        _getResponse(pos: Vector3, vel: Vector3): void;
    }
}

declare module BABYLON {
    var CollisionWorker: string;
    interface ICollisionCoordinator {
        getNewPosition(position: Vector3, velocity: Vector3, collider: Collider, maximumRetry: number, excludedMesh: AbstractMesh, onNewPosition: (collisionIndex: number, newPosition: Vector3, collidedMesh?: AbstractMesh) => void, collisionIndex: number): void;
        init(scene: Scene): void;
        destroy(): void;
        onMeshAdded(mesh: AbstractMesh): any;
        onMeshUpdated(mesh: AbstractMesh): any;
        onMeshRemoved(mesh: AbstractMesh): any;
        onGeometryAdded(geometry: Geometry): any;
        onGeometryUpdated(geometry: Geometry): any;
        onGeometryDeleted(geometry: Geometry): any;
    }
    interface SerializedMesh {
        id: string;
        name: string;
        uniqueId: number;
        geometryId: string;
        sphereCenter: Array<number>;
        sphereRadius: number;
        boxMinimum: Array<number>;
        boxMaximum: Array<number>;
        worldMatrixFromCache: any;
        subMeshes: Array<SerializedSubMesh>;
        checkCollisions: boolean;
    }
    interface SerializedSubMesh {
        position: number;
        verticesStart: number;
        verticesCount: number;
        indexStart: number;
        indexCount: number;
        hasMaterial: boolean;
        sphereCenter: Array<number>;
        sphereRadius: number;
        boxMinimum: Array<number>;
        boxMaximum: Array<number>;
    }
    interface SerializedGeometry {
        id: string;
        positions: Float32Array;
        indices: Int32Array;
        normals: Float32Array;
    }
    interface BabylonMessage {
        taskType: WorkerTaskType;
        payload: InitPayload | CollidePayload | UpdatePayload;
    }
    interface SerializedColliderToWorker {
        position: Array<number>;
        velocity: Array<number>;
        radius: Array<number>;
    }
    enum WorkerTaskType {
        INIT = 0,
        UPDATE = 1,
        COLLIDE = 2,
    }
    interface WorkerReply {
        error: WorkerReplyType;
        taskType: WorkerTaskType;
        payload?: any;
    }
    interface CollisionReplyPayload {
        newPosition: Array<number>;
        collisionId: number;
        collidedMeshUniqueId: number;
    }
    interface InitPayload {
    }
    interface CollidePayload {
        collisionId: number;
        collider: SerializedColliderToWorker;
        maximumRetry: number;
        excludedMeshUniqueId?: number;
    }
    interface UpdatePayload {
        updatedMeshes: {
            [n: number]: SerializedMesh;
        };
        updatedGeometries: {
            [s: string]: SerializedGeometry;
        };
        removedMeshes: Array<number>;
        removedGeometries: Array<string>;
    }
    enum WorkerReplyType {
        SUCCESS = 0,
        UNKNOWN_ERROR = 1,
    }
    class CollisionCoordinatorWorker implements ICollisionCoordinator {
        private _scene;
        private _scaledPosition;
        private _scaledVelocity;
        private _collisionsCallbackArray;
        private _init;
        private _runningUpdated;
        private _runningCollisionTask;
        private _worker;
        private _addUpdateMeshesList;
        private _addUpdateGeometriesList;
        private _toRemoveMeshesArray;
        private _toRemoveGeometryArray;
        constructor();
        static SerializeMesh: (mesh: AbstractMesh) => SerializedMesh;
        static SerializeGeometry: (geometry: Geometry) => SerializedGeometry;
        getNewPosition(position: Vector3, velocity: Vector3, collider: Collider, maximumRetry: number, excludedMesh: AbstractMesh, onNewPosition: (collisionIndex: number, newPosition: Vector3, collidedMesh?: AbstractMesh) => void, collisionIndex: number): void;
        init(scene: Scene): void;
        destroy(): void;
        onMeshAdded(mesh: AbstractMesh): void;
        onMeshUpdated: (mesh: AbstractMesh) => void;
        onMeshRemoved(mesh: AbstractMesh): void;
        onGeometryAdded(geometry: Geometry): void;
        onGeometryUpdated: (geometry: Geometry) => void;
        onGeometryDeleted(geometry: Geometry): void;
        private _afterRender;
        private _onMessageFromWorker;
    }
    class CollisionCoordinatorLegacy implements ICollisionCoordinator {
        private _scene;
        private _scaledPosition;
        private _scaledVelocity;
        private _finalPosition;
        getNewPosition(position: Vector3, velocity: Vector3, collider: Collider, maximumRetry: number, excludedMesh: AbstractMesh, onNewPosition: (collisionIndex: number, newPosition: Vector3, collidedMesh?: AbstractMesh) => void, collisionIndex: number): void;
        init(scene: Scene): void;
        destroy(): void;
        onMeshAdded(mesh: AbstractMesh): void;
        onMeshUpdated(mesh: AbstractMesh): void;
        onMeshRemoved(mesh: AbstractMesh): void;
        onGeometryAdded(geometry: Geometry): void;
        onGeometryUpdated(geometry: Geometry): void;
        onGeometryDeleted(geometry: Geometry): void;
        private _collideWithWorld(position, velocity, collider, maximumRetry, finalPosition, excludedMesh?);
    }
}

declare module BABYLON {
    var WorkerIncluded: boolean;
    class CollisionCache {
        private _meshes;
        private _geometries;
        getMeshes(): {
            [n: number]: SerializedMesh;
        };
        getGeometries(): {
            [s: number]: SerializedGeometry;
        };
        getMesh(id: any): SerializedMesh;
        addMesh(mesh: SerializedMesh): void;
        removeMesh(uniqueId: number): void;
        getGeometry(id: string): SerializedGeometry;
        addGeometry(geometry: SerializedGeometry): void;
        removeGeometry(id: string): void;
    }
    class CollideWorker {
        collider: Collider;
        private _collisionCache;
        private finalPosition;
        private collisionsScalingMatrix;
        private collisionTranformationMatrix;
        constructor(collider: Collider, _collisionCache: CollisionCache, finalPosition: Vector3);
        collideWithWorld(position: Vector3, velocity: Vector3, maximumRetry: number, excludedMeshUniqueId?: number): void;
        private checkCollision(mesh);
        private processCollisionsForSubMeshes(transformMatrix, mesh);
        private collideForSubMesh(subMesh, transformMatrix, meshGeometry);
        private checkSubmeshCollision(subMesh);
    }
    interface ICollisionDetector {
        onInit(payload: InitPayload): void;
        onUpdate(payload: UpdatePayload): void;
        onCollision(payload: CollidePayload): void;
    }
    class CollisionDetectorTransferable implements ICollisionDetector {
        private _collisionCache;
        onInit(payload: InitPayload): void;
        onUpdate(payload: UpdatePayload): void;
        onCollision(payload: CollidePayload): void;
    }
}

declare module BABYLON {
    class IntersectionInfo {
        bu: number;
        bv: number;
        distance: number;
        faceId: number;
        subMeshId: number;
        constructor(bu: number, bv: number, distance: number);
    }
    class PickingInfo {
        hit: boolean;
        distance: number;
        pickedPoint: Vector3;
        pickedMesh: AbstractMesh;
        bu: number;
        bv: number;
        faceId: number;
        subMeshId: number;
        pickedSprite: Sprite;
        getNormal(useWorldCoordinates?: boolean, useVerticesNormals?: boolean): Vector3;
        getTextureCoordinates(): Vector2;
    }
}

declare module BABYLON {
    class Layer {
        name: string;
        texture: Texture;
        isBackground: boolean;
        color: Color4;
        onDispose: () => void;
        private _scene;
        private _vertexDeclaration;
        private _vertexStrideSize;
        private _vertexBuffer;
        private _indexBuffer;
        private _effect;
        constructor(name: string, imgUrl: string, scene: Scene, isBackground?: boolean, color?: Color4);
        render(): void;
        dispose(): void;
    }
}

declare module BABYLON {
    class ArcRotateCamera extends TargetCamera {
        alpha: number;
        beta: number;
        radius: number;
        target: any;
        inertialAlphaOffset: number;
        inertialBetaOffset: number;
        inertialRadiusOffset: number;
        lowerAlphaLimit: any;
        upperAlphaLimit: any;
        lowerBetaLimit: number;
        upperBetaLimit: number;
        lowerRadiusLimit: any;
        upperRadiusLimit: any;
        angularSensibilityX: number;
        angularSensibilityY: number;
        wheelPrecision: number;
        pinchPrecision: number;
        panningSensibility: number;
        inertialPanningX: number;
        inertialPanningY: number;
        keysUp: number[];
        keysDown: number[];
        keysLeft: number[];
        keysRight: number[];
        zoomOnFactor: number;
        targetScreenOffset: Vector2;
        pinchInwards: boolean;
        allowUpsideDown: boolean;
        private _keys;
        _viewMatrix: Matrix;
        private _attachedElement;
        private _onContextMenu;
        private _onPointerDown;
        private _onPointerUp;
        private _onPointerMove;
        private _wheel;
        private _onMouseMove;
        private _onKeyDown;
        private _onKeyUp;
        private _onLostFocus;
        _reset: () => void;
        private _onGestureStart;
        private _onGesture;
        private _MSGestureHandler;
        private _localDirection;
        private _transformedDirection;
        private _isRightClick;
        private _isCtrlPushed;
        onCollide: (collidedMesh: AbstractMesh) => void;
        checkCollisions: boolean;
        collisionRadius: Vector3;
        private _collider;
        private _previousPosition;
        private _collisionVelocity;
        private _newPosition;
        private _previousAlpha;
        private _previousBeta;
        private _previousRadius;
        private _collisionTriggered;
        angularSensibility: number;
        constructor(name: string, alpha: number, beta: number, radius: number, target: any, scene: Scene);
        _getTargetPosition(): Vector3;
        _initCache(): void;
        _updateCache(ignoreParentClass?: boolean): void;
        _isSynchronizedViewMatrix(): boolean;
        attachControl(element: HTMLElement, noPreventDefault?: boolean, useCtrlForPanning?: boolean): void;
        detachControl(element: HTMLElement): void;
        _checkInputs(): void;
        private _checkLimits();
        setPosition(position: Vector3): void;
        setTarget(target: Vector3): void;
        _getViewMatrix(): Matrix;
        private _onCollisionPositionChange;
        zoomOn(meshes?: AbstractMesh[], doNotUpdateMaxZ?: boolean): void;
        focusOn(meshesOrMinMaxVectorAndDistance: any, doNotUpdateMaxZ?: boolean): void;
        /**
         * @override
         * Override Camera.createRigCamera
         */
        createRigCamera(name: string, cameraIndex: number): Camera;
        /**
         * @override
         * Override Camera._updateRigCameras
         */
        _updateRigCameras(): void;
    }
}

declare module BABYLON {
    class VRCameraMetrics {
        hResolution: number;
        vResolution: number;
        hScreenSize: number;
        vScreenSize: number;
        vScreenCenter: number;
        eyeToScreenDistance: number;
        lensSeparationDistance: number;
        interpupillaryDistance: number;
        distortionK: number[];
        chromaAbCorrection: number[];
        postProcessScaleFactor: number;
        lensCenterOffset: number;
        compensateDistortion: boolean;
        aspectRatio: number;
        aspectRatioFov: number;
        leftHMatrix: Matrix;
        rightHMatrix: Matrix;
        leftPreViewMatrix: Matrix;
        rightPreViewMatrix: Matrix;
        static GetDefault(): VRCameraMetrics;
    }
    class Camera extends Node {
        position: Vector3;
        private static _PERSPECTIVE_CAMERA;
        private static _ORTHOGRAPHIC_CAMERA;
        private static _FOVMODE_VERTICAL_FIXED;
        private static _FOVMODE_HORIZONTAL_FIXED;
        private static _RIG_MODE_NONE;
        private static _RIG_MODE_STEREOSCOPIC_ANAGLYPH;
        private static _RIG_MODE_STEREOSCOPIC_SIDEBYSIDE_PARALLEL;
        private static _RIG_MODE_STEREOSCOPIC_SIDEBYSIDE_CROSSEYED;
        private static _RIG_MODE_STEREOSCOPIC_OVERUNDER;
        private static _RIG_MODE_VR;
        static PERSPECTIVE_CAMERA: number;
        static ORTHOGRAPHIC_CAMERA: number;
        static FOVMODE_VERTICAL_FIXED: number;
        static FOVMODE_HORIZONTAL_FIXED: number;
        static RIG_MODE_NONE: number;
        static RIG_MODE_STEREOSCOPIC_ANAGLYPH: number;
        static RIG_MODE_STEREOSCOPIC_SIDEBYSIDE_PARALLEL: number;
        static RIG_MODE_STEREOSCOPIC_SIDEBYSIDE_CROSSEYED: number;
        static RIG_MODE_STEREOSCOPIC_OVERUNDER: number;
        static RIG_MODE_VR: number;
        upVector: Vector3;
        orthoLeft: any;
        orthoRight: any;
        orthoBottom: any;
        orthoTop: any;
        fov: number;
        minZ: number;
        maxZ: number;
        inertia: number;
        mode: number;
        isIntermediate: boolean;
        viewport: Viewport;
        layerMask: number;
        fovMode: number;
        cameraRigMode: number;
        _cameraRigParams: any;
        _rigCameras: Camera[];
        private _computedViewMatrix;
        _projectionMatrix: Matrix;
        private _worldMatrix;
        _postProcesses: PostProcess[];
        _postProcessesTakenIndices: any[];
        _activeMeshes: SmartArray<Mesh>;
        private _globalPosition;
        constructor(name: string, position: Vector3, scene: Scene);
        globalPosition: Vector3;
        getActiveMeshes(): SmartArray<Mesh>;
        isActiveMesh(mesh: Mesh): boolean;
        _initCache(): void;
        _updateCache(ignoreParentClass?: boolean): void;
        _updateFromScene(): void;
        _isSynchronized(): boolean;
        _isSynchronizedViewMatrix(): boolean;
        _isSynchronizedProjectionMatrix(): boolean;
        attachControl(element: HTMLElement): void;
        detachControl(element: HTMLElement): void;
        _update(): void;
        _checkInputs(): void;
        attachPostProcess(postProcess: PostProcess, insertAt?: number): number;
        detachPostProcess(postProcess: PostProcess, atIndices?: any): number[];
        getWorldMatrix(): Matrix;
        _getViewMatrix(): Matrix;
        getViewMatrix(force?: boolean): Matrix;
        _computeViewMatrix(force?: boolean): Matrix;
        getProjectionMatrix(force?: boolean): Matrix;
        dispose(): void;
        setCameraRigMode(mode: number, rigParams: any): void;
        private _getVRProjectionMatrix();
        setCameraRigParameter(name: string, value: any): void;
        /**
         * May needs to be overridden by children so sub has required properties to be copied
         */
        createRigCamera(name: string, cameraIndex: number): Camera;
        /**
         * May needs to be overridden by children
         */
        _updateRigCameras(): void;
    }
}

declare module BABYLON {
    class DeviceOrientationCamera extends FreeCamera {
        private _offsetX;
        private _offsetY;
        private _orientationGamma;
        private _orientationBeta;
        private _initialOrientationGamma;
        private _initialOrientationBeta;
        private _attachedCanvas;
        private _orientationChanged;
        angularSensibility: number;
        moveSensibility: number;
        constructor(name: string, position: Vector3, scene: Scene);
        attachControl(canvas: HTMLCanvasElement, noPreventDefault: boolean): void;
        detachControl(canvas: HTMLCanvasElement): void;
        _checkInputs(): void;
    }
}

declare module BABYLON {
    class FollowCamera extends TargetCamera {
        radius: number;
        rotationOffset: number;
        heightOffset: number;
        cameraAcceleration: number;
        maxCameraSpeed: number;
        target: AbstractMesh;
        constructor(name: string, position: Vector3, scene: Scene);
        private getRadians(degrees);
        private follow(cameraTarget);
        _checkInputs(): void;
    }
    class ArcFollowCamera extends TargetCamera {
        alpha: number;
        beta: number;
        radius: number;
        target: AbstractMesh;
        private _cartesianCoordinates;
        constructor(name: string, alpha: number, beta: number, radius: number, target: AbstractMesh, scene: Scene);
        private follow();
        _checkInputs(): void;
    }
}

declare module BABYLON {
    class FreeCamera extends TargetCamera {
        ellipsoid: Vector3;
        keysUp: number[];
        keysDown: number[];
        keysLeft: number[];
        keysRight: number[];
        checkCollisions: boolean;
        applyGravity: boolean;
        angularSensibility: number;
        onCollide: (collidedMesh: AbstractMesh) => void;
        private _keys;
        private _collider;
        private _needMoveForGravity;
        private _oldPosition;
        private _diffPosition;
        private _newPosition;
        private _attachedElement;
        private _localDirection;
        private _transformedDirection;
        private _onMouseDown;
        private _onMouseUp;
        private _onMouseOut;
        private _onMouseMove;
        private _onKeyDown;
        private _onKeyUp;
        _onLostFocus: (e: FocusEvent) => any;
        _waitingLockedTargetId: string;
        constructor(name: string, position: Vector3, scene: Scene);
        attachControl(element: HTMLElement, noPreventDefault?: boolean): void;
        detachControl(element: HTMLElement): void;
        _collideWithWorld(velocity: Vector3): void;
        private _onCollisionPositionChange;
        _checkInputs(): void;
        _decideIfNeedsToMove(): boolean;
        _updatePosition(): void;
    }
}

declare module BABYLON {
    class GamepadCamera extends FreeCamera {
        private _gamepad;
        private _gamepads;
        angularSensibility: number;
        moveSensibility: number;
        constructor(name: string, position: Vector3, scene: Scene);
        private _onNewGameConnected(gamepad);
        _checkInputs(): void;
        dispose(): void;
    }
}

declare module BABYLON {
    class AnaglyphFreeCamera extends FreeCamera {
        constructor(name: string, position: Vector3, interaxialDistance: number, scene: Scene);
    }
    class AnaglyphArcRotateCamera extends ArcRotateCamera {
        constructor(name: string, alpha: number, beta: number, radius: number, target: any, interaxialDistance: number, scene: Scene);
    }
    class AnaglyphGamepadCamera extends GamepadCamera {
        constructor(name: string, position: Vector3, interaxialDistance: number, scene: Scene);
    }
    class StereoscopicFreeCamera extends FreeCamera {
        constructor(name: string, position: Vector3, interaxialDistance: number, isSideBySide: boolean, scene: Scene);
    }
    class StereoscopicArcRotateCamera extends ArcRotateCamera {
        constructor(name: string, alpha: number, beta: number, radius: number, target: any, interaxialDistance: number, isSideBySide: boolean, scene: Scene);
    }
    class StereoscopicGamepadCamera extends GamepadCamera {
        constructor(name: string, position: Vector3, interaxialDistance: number, isSideBySide: boolean, scene: Scene);
    }
}

declare module BABYLON {
    class TargetCamera extends Camera {
        cameraDirection: Vector3;
        cameraRotation: Vector2;
        rotation: Vector3;
        speed: number;
        noRotationConstraint: boolean;
        lockedTarget: any;
        _currentTarget: Vector3;
        _viewMatrix: Matrix;
        _camMatrix: Matrix;
        _cameraTransformMatrix: Matrix;
        _cameraRotationMatrix: Matrix;
        private _rigCamTransformMatrix;
        _referencePoint: Vector3;
        _transformedReferencePoint: Vector3;
        _lookAtTemp: Matrix;
        _tempMatrix: Matrix;
        _reset: () => void;
        _waitingLockedTargetId: string;
        constructor(name: string, position: Vector3, scene: Scene);
        getFrontPosition(distance: number): Vector3;
        _getLockedTargetPosition(): Vector3;
        _initCache(): void;
        _updateCache(ignoreParentClass?: boolean): void;
        _isSynchronizedViewMatrix(): boolean;
        _computeLocalCameraSpeed(): number;
        setTarget(target: Vector3): void;
        getTarget(): Vector3;
        _decideIfNeedsToMove(): boolean;
        _updatePosition(): void;
        _checkInputs(): void;
        _getViewMatrix(): Matrix;
        _getVRViewMatrix(): Matrix;
        /**
         * @override
         * Override Camera.createRigCamera
         */
        createRigCamera(name: string, cameraIndex: number): Camera;
        /**
         * @override
         * Override Camera._updateRigCameras
         */
        _updateRigCameras(): void;
        private _getRigCamPosition(halfSpace, result);
    }
}

declare module BABYLON {
    class TouchCamera extends FreeCamera {
        private _offsetX;
        private _offsetY;
        private _pointerCount;
        private _pointerPressed;
        private _attachedCanvas;
        private _onPointerDown;
        private _onPointerUp;
        private _onPointerMove;
        angularSensibility: number;
        moveSensibility: number;
        constructor(name: string, position: Vector3, scene: Scene);
        attachControl(canvas: HTMLCanvasElement, noPreventDefault: boolean): void;
        detachControl(canvas: HTMLCanvasElement): void;
        _checkInputs(): void;
    }
}

declare module BABYLON {
    class VirtualJoysticksCamera extends FreeCamera {
        private _leftjoystick;
        private _rightjoystick;
        constructor(name: string, position: Vector3, scene: Scene);
        getLeftJoystick(): VirtualJoystick;
        getRightJoystick(): VirtualJoystick;
        _checkInputs(): void;
        dispose(): void;
    }
}

declare module BABYLON {
    class BoundingBox {
        minimum: Vector3;
        maximum: Vector3;
        vectors: Vector3[];
        center: Vector3;
        extendSize: Vector3;
        directions: Vector3[];
        vectorsWorld: Vector3[];
        minimumWorld: Vector3;
        maximumWorld: Vector3;
        private _worldMatrix;
        constructor(minimum: Vector3, maximum: Vector3);
        getWorldMatrix(): Matrix;
        _update(world: Matrix): void;
        isInFrustum(frustumPlanes: Plane[]): boolean;
        isCompletelyInFrustum(frustumPlanes: Plane[]): boolean;
        intersectsPoint(point: Vector3): boolean;
        intersectsSphere(sphere: BoundingSphere): boolean;
        intersectsMinMax(min: Vector3, max: Vector3): boolean;
        static Intersects(box0: BoundingBox, box1: BoundingBox): boolean;
        static IntersectsSphere(minPoint: Vector3, maxPoint: Vector3, sphereCenter: Vector3, sphereRadius: number): boolean;
        static IsCompletelyInFrustum(boundingVectors: Vector3[], frustumPlanes: Plane[]): boolean;
        static IsInFrustum(boundingVectors: Vector3[], frustumPlanes: Plane[]): boolean;
    }
}

declare module BABYLON {
    class BoundingInfo {
        minimum: Vector3;
        maximum: Vector3;
        boundingBox: BoundingBox;
        boundingSphere: BoundingSphere;
        constructor(minimum: Vector3, maximum: Vector3);
        _update(world: Matrix): void;
        isInFrustum(frustumPlanes: Plane[]): boolean;
        isCompletelyInFrustum(frustumPlanes: Plane[]): boolean;
        _checkCollision(collider: Collider): boolean;
        intersectsPoint(point: Vector3): boolean;
        intersects(boundingInfo: BoundingInfo, precise: boolean): boolean;
    }
}

declare module BABYLON {
    class BoundingSphere {
        minimum: Vector3;
        maximum: Vector3;
        center: Vector3;
        radius: number;
        centerWorld: Vector3;
        radiusWorld: number;
        private _tempRadiusVector;
        constructor(minimum: Vector3, maximum: Vector3);
        _update(world: Matrix): void;
        isInFrustum(frustumPlanes: Plane[]): boolean;
        intersectsPoint(point: Vector3): boolean;
        static Intersects(sphere0: BoundingSphere, sphere1: BoundingSphere): boolean;
    }
}

declare module BABYLON {
    class DebugLayer {
        private _scene;
        private _camera;
        private _transformationMatrix;
        private _enabled;
        private _labelsEnabled;
        private _displayStatistics;
        private _displayTree;
        private _displayLogs;
        private _globalDiv;
        private _statsDiv;
        private _statsSubsetDiv;
        private _optionsDiv;
        private _optionsSubsetDiv;
        private _logDiv;
        private _logSubsetDiv;
        private _treeDiv;
        private _treeSubsetDiv;
        private _drawingCanvas;
        private _drawingContext;
        private _rootElement;
        private _syncPositions;
        private _syncData;
        private _syncUI;
        private _onCanvasClick;
        private _clickPosition;
        private _ratio;
        private _identityMatrix;
        private _showUI;
        private _needToRefreshMeshesTree;
        shouldDisplayLabel: (node: Node) => boolean;
        shouldDisplayAxis: (mesh: Mesh) => boolean;
        axisRatio: number;
        accentColor: string;
        customStatsFunction: () => string;
        constructor(scene: Scene);
        private _refreshMeshesTreeContent();
        private _renderSingleAxis(zero, unit, unitText, label, color);
        private _renderAxis(projectedPosition, mesh, globalViewport);
        private _renderLabel(text, projectedPosition, labelOffset, onClick, getFillStyle);
        private _isClickInsideRect(x, y, width, height);
        isVisible(): boolean;
        hide(): void;
        show(showUI?: boolean, camera?: Camera, rootElement?: HTMLElement): void;
        private _clearLabels();
        private _generateheader(root, text);
        private _generateTexBox(root, title, color);
        private _generateAdvancedCheckBox(root, leftTitle, rightTitle, initialState, task, tag?);
        private _generateCheckBox(root, title, initialState, task, tag?);
        private _generateButton(root, title, task, tag?);
        private _generateRadio(root, title, name, initialState, task, tag?);
        private _generateDOMelements();
        private _displayStats();
    }
}

declare module BABYLON {
    class LensFlare {
        size: number;
        position: number;
        color: Color3;
        texture: Texture;
        private _system;
        constructor(size: number, position: number, color: any, imgUrl: string, system: LensFlareSystem);
        dispose: () => void;
    }
}

declare module BABYLON {
    class LensFlareSystem {
        name: string;
        lensFlares: LensFlare[];
        borderLimit: number;
        meshesSelectionPredicate: (mesh: Mesh) => boolean;
        layerMask: number;
        private _scene;
        private _emitter;
        private _vertexDeclaration;
        private _vertexStrideSize;
        private _vertexBuffer;
        private _indexBuffer;
        private _effect;
        private _positionX;
        private _positionY;
        private _isEnabled;
        constructor(name: string, emitter: any, scene: Scene);
        isEnabled: boolean;
        getScene(): Scene;
        getEmitter(): any;
        setEmitter(newEmitter: any): void;
        getEmitterPosition(): Vector3;
        computeEffectivePosition(globalViewport: Viewport): boolean;
        _isVisible(): boolean;
        render(): boolean;
        dispose(): void;
    }
}

declare module BABYLON {
    class DirectionalLight extends Light implements IShadowLight {
        direction: Vector3;
        position: Vector3;
        private _transformedDirection;
        transformedPosition: Vector3;
        private _worldMatrix;
        shadowOrthoScale: number;
        autoUpdateExtends: boolean;
        private _orthoLeft;
        private _orthoRight;
        private _orthoTop;
        private _orthoBottom;
        constructor(name: string, direction: Vector3, scene: Scene);
        getAbsolutePosition(): Vector3;
        setDirectionToTarget(target: Vector3): Vector3;
        setShadowProjectionMatrix(matrix: Matrix, viewMatrix: Matrix, renderList: Array<AbstractMesh>): void;
        supportsVSM(): boolean;
        needRefreshPerFrame(): boolean;
        computeTransformedPosition(): boolean;
        transferToEffect(effect: Effect, directionUniformName: string): void;
        _getWorldMatrix(): Matrix;
    }
}

declare module BABYLON {
    class HemisphericLight extends Light {
        direction: Vector3;
        groundColor: Color3;
        private _worldMatrix;
        constructor(name: string, direction: Vector3, scene: Scene);
        setDirectionToTarget(target: Vector3): Vector3;
        getShadowGenerator(): ShadowGenerator;
        transferToEffect(effect: Effect, directionUniformName: string, groundColorUniformName: string): void;
        _getWorldMatrix(): Matrix;
    }
}

declare module BABYLON {
    interface IShadowLight {
        position: Vector3;
        direction: Vector3;
        transformedPosition: Vector3;
        name: string;
        computeTransformedPosition(): boolean;
        getScene(): Scene;
        setShadowProjectionMatrix(matrix: Matrix, viewMatrix: Matrix, renderList: Array<AbstractMesh>): void;
        supportsVSM(): boolean;
        needRefreshPerFrame(): boolean;
        _shadowGenerator: ShadowGenerator;
    }
    class Light extends Node {
        diffuse: Color3;
        specular: Color3;
        intensity: number;
        range: number;
        includeOnlyWithLayerMask: number;
        includedOnlyMeshes: AbstractMesh[];
        excludedMeshes: AbstractMesh[];
        excludeWithLayerMask: number;
        _shadowGenerator: ShadowGenerator;
        private _parentedWorldMatrix;
        _excludedMeshesIds: string[];
        _includedOnlyMeshesIds: string[];
        constructor(name: string, scene: Scene);
        getShadowGenerator(): ShadowGenerator;
        getAbsolutePosition(): Vector3;
        transferToEffect(effect: Effect, uniformName0?: string, uniformName1?: string): void;
        _getWorldMatrix(): Matrix;
        canAffectMesh(mesh: AbstractMesh): boolean;
        getWorldMatrix(): Matrix;
        dispose(): void;
    }
}

declare module BABYLON {
    class PointLight extends Light {
        position: Vector3;
        private _worldMatrix;
        private _transformedPosition;
        constructor(name: string, position: Vector3, scene: Scene);
        getAbsolutePosition(): Vector3;
        transferToEffect(effect: Effect, positionUniformName: string): void;
        getShadowGenerator(): ShadowGenerator;
        _getWorldMatrix(): Matrix;
    }
}

declare module BABYLON {
    class SpotLight extends Light implements IShadowLight {
        position: Vector3;
        direction: Vector3;
        angle: number;
        exponent: number;
        transformedPosition: Vector3;
        private _transformedDirection;
        private _worldMatrix;
        constructor(name: string, position: Vector3, direction: Vector3, angle: number, exponent: number, scene: Scene);
        getAbsolutePosition(): Vector3;
        setShadowProjectionMatrix(matrix: Matrix, viewMatrix: Matrix, renderList: Array<AbstractMesh>): void;
        supportsVSM(): boolean;
        needRefreshPerFrame(): boolean;
        setDirectionToTarget(target: Vector3): Vector3;
        computeTransformedPosition(): boolean;
        transferToEffect(effect: Effect, positionUniformName: string, directionUniformName: string): void;
        _getWorldMatrix(): Matrix;
    }
}

declare module BABYLON {
    interface ISceneLoaderPlugin {
        extensions: string;
        importMesh: (meshesNames: any, scene: Scene, data: any, rootUrl: string, meshes: AbstractMesh[], particleSystems: ParticleSystem[], skeletons: Skeleton[]) => boolean;
        load: (scene: Scene, data: string, rootUrl: string) => boolean;
    }
    class SceneLoader {
        private static _ForceFullSceneLoadingForIncremental;
        private static _ShowLoadingScreen;
        static ForceFullSceneLoadingForIncremental: boolean;
        static ShowLoadingScreen: boolean;
        private static _registeredPlugins;
        private static _getPluginForFilename(sceneFilename);
        static RegisterPlugin(plugin: ISceneLoaderPlugin): void;
        static ImportMesh(meshesNames: any, rootUrl: string, sceneFilename: string, scene: Scene, onsuccess?: (meshes: AbstractMesh[], particleSystems: ParticleSystem[], skeletons: Skeleton[]) => void, progressCallBack?: () => void, onerror?: (scene: Scene, e: any) => void): void;
        /**
        * Load a scene
        * @param rootUrl a string that defines the root url for scene and resources
        * @param sceneFilename a string that defines the name of the scene file. can start with "data:" following by the stringified version of the scene
        * @param engine is the instance of BABYLON.Engine to use to create the scene
        */
        static Load(rootUrl: string, sceneFilename: any, engine: Engine, onsuccess?: (scene: Scene) => void, progressCallBack?: any, onerror?: (scene: Scene) => void): void;
        /**
        * Append a scene
        * @param rootUrl a string that defines the root url for scene and resources
        * @param sceneFilename a string that defines the name of the scene file. can start with "data:" following by the stringified version of the scene
        * @param scene is the instance of BABYLON.Scene to append to
        */
        static Append(rootUrl: string, sceneFilename: any, scene: Scene, onsuccess?: (scene: Scene) => void, progressCallBack?: any, onerror?: (scene: Scene) => void): void;
    }
}

declare module BABYLON {
    class EffectFallbacks {
        private _defines;
        private _currentRank;
        private _maxRank;
        addFallback(rank: number, define: string): void;
        isMoreFallbacks: boolean;
        reduce(currentDefines: string): string;
    }
    class Effect {
        name: any;
        defines: string;
        onCompiled: (effect: Effect) => void;
        onError: (effect: Effect, errors: string) => void;
        onBind: (effect: Effect) => void;
        private _engine;
        private _uniformsNames;
        private _samplers;
        private _isReady;
        private _compilationError;
        private _attributesNames;
        private _attributes;
        private _uniforms;
        _key: string;
        private _program;
        private _valueCache;
        constructor(baseName: any, attributesNames: string[], uniformsNames: string[], samplers: string[], engine: any, defines?: string, fallbacks?: EffectFallbacks, onCompiled?: (effect: Effect) => void, onError?: (effect: Effect, errors: string) => void);
        isReady(): boolean;
        getProgram(): WebGLProgram;
        getAttributesNames(): string[];
        getAttributeLocation(index: number): number;
        getAttributeLocationByName(name: string): number;
        getAttributesCount(): number;
        getUniformIndex(uniformName: string): number;
        getUniform(uniformName: string): WebGLUniformLocation;
        getSamplers(): string[];
        getCompilationError(): string;
        _loadVertexShader(vertex: any, callback: (data: any) => void): void;
        _loadFragmentShader(fragment: any, callback: (data: any) => void): void;
        private _prepareEffect(vertexSourceCode, fragmentSourceCode, attributesNames, defines, fallbacks?);
        _bindTexture(channel: string, texture: WebGLTexture): void;
        setTexture(channel: string, texture: BaseTexture): void;
        setTextureFromPostProcess(channel: string, postProcess: PostProcess): void;
        _cacheMatrix(uniformName: any, matrix: any): void;
        _cacheFloat2(uniformName: string, x: number, y: number): void;
        _cacheFloat3(uniformName: string, x: number, y: number, z: number): void;
        _cacheFloat4(uniformName: string, x: number, y: number, z: number, w: number): void;
        setArray(uniformName: string, array: number[]): Effect;
        setArray2(uniformName: string, array: number[]): Effect;
        setArray3(uniformName: string, array: number[]): Effect;
        setArray4(uniformName: string, array: number[]): Effect;
        setMatrices(uniformName: string, matrices: Float32Array): Effect;
        setMatrix(uniformName: string, matrix: Matrix): Effect;
        setMatrix3x3(uniformName: string, matrix: Float32Array): Effect;
        setMatrix2x2(uniformname: string, matrix: Float32Array): Effect;
        setFloat(uniformName: string, value: number): Effect;
        setBool(uniformName: string, bool: boolean): Effect;
        setVector2(uniformName: string, vector2: Vector2): Effect;
        setFloat2(uniformName: string, x: number, y: number): Effect;
        setVector3(uniformName: string, vector3: Vector3): Effect;
        setFloat3(uniformName: string, x: number, y: number, z: number): Effect;
        setVector4(uniformName: string, vector4: Vector4): Effect;
        setFloat4(uniformName: string, x: number, y: number, z: number, w: number): Effect;
        setColor3(uniformName: string, color3: Color3): Effect;
        setColor4(uniformName: string, color3: Color3, alpha: number): Effect;
        static ShadersStore: {};
    }
}

declare module BABYLON {
    class MaterialDefines {
        _keys: string[];
        isEqual(other: MaterialDefines): boolean;
        cloneTo(other: MaterialDefines): void;
        reset(): void;
        toString(): string;
    }
    class Material {
        name: string;
        private static _TriangleFillMode;
        private static _WireFrameFillMode;
        private static _PointFillMode;
        static TriangleFillMode: number;
        static WireFrameFillMode: number;
        static PointFillMode: number;
        private static _ClockWiseSideOrientation;
        private static _CounterClockWiseSideOrientation;
        static ClockWiseSideOrientation: number;
        static CounterClockWiseSideOrientation: number;
        id: string;
        checkReadyOnEveryCall: boolean;
        checkReadyOnlyOnce: boolean;
        state: string;
        alpha: number;
        backFaceCulling: boolean;
        sideOrientation: number;
        onCompiled: (effect: Effect) => void;
        onError: (effect: Effect, errors: string) => void;
        onDispose: () => void;
        onBind: (material: Material, mesh: Mesh) => void;
        getRenderTargetTextures: () => SmartArray<RenderTargetTexture>;
        alphaMode: number;
        disableDepthWrite: boolean;
        fogEnabled: boolean;
        _effect: Effect;
        _wasPreviouslyReady: boolean;
        private _scene;
        private _fillMode;
        private _cachedDepthWriteState;
        pointSize: number;
        zOffset: number;
        wireframe: boolean;
        pointsCloud: boolean;
        fillMode: number;
        constructor(name: string, scene: Scene, doNotAdd?: boolean);
        isReady(mesh?: AbstractMesh, useInstances?: boolean): boolean;
        getEffect(): Effect;
        getScene(): Scene;
        needAlphaBlending(): boolean;
        needAlphaTesting(): boolean;
        getAlphaTestTexture(): BaseTexture;
        trackCreation(onCompiled: (effect: Effect) => void, onError: (effect: Effect, errors: string) => void): void;
        _preBind(): void;
        bind(world: Matrix, mesh?: Mesh): void;
        bindOnlyWorldMatrix(world: Matrix): void;
        unbind(): void;
        clone(name: string): Material;
        getBindedMeshes(): AbstractMesh[];
        dispose(forceDisposeEffect?: boolean): void;
        copyTo(other: Material): void;
    }
}

declare module BABYLON {
    class MultiMaterial extends Material {
        subMaterials: Material[];
        constructor(name: string, scene: Scene);
        getSubMaterial(index: any): Material;
        isReady(mesh?: AbstractMesh): boolean;
        clone(name: string): MultiMaterial;
    }
}

declare module BABYLON {
    class PBRMaterial extends Material {
        albedoColor: Color3;
        private _worldViewProjectionMatrix;
        private _globalAmbientColor;
        private _scaledDiffuse;
        private _scaledSpecular;
        private _renderId;
        private _defines;
        private _cachedDefines;
        constructor(name: string, scene: Scene);
        needAlphaBlending(): boolean;
        needAlphaTesting(): boolean;
        getAlphaTestTexture(): BaseTexture;
        isReady(mesh?: AbstractMesh, useInstances?: boolean): boolean;
        bindOnlyWorldMatrix(world: Matrix): void;
        bind(world: Matrix, mesh?: Mesh): void;
        getAnimatables(): IAnimatable[];
        dispose(forceDisposeEffect?: boolean): void;
        clone(name: string): PBRMaterial;
    }
}

declare module BABYLON {
    class ShaderMaterial extends Material {
        private _shaderPath;
        private _options;
        private _textures;
        private _floats;
        private _floatsArrays;
        private _colors3;
        private _colors4;
        private _vectors2;
        private _vectors3;
        private _vectors4;
        private _matrices;
        private _matrices3x3;
        private _matrices2x2;
        private _cachedWorldViewMatrix;
        private _renderId;
        constructor(name: string, scene: Scene, shaderPath: any, options: any);
        needAlphaBlending(): boolean;
        needAlphaTesting(): boolean;
        private _checkUniform(uniformName);
        setTexture(name: string, texture: Texture): ShaderMaterial;
        setFloat(name: string, value: number): ShaderMaterial;
        setFloats(name: string, value: number[]): ShaderMaterial;
        setColor3(name: string, value: Color3): ShaderMaterial;
        setColor4(name: string, value: Color4): ShaderMaterial;
        setVector2(name: string, value: Vector2): ShaderMaterial;
        setVector3(name: string, value: Vector3): ShaderMaterial;
        setVector4(name: string, value: Vector4): ShaderMaterial;
        setMatrix(name: string, value: Matrix): ShaderMaterial;
        setMatrix3x3(name: string, value: Float32Array): ShaderMaterial;
        setMatrix2x2(name: string, value: Float32Array): ShaderMaterial;
        isReady(mesh?: AbstractMesh, useInstances?: boolean): boolean;
        bindOnlyWorldMatrix(world: Matrix): void;
        bind(world: Matrix, mesh?: Mesh): void;
        clone(name: string): ShaderMaterial;
        dispose(forceDisposeEffect?: boolean): void;
    }
}

declare module BABYLON {
    class FresnelParameters {
        isEnabled: boolean;
        leftColor: Color3;
        rightColor: Color3;
        bias: number;
        power: number;
        clone(): FresnelParameters;
    }
    class StandardMaterial extends Material {
        diffuseTexture: BaseTexture;
        ambientTexture: BaseTexture;
        opacityTexture: BaseTexture;
        reflectionTexture: BaseTexture;
        emissiveTexture: BaseTexture;
        specularTexture: BaseTexture;
        bumpTexture: BaseTexture;
        lightmapTexture: BaseTexture;
        ambientColor: Color3;
        diffuseColor: Color3;
        specularColor: Color3;
        specularPower: number;
        emissiveColor: Color3;
        useAlphaFromDiffuseTexture: boolean;
        useEmissiveAsIllumination: boolean;
        linkEmissiveWithDiffuse: boolean;
        useReflectionFresnelFromSpecular: boolean;
        useSpecularOverAlpha: boolean;
        disableLighting: boolean;
        roughness: number;
        useLightmapAsShadowmap: boolean;
        diffuseFresnelParameters: FresnelParameters;
        opacityFresnelParameters: FresnelParameters;
        reflectionFresnelParameters: FresnelParameters;
        emissiveFresnelParameters: FresnelParameters;
        useGlossinessFromSpecularMapAlpha: boolean;
        private _renderTargets;
        private _worldViewProjectionMatrix;
        private _globalAmbientColor;
        private _scaledDiffuse;
        private _scaledSpecular;
        private _renderId;
        private _defines;
        private _cachedDefines;
        constructor(name: string, scene: Scene);
        needAlphaBlending(): boolean;
        needAlphaTesting(): boolean;
        private _shouldUseAlphaFromDiffuseTexture();
        getAlphaTestTexture(): BaseTexture;
        private _checkCache(scene, mesh?, useInstances?);
        isReady(mesh?: AbstractMesh, useInstances?: boolean): boolean;
        unbind(): void;
        bindOnlyWorldMatrix(world: Matrix): void;
        bind(world: Matrix, mesh?: Mesh): void;
        getAnimatables(): IAnimatable[];
        dispose(forceDisposeEffect?: boolean): void;
        clone(name: string): StandardMaterial;
        static DiffuseTextureEnabled: boolean;
        static AmbientTextureEnabled: boolean;
        static OpacityTextureEnabled: boolean;
        static ReflectionTextureEnabled: boolean;
        static EmissiveTextureEnabled: boolean;
        static SpecularTextureEnabled: boolean;
        static BumpTextureEnabled: boolean;
        static FresnelEnabled: boolean;
        static LightmapEnabled: boolean;
    }
}

declare module BABYLON {
    class SIMDVector3 {
        static TransformCoordinatesToRefSIMD(vector: Vector3, transformation: Matrix, result: Vector3): void;
        static TransformCoordinatesFromFloatsToRefSIMD(x: number, y: number, z: number, transformation: Matrix, result: Vector3): void;
    }
    class SIMDMatrix {
        multiplyToArraySIMD(other: Matrix, result: Matrix, offset?: number): void;
        invertToRefSIMD(other: Matrix): Matrix;
        static LookAtLHToRefSIMD(eyeRef: Vector3, targetRef: Vector3, upRef: Vector3, result: Matrix): void;
    }
    class SIMDHelper {
        private static _isEnabled;
        static IsEnabled: boolean;
        static DisableSIMD(): void;
        static EnableSIMD(): void;
    }
}

declare module BABYLON {
    class Color3 {
        r: number;
        g: number;
        b: number;
        constructor(r?: number, g?: number, b?: number);
        toString(): string;
        toArray(array: number[], index?: number): Color3;
        toColor4(alpha?: number): Color4;
        asArray(): number[];
        toLuminance(): number;
        multiply(otherColor: Color3): Color3;
        multiplyToRef(otherColor: Color3, result: Color3): Color3;
        equals(otherColor: Color3): boolean;
        equalsFloats(r: number, g: number, b: number): boolean;
        scale(scale: number): Color3;
        scaleToRef(scale: number, result: Color3): Color3;
        add(otherColor: Color3): Color3;
        addToRef(otherColor: Color3, result: Color3): Color3;
        subtract(otherColor: Color3): Color3;
        subtractToRef(otherColor: Color3, result: Color3): Color3;
        clone(): Color3;
        copyFrom(source: Color3): Color3;
        copyFromFloats(r: number, g: number, b: number): Color3;
        toHexString(): string;
        static FromHexString(hex: string): Color3;
        static FromArray(array: number[], offset?: number): Color3;
        static FromInts(r: number, g: number, b: number): Color3;
        static Lerp(start: Color3, end: Color3, amount: number): Color3;
        static Red(): Color3;
        static Green(): Color3;
        static Blue(): Color3;
        static Black(): Color3;
        static White(): Color3;
        static Purple(): Color3;
        static Magenta(): Color3;
        static Yellow(): Color3;
        static Gray(): Color3;
    }
    class Color4 {
        r: number;
        g: number;
        b: number;
        a: number;
        constructor(r: number, g: number, b: number, a: number);
        addInPlace(right: any): Color4;
        asArray(): number[];
        toArray(array: number[], index?: number): Color4;
        add(right: Color4): Color4;
        subtract(right: Color4): Color4;
        subtractToRef(right: Color4, result: Color4): Color4;
        scale(scale: number): Color4;
        scaleToRef(scale: number, result: Color4): Color4;
        toString(): string;
        clone(): Color4;
        copyFrom(source: Color4): Color4;
        toHexString(): string;
        static FromHexString(hex: string): Color4;
        static Lerp(left: Color4, right: Color4, amount: number): Color4;
        static LerpToRef(left: Color4, right: Color4, amount: number, result: Color4): void;
        static FromArray(array: number[], offset?: number): Color4;
        static FromInts(r: number, g: number, b: number, a: number): Color4;
    }
    class Vector2 {
        x: number;
        y: number;
        constructor(x: number, y: number);
        toString(): string;
        toArray(array: number[], index?: number): Vector2;
        asArray(): number[];
        copyFrom(source: Vector2): Vector2;
        copyFromFloats(x: number, y: number): Vector2;
        add(otherVector: Vector2): Vector2;
        addVector3(otherVector: Vector3): Vector2;
        subtract(otherVector: Vector2): Vector2;
        subtractInPlace(otherVector: Vector2): Vector2;
        multiplyInPlace(otherVector: Vector2): Vector2;
        multiply(otherVector: Vector2): Vector2;
        multiplyToRef(otherVector: Vector2, result: Vector2): Vector2;
        multiplyByFloats(x: number, y: number): Vector2;
        divide(otherVector: Vector2): Vector2;
        divideToRef(otherVector: Vector2, result: Vector2): Vector2;
        negate(): Vector2;
        scaleInPlace(scale: number): Vector2;
        scale(scale: number): Vector2;
        equals(otherVector: Vector2): boolean;
        equalsWithEpsilon(otherVector: Vector2, epsilon?: number): boolean;
        length(): number;
        lengthSquared(): number;
        normalize(): Vector2;
        clone(): Vector2;
        static Zero(): Vector2;
        static FromArray(array: number[] | Float32Array, offset?: number): Vector2;
        static FromArrayToRef(array: number[] | Float32Array, offset: number, result: Vector2): void;
        static CatmullRom(value1: Vector2, value2: Vector2, value3: Vector2, value4: Vector2, amount: number): Vector2;
        static Clamp(value: Vector2, min: Vector2, max: Vector2): Vector2;
        static Hermite(value1: Vector2, tangent1: Vector2, value2: Vector2, tangent2: Vector2, amount: number): Vector2;
        static Lerp(start: Vector2, end: Vector2, amount: number): Vector2;
        static Dot(left: Vector2, right: Vector2): number;
        static Normalize(vector: Vector2): Vector2;
        static Minimize(left: Vector2, right: Vector2): Vector2;
        static Maximize(left: Vector2, right: Vector2): Vector2;
        static Transform(vector: Vector2, transformation: Matrix): Vector2;
        static Distance(value1: Vector2, value2: Vector2): number;
        static DistanceSquared(value1: Vector2, value2: Vector2): number;
    }
    class Vector3 {
        x: number;
        y: number;
        z: number;
        constructor(x: number, y: number, z: number);
        toString(): string;
        asArray(): number[];
        toArray(array: number[] | Float32Array, index?: number): Vector3;
        toQuaternion(): Quaternion;
        addInPlace(otherVector: Vector3): Vector3;
        add(otherVector: Vector3): Vector3;
        addToRef(otherVector: Vector3, result: Vector3): Vector3;
        subtractInPlace(otherVector: Vector3): Vector3;
        subtract(otherVector: Vector3): Vector3;
        subtractToRef(otherVector: Vector3, result: Vector3): Vector3;
        subtractFromFloats(x: number, y: number, z: number): Vector3;
        subtractFromFloatsToRef(x: number, y: number, z: number, result: Vector3): Vector3;
        negate(): Vector3;
        scaleInPlace(scale: number): Vector3;
        scale(scale: number): Vector3;
        scaleToRef(scale: number, result: Vector3): void;
        equals(otherVector: Vector3): boolean;
        equalsWithEpsilon(otherVector: Vector3, epsilon?: number): boolean;
        equalsToFloats(x: number, y: number, z: number): boolean;
        multiplyInPlace(otherVector: Vector3): Vector3;
        multiply(otherVector: Vector3): Vector3;
        multiplyToRef(otherVector: Vector3, result: Vector3): Vector3;
        multiplyByFloats(x: number, y: number, z: number): Vector3;
        divide(otherVector: Vector3): Vector3;
        divideToRef(otherVector: Vector3, result: Vector3): Vector3;
        MinimizeInPlace(other: Vector3): Vector3;
        MaximizeInPlace(other: Vector3): Vector3;
        length(): number;
        lengthSquared(): number;
        normalize(): Vector3;
        clone(): Vector3;
        copyFrom(source: Vector3): Vector3;
        copyFromFloats(x: number, y: number, z: number): Vector3;
        static GetClipFactor(vector0: Vector3, vector1: Vector3, axis: Vector3, size: any): number;
        static FromArray(array: number[] | Float32Array, offset?: number): Vector3;
        static FromFloatArray(array: Float32Array, offset?: number): Vector3;
        static FromArrayToRef(array: number[] | Float32Array, offset: number, result: Vector3): void;
        static FromFloatArrayToRef(array: Float32Array, offset: number, result: Vector3): void;
        static FromFloatsToRef(x: number, y: number, z: number, result: Vector3): void;
        static Zero(): Vector3;
        static Up(): Vector3;
        static TransformCoordinates(vector: Vector3, transformation: Matrix): Vector3;
        static TransformCoordinatesToRef(vector: Vector3, transformation: Matrix, result: Vector3): void;
        static TransformCoordinatesFromFloatsToRef(x: number, y: number, z: number, transformation: Matrix, result: Vector3): void;
        static TransformNormal(vector: Vector3, transformation: Matrix): Vector3;
        static TransformNormalToRef(vector: Vector3, transformation: Matrix, result: Vector3): void;
        static TransformNormalFromFloatsToRef(x: number, y: number, z: number, transformation: Matrix, result: Vector3): void;
        static CatmullRom(value1: Vector3, value2: Vector3, value3: Vector3, value4: Vector3, amount: number): Vector3;
        static Clamp(value: Vector3, min: Vector3, max: Vector3): Vector3;
        static Hermite(value1: Vector3, tangent1: Vector3, value2: Vector3, tangent2: Vector3, amount: number): Vector3;
        static Lerp(start: Vector3, end: Vector3, amount: number): Vector3;
        static Dot(left: Vector3, right: Vector3): number;
        static Cross(left: Vector3, right: Vector3): Vector3;
        static CrossToRef(left: Vector3, right: Vector3, result: Vector3): void;
        static Normalize(vector: Vector3): Vector3;
        static NormalizeToRef(vector: Vector3, result: Vector3): void;
        static Project(vector: Vector3, world: Matrix, transform: Matrix, viewport: Viewport): Vector3;
        static UnprojectFromTransform(source: Vector3, viewportWidth: number, viewportHeight: number, world: Matrix, transform: Matrix): Vector3;
        static Unproject(source: Vector3, viewportWidth: number, viewportHeight: number, world: Matrix, view: Matrix, projection: Matrix): Vector3;
        static Minimize(left: Vector3, right: Vector3): Vector3;
        static Maximize(left: Vector3, right: Vector3): Vector3;
        static Distance(value1: Vector3, value2: Vector3): number;
        static DistanceSquared(value1: Vector3, value2: Vector3): number;
        static Center(value1: Vector3, value2: Vector3): Vector3;
        /**
         * Given three orthogonal left-handed oriented Vector3 axis in space (target system),
         * RotationFromAxis() returns the rotation Euler angles (ex : rotation.x, rotation.y, rotation.z) to apply
         * to something in order to rotate it from its local system to the given target system.
         */
        static RotationFromAxis(axis1: Vector3, axis2: Vector3, axis3: Vector3): Vector3;
        /**
         * The same than RotationFromAxis but updates the passed ref Vector3 parameter.
         */
        static RotationFromAxisToRef(axis1: Vector3, axis2: Vector3, axis3: Vector3, ref: Vector3): void;
    }
    class Vector4 {
        x: number;
        y: number;
        z: number;
        w: number;
        constructor(x: number, y: number, z: number, w: number);
        toString(): string;
        asArray(): number[];
        toArray(array: number[], index?: number): Vector4;
        addInPlace(otherVector: Vector4): Vector4;
        add(otherVector: Vector4): Vector4;
        addToRef(otherVector: Vector4, result: Vector4): Vector4;
        subtractInPlace(otherVector: Vector4): Vector4;
        subtract(otherVector: Vector4): Vector4;
        subtractToRef(otherVector: Vector4, result: Vector4): Vector4;
        subtractFromFloats(x: number, y: number, z: number, w: number): Vector4;
        subtractFromFloatsToRef(x: number, y: number, z: number, w: number, result: Vector4): Vector4;
        negate(): Vector4;
        scaleInPlace(scale: number): Vector4;
        scale(scale: number): Vector4;
        scaleToRef(scale: number, result: Vector4): void;
        equals(otherVector: Vector4): boolean;
        equalsWithEpsilon(otherVector: Vector4, epsilon?: number): boolean;
        equalsToFloats(x: number, y: number, z: number, w: number): boolean;
        multiplyInPlace(otherVector: Vector4): Vector4;
        multiply(otherVector: Vector4): Vector4;
        multiplyToRef(otherVector: Vector4, result: Vector4): Vector4;
        multiplyByFloats(x: number, y: number, z: number, w: number): Vector4;
        divide(otherVector: Vector4): Vector4;
        divideToRef(otherVector: Vector4, result: Vector4): Vector4;
        MinimizeInPlace(other: Vector4): Vector4;
        MaximizeInPlace(other: Vector4): Vector4;
        length(): number;
        lengthSquared(): number;
        normalize(): Vector4;
        clone(): Vector4;
        copyFrom(source: Vector4): Vector4;
        copyFromFloats(x: number, y: number, z: number, w: number): Vector4;
        static FromArray(array: number[], offset?: number): Vector4;
        static FromArrayToRef(array: number[], offset: number, result: Vector4): void;
        static FromFloatArrayToRef(array: Float32Array, offset: number, result: Vector4): void;
        static FromFloatsToRef(x: number, y: number, z: number, w: number, result: Vector4): void;
        static Zero(): Vector4;
        static Normalize(vector: Vector4): Vector4;
        static NormalizeToRef(vector: Vector4, result: Vector4): void;
        static Minimize(left: Vector4, right: Vector4): Vector4;
        static Maximize(left: Vector4, right: Vector4): Vector4;
        static Distance(value1: Vector4, value2: Vector4): number;
        static DistanceSquared(value1: Vector4, value2: Vector4): number;
        static Center(value1: Vector4, value2: Vector4): Vector4;
    }
    class Quaternion {
        x: number;
        y: number;
        z: number;
        w: number;
        constructor(x?: number, y?: number, z?: number, w?: number);
        toString(): string;
        asArray(): number[];
        equals(otherQuaternion: Quaternion): boolean;
        clone(): Quaternion;
        copyFrom(other: Quaternion): Quaternion;
        copyFromFloats(x: number, y: number, z: number, w: number): Quaternion;
        add(other: Quaternion): Quaternion;
        subtract(other: Quaternion): Quaternion;
        scale(value: number): Quaternion;
        multiply(q1: Quaternion): Quaternion;
        multiplyToRef(q1: Quaternion, result: Quaternion): Quaternion;
        multiplyInPlace(q1: Quaternion): Quaternion;
        length(): number;
        normalize(): Quaternion;
        toEulerAngles(): Vector3;
        toEulerAnglesToRef(result: Vector3): Quaternion;
        toRotationMatrix(result: Matrix): Quaternion;
        fromRotationMatrix(matrix: Matrix): Quaternion;
        static FromRotationMatrix(matrix: Matrix): Quaternion;
        static FromRotationMatrixToRef(matrix: Matrix, result: Quaternion): void;
        static Inverse(q: Quaternion): Quaternion;
        static Identity(): Quaternion;
        static RotationAxis(axis: Vector3, angle: number): Quaternion;
        static FromArray(array: number[], offset?: number): Quaternion;
        static RotationYawPitchRoll(yaw: number, pitch: number, roll: number): Quaternion;
        static RotationYawPitchRollToRef(yaw: number, pitch: number, roll: number, result: Quaternion): void;
        static RotationAlphaBetaGamma(alpha: number, beta: number, gamma: number): Quaternion;
        static RotationAlphaBetaGammaToRef(alpha: number, beta: number, gamma: number, result: Quaternion): void;
        static Slerp(left: Quaternion, right: Quaternion, amount: number): Quaternion;
    }
    class Matrix {
        private static _tempQuaternion;
        private static _xAxis;
        private static _yAxis;
        private static _zAxis;
        m: Float32Array;
        isIdentity(): boolean;
        determinant(): number;
        toArray(): Float32Array;
        asArray(): Float32Array;
        invert(): Matrix;
        reset(): Matrix;
        add(other: Matrix): Matrix;
        addToRef(other: Matrix, result: Matrix): Matrix;
        addToSelf(other: Matrix): Matrix;
        invertToRef(other: Matrix): Matrix;
        setTranslation(vector3: Vector3): Matrix;
        multiply(other: Matrix): Matrix;
        copyFrom(other: Matrix): Matrix;
        copyToArray(array: Float32Array, offset?: number): Matrix;
        multiplyToRef(other: Matrix, result: Matrix): Matrix;
        multiplyToArray(other: Matrix, result: Float32Array, offset: number): Matrix;
        equals(value: Matrix): boolean;
        clone(): Matrix;
        decompose(scale: Vector3, rotation: Quaternion, translation: Vector3): boolean;
        static FromArray(array: number[], offset?: number): Matrix;
        static FromArrayToRef(array: number[], offset: number, result: Matrix): void;
        static FromFloat32ArrayToRefScaled(array: Float32Array, offset: number, scale: number, result: Matrix): void;
        static FromValuesToRef(initialM11: number, initialM12: number, initialM13: number, initialM14: number, initialM21: number, initialM22: number, initialM23: number, initialM24: number, initialM31: number, initialM32: number, initialM33: number, initialM34: number, initialM41: number, initialM42: number, initialM43: number, initialM44: number, result: Matrix): void;
        static FromValues(initialM11: number, initialM12: number, initialM13: number, initialM14: number, initialM21: number, initialM22: number, initialM23: number, initialM24: number, initialM31: number, initialM32: number, initialM33: number, initialM34: number, initialM41: number, initialM42: number, initialM43: number, initialM44: number): Matrix;
        static Compose(scale: Vector3, rotation: Quaternion, translation: Vector3): Matrix;
        static Identity(): Matrix;
        static IdentityToRef(result: Matrix): void;
        static Zero(): Matrix;
        static RotationX(angle: number): Matrix;
        static Invert(source: Matrix): Matrix;
        static RotationXToRef(angle: number, result: Matrix): void;
        static RotationY(angle: number): Matrix;
        static RotationYToRef(angle: number, result: Matrix): void;
        static RotationZ(angle: number): Matrix;
        static RotationZToRef(angle: number, result: Matrix): void;
        static RotationAxis(axis: Vector3, angle: number): Matrix;
        static RotationAxisToRef(axis: Vector3, angle: number, result: Matrix): void;
        static RotationYawPitchRoll(yaw: number, pitch: number, roll: number): Matrix;
        static RotationYawPitchRollToRef(yaw: number, pitch: number, roll: number, result: Matrix): void;
        static Scaling(x: number, y: number, z: number): Matrix;
        static ScalingToRef(x: number, y: number, z: number, result: Matrix): void;
        static Translation(x: number, y: number, z: number): Matrix;
        static TranslationToRef(x: number, y: number, z: number, result: Matrix): void;
        static LookAtLH(eye: Vector3, target: Vector3, up: Vector3): Matrix;
        static LookAtLHToRef(eye: Vector3, target: Vector3, up: Vector3, result: Matrix): void;
        static OrthoLH(width: number, height: number, znear: number, zfar: number): Matrix;
        static OrthoLHToRef(width: number, height: number, znear: number, zfar: number, result: Matrix): void;
        static OrthoOffCenterLH(left: number, right: number, bottom: number, top: number, znear: number, zfar: number): Matrix;
        static OrthoOffCenterLHToRef(left: number, right: any, bottom: number, top: number, znear: number, zfar: number, result: Matrix): void;
        static PerspectiveLH(width: number, height: number, znear: number, zfar: number): Matrix;
        static PerspectiveFovLH(fov: number, aspect: number, znear: number, zfar: number): Matrix;
        static PerspectiveFovLHToRef(fov: number, aspect: number, znear: number, zfar: number, result: Matrix, fovMode?: number): void;
        static GetFinalMatrix(viewport: Viewport, world: Matrix, view: Matrix, projection: Matrix, zmin: number, zmax: number): Matrix;
        static GetAsMatrix2x2(matrix: Matrix): Float32Array;
        static GetAsMatrix3x3(matrix: Matrix): Float32Array;
        static Transpose(matrix: Matrix): Matrix;
        static Reflection(plane: Plane): Matrix;
        static ReflectionToRef(plane: Plane, result: Matrix): void;
    }
    class Plane {
        normal: Vector3;
        d: number;
        constructor(a: number, b: number, c: number, d: number);
        asArray(): number[];
        clone(): Plane;
        normalize(): Plane;
        transform(transformation: Matrix): Plane;
        dotCoordinate(point: any): number;
        copyFromPoints(point1: Vector3, point2: Vector3, point3: Vector3): Plane;
        isFrontFacingTo(direction: Vector3, epsilon: number): boolean;
        signedDistanceTo(point: Vector3): number;
        static FromArray(array: number[]): Plane;
        static FromPoints(point1: any, point2: any, point3: any): Plane;
        static FromPositionAndNormal(origin: Vector3, normal: Vector3): Plane;
        static SignedDistanceToPlaneFromPositionAndNormal(origin: Vector3, normal: Vector3, point: Vector3): number;
    }
    class Viewport {
        x: number;
        y: number;
        width: number;
        height: number;
        constructor(x: number, y: number, width: number, height: number);
        toGlobal(engine: any): Viewport;
    }
    class Frustum {
        static GetPlanes(transform: Matrix): Plane[];
        static GetPlanesToRef(transform: Matrix, frustumPlanes: Plane[]): void;
    }
    class Ray {
        origin: Vector3;
        direction: Vector3;
        length: number;
        private _edge1;
        private _edge2;
        private _pvec;
        private _tvec;
        private _qvec;
        constructor(origin: Vector3, direction: Vector3, length?: number);
        intersectsBoxMinMax(minimum: Vector3, maximum: Vector3): boolean;
        intersectsBox(box: BoundingBox): boolean;
        intersectsSphere(sphere: any): boolean;
        intersectsTriangle(vertex0: Vector3, vertex1: Vector3, vertex2: Vector3): IntersectionInfo;
        static CreateNew(x: number, y: number, viewportWidth: number, viewportHeight: number, world: Matrix, view: Matrix, projection: Matrix): Ray;
        /**
        * Function will create a new transformed ray starting from origin and ending at the end point. Ray's length will be set, and ray will be
        * transformed to the given world matrix.
        * @param origin The origin point
        * @param end The end point
        * @param world a matrix to transform the ray to. Default is the identity matrix.
        */
        static CreateNewFromTo(origin: Vector3, end: Vector3, world?: Matrix): Ray;
        static Transform(ray: Ray, matrix: Matrix): Ray;
    }
    enum Space {
        LOCAL = 0,
        WORLD = 1,
    }
    class Axis {
        static X: Vector3;
        static Y: Vector3;
        static Z: Vector3;
    }
    class BezierCurve {
        static interpolate(t: number, x1: number, y1: number, x2: number, y2: number): number;
    }
    enum Orientation {
        CW = 0,
        CCW = 1,
    }
    class Angle {
        private _radians;
        constructor(radians: number);
        degrees: () => number;
        radians: () => number;
        static BetweenTwoPoints(a: Vector2, b: Vector2): Angle;
        static FromRadians(radians: number): Angle;
        static FromDegrees(degrees: number): Angle;
    }
    class Arc2 {
        startPoint: Vector2;
        midPoint: Vector2;
        endPoint: Vector2;
        centerPoint: Vector2;
        radius: number;
        angle: Angle;
        startAngle: Angle;
        orientation: Orientation;
        constructor(startPoint: Vector2, midPoint: Vector2, endPoint: Vector2);
    }
    class PathCursor {
        private path;
        private _onchange;
        value: number;
        animations: Animation[];
        constructor(path: Path2);
        getPoint(): Vector3;
        moveAhead(step?: number): PathCursor;
        moveBack(step?: number): PathCursor;
        move(step: number): PathCursor;
        private ensureLimits();
        private markAsDirty(propertyName);
        private raiseOnChange();
        onchange(f: (cursor: PathCursor) => void): PathCursor;
    }
    class Path2 {
        private _points;
        private _length;
        closed: boolean;
        constructor(x: number, y: number);
        addLineTo(x: number, y: number): Path2;
        addArcTo(midX: number, midY: number, endX: number, endY: number, numberOfSegments?: number): Path2;
        close(): Path2;
        length(): number;
        getPoints(): Vector2[];
        getPointAtLengthPosition(normalizedLengthPosition: number): Vector2;
        static StartingAt(x: number, y: number): Path2;
    }
    class Path3D {
        path: Vector3[];
        private _curve;
        private _distances;
        private _tangents;
        private _normals;
        private _binormals;
        private _raw;
        /**
        * new Path3D(path, normal, raw)
        * path : an array of Vector3, the curve axis of the Path3D
        * normal (optional) : Vector3, the first wanted normal to the curve. Ex (0, 1, 0) for a vertical normal.
        * raw (optional, default false) : boolean, if true the returned Path3D isn't normalized. Useful to depict path acceleration or speed.
        */
        constructor(path: Vector3[], firstNormal?: Vector3, raw?: boolean);
        getCurve(): Vector3[];
        getTangents(): Vector3[];
        getNormals(): Vector3[];
        getBinormals(): Vector3[];
        getDistances(): number[];
        update(path: Vector3[], firstNormal?: Vector3): Path3D;
        private _compute(firstNormal);
        private _getFirstNonNullVector(index);
        private _getLastNonNullVector(index);
        private _normalVector(v0, vt, va);
    }
    class Curve3 {
        private _points;
        private _length;
        static CreateQuadraticBezier(v0: Vector3, v1: Vector3, v2: Vector3, nbPoints: number): Curve3;
        static CreateCubicBezier(v0: Vector3, v1: Vector3, v2: Vector3, v3: Vector3, nbPoints: number): Curve3;
        static CreateHermiteSpline(p1: Vector3, t1: Vector3, p2: Vector3, t2: Vector3, nbPoints: number): Curve3;
        constructor(points: Vector3[]);
        getPoints(): Vector3[];
        length(): number;
        continue(curve: Curve3): Curve3;
        private _computeLength(path);
    }
    class PositionNormalVertex {
        position: Vector3;
        normal: Vector3;
        constructor(position?: Vector3, normal?: Vector3);
        clone(): PositionNormalVertex;
    }
    class PositionNormalTextureVertex {
        position: Vector3;
        normal: Vector3;
        uv: Vector2;
        constructor(position?: Vector3, normal?: Vector3, uv?: Vector2);
        clone(): PositionNormalTextureVertex;
    }
}

declare module BABYLON {
    class Particle {
        position: Vector3;
        direction: Vector3;
        color: Color4;
        colorStep: Color4;
        lifeTime: number;
        age: number;
        size: number;
        angle: number;
        angularSpeed: number;
        copyTo(other: Particle): void;
    }
}

declare module BABYLON {
    class ParticleSystem implements IDisposable {
        name: string;
        static BLENDMODE_ONEONE: number;
        static BLENDMODE_STANDARD: number;
        id: string;
        renderingGroupId: number;
        emitter: any;
        emitRate: number;
        manualEmitCount: number;
        updateSpeed: number;
        targetStopDuration: number;
        disposeOnStop: boolean;
        minEmitPower: number;
        maxEmitPower: number;
        minLifeTime: number;
        maxLifeTime: number;
        minSize: number;
        maxSize: number;
        minAngularSpeed: number;
        maxAngularSpeed: number;
        particleTexture: Texture;
        layerMask: number;
        onDispose: () => void;
        updateFunction: (particles: Particle[]) => void;
        blendMode: number;
        forceDepthWrite: boolean;
        gravity: Vector3;
        direction1: Vector3;
        direction2: Vector3;
        minEmitBox: Vector3;
        maxEmitBox: Vector3;
        color1: Color4;
        color2: Color4;
        colorDead: Color4;
        textureMask: Color4;
        startDirectionFunction: (emitPower: number, worldMatrix: Matrix, directionToUpdate: Vector3) => void;
        startPositionFunction: (worldMatrix: Matrix, positionToUpdate: Vector3) => void;
        private particles;
        private _capacity;
        private _scene;
        private _vertexDeclaration;
        private _vertexStrideSize;
        private _stockParticles;
        private _newPartsExcess;
        private _vertexBuffer;
        private _indexBuffer;
        private _vertices;
        private _effect;
        private _customEffect;
        private _cachedDefines;
        private _scaledColorStep;
        private _colorDiff;
        private _scaledDirection;
        private _scaledGravity;
        private _currentRenderId;
        private _alive;
        private _started;
        private _stopped;
        private _actualFrame;
        private _scaledUpdateSpeed;
        constructor(name: string, capacity: number, scene: Scene, customEffect?: Effect);
        recycleParticle(particle: Particle): void;
        getCapacity(): number;
        isAlive(): boolean;
        isStarted(): boolean;
        start(): void;
        stop(): void;
        _appendParticleVertex(index: number, particle: Particle, offsetX: number, offsetY: number): void;
        private _update(newParticles);
        private _getEffect();
        animate(): void;
        render(): number;
        dispose(): void;
        clone(name: string, newEmitter: any): ParticleSystem;
    }
}

declare module BABYLON {
    class SolidParticle {
        idx: number;
        color: Color4;
        position: Vector3;
        rotation: Vector3;
        quaternion: Vector4;
        scale: Vector3;
        uvs: Vector4;
        velocity: Vector3;
        alive: boolean;
        _pos: number;
        _model: ModelShape;
        shapeId: number;
        idxInShape: number;
        constructor(particleIndex: number, positionIndex: number, model: ModelShape, shapeId: number, idxInShape: number);
    }
    class ModelShape {
        shapeID: number;
        _shape: Vector3[];
        _shapeUV: number[];
        _positionFunction: (particle: SolidParticle, i: number, s: number) => void;
        _vertexFunction: (particle: SolidParticle, vertex: Vector3, i: number) => void;
        constructor(id: number, shape: Vector3[], shapeUV: number[], posFunction: (particle: SolidParticle, i: number, s: number) => void, vtxFunction: (particle: SolidParticle, vertex: Vector3, i: number) => void);
    }
}

declare module BABYLON {
    class SolidParticleSystem implements IDisposable {
        particles: SolidParticle[];
        nbParticles: number;
        billboard: boolean;
        counter: number;
        name: string;
        mesh: Mesh;
        private _scene;
        private _positions;
        private _indices;
        private _normals;
        private _colors;
        private _uvs;
        private _positions32;
        private _normals32;
        private _colors32;
        private _uvs32;
        private _index;
        private _updatable;
        private _shapeCounter;
        private _copy;
        private _shape;
        private _shapeUV;
        private _color;
        private _computeParticleColor;
        private _computeParticleTexture;
        private _computeParticleRotation;
        private _computeParticleVertex;
        private _cam_axisZ;
        private _cam_axisY;
        private _cam_axisX;
        private _axisX;
        private _axisY;
        private _axisZ;
        private _camera;
        private _particle;
        private _fakeCamPos;
        private _rotMatrix;
        private _invertedMatrix;
        private _rotated;
        private _quaternion;
        private _vertex;
        private _yaw;
        private _pitch;
        private _roll;
        private _halfroll;
        private _halfpitch;
        private _halfyaw;
        private _sinRoll;
        private _cosRoll;
        private _sinPitch;
        private _cosPitch;
        private _sinYaw;
        private _cosYaw;
        constructor(name: string, scene: Scene, options?: {
            updatable?: boolean;
        });
        buildMesh(): Mesh;
        private _resetCopy();
        private _meshBuilder(p, shape, positions, meshInd, indices, meshUV, uvs, meshCol, colors, idx, idxInShape, options);
        private _posToShape(positions);
        private _uvsToShapeUV(uvs);
        private _addParticle(p, idxpos, model, shapeId, idxInShape);
        addShape(mesh: Mesh, nb: number, options?: {
            positionFunction?: any;
            vertexFunction?: any;
        }): number;
        private _rebuildParticle(particle);
        rebuildMesh(): void;
        setParticles(start?: number, end?: number, update?: boolean): void;
        private _quaternionRotationYPR();
        private _quaternionToRotationMatrix();
        dispose(): void;
        computeParticleRotation: boolean;
        computeParticleColor: boolean;
        computeParticleTexture: boolean;
        computeParticleVertex: boolean;
        initParticles(): void;
        recycleParticle(particle: SolidParticle): SolidParticle;
        updateParticle(particle: SolidParticle): SolidParticle;
        updateParticleVertex(particle: SolidParticle, vertex: Vector3, pt: number): Vector3;
        beforeUpdateParticles(start?: number, stop?: number, update?: boolean): void;
        afterUpdateParticles(start?: number, stop?: number, update?: boolean): void;
    }
}

declare module BABYLON {
    interface IPhysicsEnginePlugin {
        initialize(iterations?: number): any;
        setGravity(gravity: Vector3): void;
        runOneStep(delta: number): void;
        registerMesh(mesh: AbstractMesh, impostor: number, options: PhysicsBodyCreationOptions): any;
        registerMeshesAsCompound(parts: PhysicsCompoundBodyPart[], options: PhysicsBodyCreationOptions): any;
        unregisterMesh(mesh: AbstractMesh): any;
        applyImpulse(mesh: AbstractMesh, force: Vector3, contactPoint: Vector3): void;
        createLink(mesh1: AbstractMesh, mesh2: AbstractMesh, pivot1: Vector3, pivot2: Vector3, options?: any): boolean;
        dispose(): void;
        isSupported(): boolean;
        updateBodyPosition(mesh: AbstractMesh): void;
        getWorldObject(): any;
        getPhysicsBodyOfMesh(mesh: AbstractMesh): any;
    }
    interface PhysicsBodyCreationOptions {
        mass: number;
        friction: number;
        restitution: number;
    }
    interface PhysicsCompoundBodyPart {
        mesh: Mesh;
        impostor: number;
    }
    class PhysicsEngine {
        gravity: Vector3;
        private _currentPlugin;
        constructor(plugin?: IPhysicsEnginePlugin);
        _initialize(gravity?: Vector3): void;
        _runOneStep(delta: number): void;
        _setGravity(gravity: Vector3): void;
        _registerMesh(mesh: AbstractMesh, impostor: number, options: PhysicsBodyCreationOptions): any;
        _registerMeshesAsCompound(parts: PhysicsCompoundBodyPart[], options: PhysicsBodyCreationOptions): any;
        _unregisterMesh(mesh: AbstractMesh): void;
        _applyImpulse(mesh: AbstractMesh, force: Vector3, contactPoint: Vector3): void;
        _createLink(mesh1: AbstractMesh, mesh2: AbstractMesh, pivot1: Vector3, pivot2: Vector3, options?: any): boolean;
        _updateBodyPosition(mesh: AbstractMesh): void;
        dispose(): void;
        isSupported(): boolean;
        getPhysicsBodyOfMesh(mesh: AbstractMesh): any;
        static NoImpostor: number;
        static SphereImpostor: number;
        static BoxImpostor: number;
        static PlaneImpostor: number;
        static MeshImpostor: number;
        static CapsuleImpostor: number;
        static ConeImpostor: number;
        static CylinderImpostor: number;
        static ConvexHullImpostor: number;
        static HeightmapImpostor: number;
        static Epsilon: number;
    }
}

declare module BABYLON {
    class AbstractMesh extends Node implements IDisposable {
        private static _BILLBOARDMODE_NONE;
        private static _BILLBOARDMODE_X;
        private static _BILLBOARDMODE_Y;
        private static _BILLBOARDMODE_Z;
        private static _BILLBOARDMODE_ALL;
        static BILLBOARDMODE_NONE: number;
        static BILLBOARDMODE_X: number;
        static BILLBOARDMODE_Y: number;
        static BILLBOARDMODE_Z: number;
        static BILLBOARDMODE_ALL: number;
        definedFacingForward: boolean;
        position: Vector3;
        rotation: Vector3;
        rotationQuaternion: Quaternion;
        scaling: Vector3;
        billboardMode: number;
        visibility: number;
        alphaIndex: number;
        infiniteDistance: boolean;
        isVisible: boolean;
        isPickable: boolean;
        showBoundingBox: boolean;
        showSubMeshesBoundingBox: boolean;
        onDispose: any;
        isBlocker: boolean;
        skeleton: Skeleton;
        renderingGroupId: number;
        material: Material;
        receiveShadows: boolean;
        actionManager: ActionManager;
        renderOutline: boolean;
        outlineColor: Color3;
        outlineWidth: number;
        renderOverlay: boolean;
        overlayColor: Color3;
        overlayAlpha: number;
        hasVertexAlpha: boolean;
        useVertexColors: boolean;
        applyFog: boolean;
        computeBonesUsingShaders: boolean;
        scalingDeterminant: number;
        useOctreeForRenderingSelection: boolean;
        useOctreeForPicking: boolean;
        useOctreeForCollisions: boolean;
        layerMask: number;
        alwaysSelectAsActiveMesh: boolean;
        _physicImpostor: number;
        _physicsMass: number;
        _physicsFriction: number;
        _physicRestitution: number;
        private _checkCollisions;
        ellipsoid: Vector3;
        ellipsoidOffset: Vector3;
        private _collider;
        private _oldPositionForCollisions;
        private _diffPositionForCollisions;
        private _newPositionForCollisions;
        onCollide: (collidedMesh: AbstractMesh) => void;
        private _meshToBoneReferal;
        edgesWidth: number;
        edgesColor: Color4;
        _edgesRenderer: EdgesRenderer;
        private _localScaling;
        private _localRotation;
        private _localTranslation;
        private _localBillboard;
        private _localPivotScaling;
        private _localPivotScalingRotation;
        private _localMeshReferalTransform;
        private _localWorld;
        _worldMatrix: Matrix;
        private _rotateYByPI;
        private _absolutePosition;
        private _collisionsTransformMatrix;
        private _collisionsScalingMatrix;
        _positions: Vector3[];
        private _isDirty;
        _masterMesh: AbstractMesh;
        _materialDefines: MaterialDefines;
        _boundingInfo: BoundingInfo;
        private _pivotMatrix;
        _isDisposed: boolean;
        _renderId: number;
        subMeshes: SubMesh[];
        _submeshesOctree: Octree<SubMesh>;
        _intersectionsInProgress: AbstractMesh[];
        private _onAfterWorldMatrixUpdate;
        private _isWorldMatrixFrozen;
        _waitingActions: any;
        _waitingFreezeWorldMatrix: boolean;
        constructor(name: string, scene: Scene);
        disableEdgesRendering(): void;
        enableEdgesRendering(epsilon?: number, checkVerticesInsteadOfIndices?: boolean): void;
        isBlocked: boolean;
        getLOD(camera: Camera): AbstractMesh;
        getTotalVertices(): number;
        getIndices(): number[];
        getVerticesData(kind: string): number[] | Float32Array;
        isVerticesDataPresent(kind: string): boolean;
        getBoundingInfo(): BoundingInfo;
        useBones: boolean;
        _preActivate(): void;
        _activate(renderId: number): void;
        getWorldMatrix(): Matrix;
        worldMatrixFromCache: Matrix;
        absolutePosition: Vector3;
        freezeWorldMatrix(): void;
        unfreezeWorldMatrix(): void;
        isWorldMatrixFrozen: boolean;
        rotate(axis: Vector3, amount: number, space?: Space): void;
        translate(axis: Vector3, distance: number, space?: Space): void;
        getAbsolutePosition(): Vector3;
        setAbsolutePosition(absolutePosition: Vector3): void;
        /**
         * Perform relative position change from the point of view of behind the front of the mesh.
         * This is performed taking into account the meshes current rotation, so you do not have to care.
         * Supports definition of mesh facing forward or backward.
         * @param {number} amountRight
         * @param {number} amountUp
         * @param {number} amountForward
         */
        movePOV(amountRight: number, amountUp: number, amountForward: number): void;
        /**
         * Calculate relative position change from the point of view of behind the front of the mesh.
         * This is performed taking into account the meshes current rotation, so you do not have to care.
         * Supports definition of mesh facing forward or backward.
         * @param {number} amountRight
         * @param {number} amountUp
         * @param {number} amountForward
         */
        calcMovePOV(amountRight: number, amountUp: number, amountForward: number): Vector3;
        /**
         * Perform relative rotation change from the point of view of behind the front of the mesh.
         * Supports definition of mesh facing forward or backward.
         * @param {number} flipBack
         * @param {number} twirlClockwise
         * @param {number} tiltRight
         */
        rotatePOV(flipBack: number, twirlClockwise: number, tiltRight: number): void;
        /**
         * Calculate relative rotation change from the point of view of behind the front of the mesh.
         * Supports definition of mesh facing forward or backward.
         * @param {number} flipBack
         * @param {number} twirlClockwise
         * @param {number} tiltRight
         */
        calcRotatePOV(flipBack: number, twirlClockwise: number, tiltRight: number): Vector3;
        setPivotMatrix(matrix: Matrix): void;
        getPivotMatrix(): Matrix;
        _isSynchronized(): boolean;
        _initCache(): void;
        markAsDirty(property: string): void;
        _updateBoundingInfo(): void;
        _updateSubMeshesBoundingInfo(matrix: Matrix): void;
        computeWorldMatrix(force?: boolean): Matrix;
        /**
        * If you'd like to be callbacked after the mesh position, rotation or scaling has been updated
        * @param func: callback function to add
        */
        registerAfterWorldMatrixUpdate(func: (mesh: AbstractMesh) => void): void;
        unregisterAfterWorldMatrixUpdate(func: (mesh: AbstractMesh) => void): void;
        setPositionWithLocalVector(vector3: Vector3): void;
        getPositionExpressedInLocalSpace(): Vector3;
        locallyTranslate(vector3: Vector3): void;
        lookAt(targetPoint: Vector3, yawCor: number, pitchCor: number, rollCor: number): void;
        attachToBone(bone: Bone, affectedMesh: AbstractMesh): void;
        detachFromBone(): void;
        isInFrustum(frustumPlanes: Plane[]): boolean;
        isCompletelyInFrustum(camera?: Camera): boolean;
        intersectsMesh(mesh: AbstractMesh, precise?: boolean): boolean;
        intersectsPoint(point: Vector3): boolean;
        setPhysicsState(impostor?: any, options?: PhysicsBodyCreationOptions): any;
        getPhysicsImpostor(): number;
        getPhysicsMass(): number;
        getPhysicsFriction(): number;
        getPhysicsRestitution(): number;
        getPositionInCameraSpace(camera?: Camera): Vector3;
        getDistanceToCamera(camera?: Camera): number;
        applyImpulse(force: Vector3, contactPoint: Vector3): void;
        setPhysicsLinkWith(otherMesh: Mesh, pivot1: Vector3, pivot2: Vector3, options?: any): void;
        updatePhysicsBodyPosition(): void;
        checkCollisions: boolean;
        moveWithCollisions(velocity: Vector3): void;
        private _onCollisionPositionChange;
        /**
        * This function will create an octree to help select the right submeshes for rendering, picking and collisions
        * Please note that you must have a decent number of submeshes to get performance improvements when using octree
        */
        createOrUpdateSubmeshesOctree(maxCapacity?: number, maxDepth?: number): Octree<SubMesh>;
        _collideForSubMesh(subMesh: SubMesh, transformMatrix: Matrix, collider: Collider): void;
        _processCollisionsForSubMeshes(collider: Collider, transformMatrix: Matrix): void;
        _checkCollision(collider: Collider): void;
        _generatePointsArray(): boolean;
        intersects(ray: Ray, fastCheck?: boolean): PickingInfo;
        clone(name: string, newParent: Node, doNotCloneChildren?: boolean): AbstractMesh;
        releaseSubMeshes(): void;
        dispose(doNotRecurse?: boolean): void;
    }
}

declare module BABYLON {
    class CSG {
        private polygons;
        matrix: Matrix;
        position: Vector3;
        rotation: Vector3;
        rotationQuaternion: Quaternion;
        scaling: Vector3;
        static FromMesh(mesh: Mesh): CSG;
        private static FromPolygons(polygons);
        clone(): CSG;
        private toPolygons();
        union(csg: CSG): CSG;
        unionInPlace(csg: CSG): void;
        subtract(csg: CSG): CSG;
        subtractInPlace(csg: CSG): void;
        intersect(csg: CSG): CSG;
        intersectInPlace(csg: CSG): void;
        inverse(): CSG;
        inverseInPlace(): void;
        copyTransformAttributes(csg: CSG): CSG;
        buildMeshGeometry(name: string, scene: Scene, keepSubMeshes: boolean): Mesh;
        toMesh(name: string, material: Material, scene: Scene, keepSubMeshes: boolean): Mesh;
    }
}

declare module BABYLON {
    class Geometry implements IGetSetVerticesData {
        id: string;
        delayLoadState: number;
        delayLoadingFile: string;
        onGeometryUpdated: (geometry: Geometry, kind?: string) => void;
        private _scene;
        private _engine;
        private _meshes;
        private _totalVertices;
        private _indices;
        private _vertexBuffers;
        private _isDisposed;
        private _extend;
        _delayInfo: any;
        private _indexBuffer;
        _boundingInfo: BoundingInfo;
        _delayLoadingFunction: (any: any, geometry: Geometry) => void;
        constructor(id: string, scene: Scene, vertexData?: VertexData, updatable?: boolean, mesh?: Mesh);
        extend: {
            minimum: Vector3;
            maximum: Vector3;
        };
        getScene(): Scene;
        getEngine(): Engine;
        isReady(): boolean;
        setAllVerticesData(vertexData: VertexData, updatable?: boolean): void;
        setVerticesData(kind: string, data: number[] | Float32Array, updatable?: boolean, stride?: number): void;
        updateVerticesDataDirectly(kind: string, data: Float32Array, offset: number): void;
        updateVerticesData(kind: string, data: number[] | Float32Array, updateExtends?: boolean): void;
        getTotalVertices(): number;
        getVerticesData(kind: string, copyWhenShared?: boolean): number[] | Float32Array;
        getVertexBuffer(kind: string): VertexBuffer;
        getVertexBuffers(): VertexBuffer[];
        isVerticesDataPresent(kind: string): boolean;
        getVerticesDataKinds(): string[];
        setIndices(indices: number[], totalVertices?: number): void;
        getTotalIndices(): number;
        getIndices(copyWhenShared?: boolean): number[];
        getIndexBuffer(): any;
        releaseForMesh(mesh: Mesh, shouldDispose?: boolean): void;
        applyToMesh(mesh: Mesh): void;
        private _applyToMesh(mesh);
        private notifyUpdate(kind?);
        load(scene: Scene, onLoaded?: () => void): void;
        isDisposed(): boolean;
        dispose(): void;
        copy(id: string): Geometry;
        static ExtractFromMesh(mesh: Mesh, id: string): Geometry;
        static RandomId(): string;
    }
    module Geometry.Primitives {
        class _Primitive extends Geometry {
            private _beingRegenerated;
            private _canBeRegenerated;
            constructor(id: string, scene: Scene, vertexData?: VertexData, canBeRegenerated?: boolean, mesh?: Mesh);
            canBeRegenerated(): boolean;
            regenerate(): void;
            asNewGeometry(id: string): Geometry;
            setAllVerticesData(vertexData: VertexData, updatable?: boolean): void;
            setVerticesData(kind: string, data: number[], updatable?: boolean): void;
            _regenerateVertexData(): VertexData;
            copy(id: string): Geometry;
        }
        class Ribbon extends _Primitive {
            pathArray: Vector3[][];
            closeArray: boolean;
            closePath: boolean;
            offset: number;
            side: number;
            constructor(id: string, scene: Scene, pathArray: Vector3[][], closeArray: boolean, closePath: boolean, offset: number, canBeRegenerated?: boolean, mesh?: Mesh, side?: number);
            _regenerateVertexData(): VertexData;
            copy(id: string): Geometry;
        }
        class Box extends _Primitive {
            size: number;
            side: number;
            constructor(id: string, scene: Scene, size: number, canBeRegenerated?: boolean, mesh?: Mesh, side?: number);
            _regenerateVertexData(): VertexData;
            copy(id: string): Geometry;
        }
        class Sphere extends _Primitive {
            segments: number;
            diameter: number;
            side: number;
            constructor(id: string, scene: Scene, segments: number, diameter: number, canBeRegenerated?: boolean, mesh?: Mesh, side?: number);
            _regenerateVertexData(): VertexData;
            copy(id: string): Geometry;
        }
        class Disc extends _Primitive {
            radius: number;
            tessellation: number;
            side: number;
            constructor(id: string, scene: Scene, radius: number, tessellation: number, canBeRegenerated?: boolean, mesh?: Mesh, side?: number);
            _regenerateVertexData(): VertexData;
            copy(id: string): Geometry;
        }
        class Cylinder extends _Primitive {
            height: number;
            diameterTop: number;
            diameterBottom: number;
            tessellation: number;
            subdivisions: number;
            side: number;
            constructor(id: string, scene: Scene, height: number, diameterTop: number, diameterBottom: number, tessellation: number, subdivisions?: number, canBeRegenerated?: boolean, mesh?: Mesh, side?: number);
            _regenerateVertexData(): VertexData;
            copy(id: string): Geometry;
        }
        class Torus extends _Primitive {
            diameter: number;
            thickness: number;
            tessellation: number;
            side: number;
            constructor(id: string, scene: Scene, diameter: number, thickness: number, tessellation: number, canBeRegenerated?: boolean, mesh?: Mesh, side?: number);
            _regenerateVertexData(): VertexData;
            copy(id: string): Geometry;
        }
        class Ground extends _Primitive {
            width: number;
            height: number;
            subdivisions: number;
            constructor(id: string, scene: Scene, width: number, height: number, subdivisions: number, canBeRegenerated?: boolean, mesh?: Mesh);
            _regenerateVertexData(): VertexData;
            copy(id: string): Geometry;
        }
        class TiledGround extends _Primitive {
            xmin: number;
            zmin: number;
            xmax: number;
            zmax: number;
            subdivisions: {
                w: number;
                h: number;
            };
            precision: {
                w: number;
                h: number;
            };
            constructor(id: string, scene: Scene, xmin: number, zmin: number, xmax: number, zmax: number, subdivisions: {
                w: number;
                h: number;
            }, precision: {
                w: number;
                h: number;
            }, canBeRegenerated?: boolean, mesh?: Mesh);
            _regenerateVertexData(): VertexData;
            copy(id: string): Geometry;
        }
        class Plane extends _Primitive {
            size: number;
            side: number;
            constructor(id: string, scene: Scene, size: number, canBeRegenerated?: boolean, mesh?: Mesh, side?: number);
            _regenerateVertexData(): VertexData;
            copy(id: string): Geometry;
        }
        class TorusKnot extends _Primitive {
            radius: number;
            tube: number;
            radialSegments: number;
            tubularSegments: number;
            p: number;
            q: number;
            side: number;
            constructor(id: string, scene: Scene, radius: number, tube: number, radialSegments: number, tubularSegments: number, p: number, q: number, canBeRegenerated?: boolean, mesh?: Mesh, side?: number);
            _regenerateVertexData(): VertexData;
            copy(id: string): Geometry;
        }
    }
}

declare module BABYLON {
    class GroundMesh extends Mesh {
        generateOctree: boolean;
        private _worldInverse;
        _subdivisions: number;
        constructor(name: string, scene: Scene);
        subdivisions: number;
        optimize(chunksCount: number, octreeBlocksSize?: number): void;
        getHeightAtCoordinates(x: number, z: number): number;
    }
}

declare module BABYLON {
    /**
     * Creates an instance based on a source mesh.
     */
    class InstancedMesh extends AbstractMesh {
        private _sourceMesh;
        private _currentLOD;
        constructor(name: string, source: Mesh);
        receiveShadows: boolean;
        material: Material;
        visibility: number;
        skeleton: Skeleton;
        getTotalVertices(): number;
        sourceMesh: Mesh;
        getVerticesData(kind: string): number[] | Float32Array;
        isVerticesDataPresent(kind: string): boolean;
        getIndices(): number[];
        _positions: Vector3[];
        refreshBoundingInfo(): void;
        _preActivate(): void;
        _activate(renderId: number): void;
        getLOD(camera: Camera): AbstractMesh;
        _syncSubMeshes(): void;
        _generatePointsArray(): boolean;
        clone(name: string, newParent: Node, doNotCloneChildren?: boolean): InstancedMesh;
        dispose(doNotRecurse?: boolean): void;
    }
}

declare module BABYLON {
    class LinesMesh extends Mesh {
        color: Color3;
        alpha: number;
        private _colorShader;
        constructor(name: string, scene: Scene, parent?: Node, source?: Mesh, doNotCloneChildren?: boolean);
        material: Material;
        isPickable: boolean;
        checkCollisions: boolean;
        _bind(subMesh: SubMesh, effect: Effect, fillMode: number): void;
        _draw(subMesh: SubMesh, fillMode: number, instancesCount?: number): void;
        intersects(ray: Ray, fastCheck?: boolean): any;
        dispose(doNotRecurse?: boolean): void;
        clone(name: string, newParent?: Node, doNotCloneChildren?: boolean): LinesMesh;
    }
}

declare module BABYLON {
    class _InstancesBatch {
        mustReturn: boolean;
        visibleInstances: InstancedMesh[][];
        renderSelf: boolean[];
    }
    class Mesh extends AbstractMesh implements IGetSetVerticesData {
        static _FRONTSIDE: number;
        static _BACKSIDE: number;
        static _DOUBLESIDE: number;
        static _DEFAULTSIDE: number;
        static _NO_CAP: number;
        static _CAP_START: number;
        static _CAP_END: number;
        static _CAP_ALL: number;
        static FRONTSIDE: number;
        static BACKSIDE: number;
        static DOUBLESIDE: number;
        static DEFAULTSIDE: number;
        static NO_CAP: number;
        static CAP_START: number;
        static CAP_END: number;
        static CAP_ALL: number;
        delayLoadState: number;
        instances: InstancedMesh[];
        delayLoadingFile: string;
        _binaryInfo: any;
        private _LODLevels;
        onLODLevelSelection: (distance: number, mesh: Mesh, selectedLevel: Mesh) => void;
        _geometry: Geometry;
        private _onBeforeRenderCallbacks;
        private _onAfterRenderCallbacks;
        _delayInfo: any;
        _delayLoadingFunction: (any: any, mesh: Mesh) => void;
        _visibleInstances: any;
        private _renderIdForInstances;
        private _batchCache;
        private _worldMatricesInstancesBuffer;
        private _worldMatricesInstancesArray;
        private _instancesBufferSize;
        _shouldGenerateFlatShading: boolean;
        private _preActivateId;
        private _sideOrientation;
        private _areNormalsFrozen;
        private _sourcePositions;
        private _sourceNormals;
        /**
         * @constructor
         * @param {string} name - The value used by scene.getMeshByName() to do a lookup.
         * @param {Scene} scene - The scene to add this mesh to.
         * @param {Node} parent - The parent of this mesh, if it has one
         * @param {Mesh} source - An optional Mesh from which geometry is shared, cloned.
         * @param {boolean} doNotCloneChildren - When cloning, skip cloning child meshes of source, default False.
         *                  When false, achieved by calling a clone(), also passing False.
         *                  This will make creation of children, recursive.
         */
        constructor(name: string, scene: Scene, parent?: Node, source?: Mesh, doNotCloneChildren?: boolean);
        hasLODLevels: boolean;
        private _sortLODLevels();
        /**
         * Add a mesh as LOD level triggered at the given distance.
         * @param {number} distance - the distance from the center of the object to show this level
         * @param {BABYLON.Mesh} mesh - the mesh to be added as LOD level
         * @return {BABYLON.Mesh} this mesh (for chaining)
         */
        addLODLevel(distance: number, mesh: Mesh): Mesh;
        getLODLevelAtDistance(distance: number): Mesh;
        /**
         * Remove a mesh from the LOD array
         * @param {BABYLON.Mesh} mesh - the mesh to be removed.
         * @return {BABYLON.Mesh} this mesh (for chaining)
         */
        removeLODLevel(mesh: Mesh): Mesh;
        getLOD(camera: Camera, boundingSphere?: BoundingSphere): AbstractMesh;
        geometry: Geometry;
        getTotalVertices(): number;
        getVerticesData(kind: string, copyWhenShared?: boolean): number[] | Float32Array;
        getVertexBuffer(kind: any): VertexBuffer;
        isVerticesDataPresent(kind: string): boolean;
        getVerticesDataKinds(): string[];
        getTotalIndices(): number;
        getIndices(copyWhenShared?: boolean): number[];
        isBlocked: boolean;
        isReady(): boolean;
        isDisposed(): boolean;
        sideOrientation: number;
        areNormalsFrozen: boolean;
        /**  This function affects parametric shapes on update only : ribbons, tubes, etc. It has no effect at all on other shapes */
        freezeNormals(): void;
        /**  This function affects parametric shapes on update only : ribbons, tubes, etc. It has no effect at all on other shapes */
        unfreezeNormals(): void;
        _preActivate(): void;
        _registerInstanceForRenderId(instance: InstancedMesh, renderId: number): void;
        refreshBoundingInfo(): void;
        _createGlobalSubMesh(): SubMesh;
        subdivide(count: number): void;
        setVerticesData(kind: string, data: number[] | Float32Array, updatable?: boolean, stride?: number): void;
        updateVerticesData(kind: string, data: number[] | Float32Array, updateExtends?: boolean, makeItUnique?: boolean): void;
        updateVerticesDataDirectly(kind: string, data: Float32Array, offset?: number, makeItUnique?: boolean): void;
        updateMeshPositions(positionFunction: any, computeNormals?: boolean): void;
        makeGeometryUnique(): void;
        setIndices(indices: number[], totalVertices?: number): void;
        _bind(subMesh: SubMesh, effect: Effect, fillMode: number): void;
        _draw(subMesh: SubMesh, fillMode: number, instancesCount?: number): void;
        registerBeforeRender(func: (mesh: AbstractMesh) => void): void;
        unregisterBeforeRender(func: (mesh: AbstractMesh) => void): void;
        registerAfterRender(func: (mesh: AbstractMesh) => void): void;
        unregisterAfterRender(func: (mesh: AbstractMesh) => void): void;
        _getInstancesRenderList(subMeshId: number): _InstancesBatch;
        _renderWithInstances(subMesh: SubMesh, fillMode: number, batch: _InstancesBatch, effect: Effect, engine: Engine): void;
        _processRendering(subMesh: SubMesh, effect: Effect, fillMode: number, batch: _InstancesBatch, hardwareInstancedRendering: boolean, onBeforeDraw: (isInstance: boolean, world: Matrix) => void): void;
        render(subMesh: SubMesh, enableAlphaMode: boolean): void;
        getEmittedParticleSystems(): ParticleSystem[];
        getHierarchyEmittedParticleSystems(): ParticleSystem[];
        getChildren(): Node[];
        _checkDelayState(): void;
        isInFrustum(frustumPlanes: Plane[]): boolean;
        setMaterialByID(id: string): void;
        getAnimatables(): IAnimatable[];
        bakeTransformIntoVertices(transform: Matrix): void;
        bakeCurrentTransformIntoVertices(): void;
        _resetPointsArrayCache(): void;
        _generatePointsArray(): boolean;
        clone(name: string, newParent?: Node, doNotCloneChildren?: boolean): Mesh;
        dispose(doNotRecurse?: boolean): void;
        applyDisplacementMap(url: string, minHeight: number, maxHeight: number, onSuccess?: (mesh: Mesh) => void): void;
        applyDisplacementMapFromBuffer(buffer: Uint8Array, heightMapWidth: number, heightMapHeight: number, minHeight: number, maxHeight: number): void;
        convertToFlatShadedMesh(): void;
        flipFaces(flipNormals?: boolean): void;
        createInstance(name: string): InstancedMesh;
        synchronizeInstances(): void;
        /**
         * Simplify the mesh according to the given array of settings.
         * Function will return immediately and will simplify async.
         * @param settings a collection of simplification settings.
         * @param parallelProcessing should all levels calculate parallel or one after the other.
         * @param type the type of simplification to run.
         * @param successCallback optional success callback to be called after the simplification finished processing all settings.
         */
        simplify(settings: Array<ISimplificationSettings>, parallelProcessing?: boolean, simplificationType?: SimplificationType, successCallback?: (mesh?: Mesh, submeshIndex?: number) => void): void;
        /**
         * Optimization of the mesh's indices, in case a mesh has duplicated vertices.
         * The function will only reorder the indices and will not remove unused vertices to avoid problems with submeshes.
         * This should be used together with the simplification to avoid disappearing triangles.
         * @param successCallback an optional success callback to be called after the optimization finished.
         */
        optimizeIndices(successCallback?: (mesh?: Mesh) => void): void;
        static CreateRibbon(name: string, pathArray: Vector3[][], closeArray: boolean, closePath: boolean, offset: number, scene: Scene, updatable?: boolean, sideOrientation?: number, instance?: Mesh): Mesh;
        static CreateDisc(name: string, radius: number, tessellation: number, scene: Scene, updatable?: boolean, sideOrientation?: number): Mesh;
        static CreateBox(name: string, size: number, scene: Scene, updatable?: boolean, sideOrientation?: number): Mesh;
        static CreateSphere(name: string, segments: number, diameter: number, scene?: Scene, updatable?: boolean, sideOrientation?: number): Mesh;
        static CreateCylinder(name: string, height: number, diameterTop: number, diameterBottom: number, tessellation: number, subdivisions: any, scene: Scene, updatable?: any, sideOrientation?: number): Mesh;
        static CreateTorus(name: string, diameter: number, thickness: number, tessellation: number, scene: Scene, updatable?: boolean, sideOrientation?: number): Mesh;
        static CreateTorusKnot(name: string, radius: number, tube: number, radialSegments: number, tubularSegments: number, p: number, q: number, scene: Scene, updatable?: boolean, sideOrientation?: number): Mesh;
        static CreateLines(name: string, points: Vector3[], scene: Scene, updatable?: boolean, instance?: LinesMesh): LinesMesh;
        static CreateDashedLines(name: string, points: Vector3[], dashSize: number, gapSize: number, dashNb: number, scene: Scene, updatable?: boolean, instance?: LinesMesh): LinesMesh;
        static ExtrudeShape(name: string, shape: Vector3[], path: Vector3[], scale: number, rotation: number, cap: number, scene: Scene, updatable?: boolean, sideOrientation?: number, instance?: Mesh): Mesh;
        static ExtrudeShapeCustom(name: string, shape: Vector3[], path: Vector3[], scaleFunction: any, rotationFunction: any, ribbonCloseArray: boolean, ribbonClosePath: boolean, cap: number, scene: Scene, updatable?: boolean, sideOrientation?: number, instance?: Mesh): Mesh;
        static CreateLathe(name: string, shape: Vector3[], radius: number, tessellation: number, scene: Scene, updatable?: boolean, sideOrientation?: number): Mesh;
        static CreatePlane(name: string, size: number, scene: Scene, updatable?: boolean, sideOrientation?: number): Mesh;
        static CreateGround(name: string, width: number, height: number, subdivisions: number, scene: Scene, updatable?: boolean): Mesh;
        static CreateTiledGround(name: string, xmin: number, zmin: number, xmax: number, zmax: number, subdivisions: {
            w: number;
            h: number;
        }, precision: {
            w: number;
            h: number;
        }, scene: Scene, updatable?: boolean): Mesh;
        static CreateGroundFromHeightMap(name: string, url: string, width: number, height: number, subdivisions: number, minHeight: number, maxHeight: number, scene: Scene, updatable?: boolean, onReady?: (mesh: GroundMesh) => void): GroundMesh;
        static CreateTube(name: string, path: Vector3[], radius: number, tessellation: number, radiusFunction: {
            (i: number, distance: number): number;
        }, cap: number, scene: Scene, updatable?: boolean, sideOrientation?: number, instance?: Mesh): Mesh;
        static CreatePolyhedron(name: string, options: {
            type?: number;
            size?: number;
            sizeX?: number;
            sizeY?: number;
            sizeZ?: number;
            custom?: any;
            faceUV?: Vector4[];
            faceColors?: Color4[];
            updatable?: boolean;
            sideOrientation?: number;
        }, scene: Scene): Mesh;
        static CreateDecal(name: string, sourceMesh: AbstractMesh, position: Vector3, normal: Vector3, size: Vector3, angle: number): Mesh;
        /**
         * @returns original positions used for CPU skinning.  Useful for integrating Morphing with skeletons in same mesh.
         */
        setPositionsForCPUSkinning(): Float32Array;
        /**
         * @returns original normals used for CPU skinning.  Useful for integrating Morphing with skeletons in same mesh.
         */
        setNormalsForCPUSkinning(): Float32Array;
        /**
         * Update the vertex buffers by applying transformation from the bones
         * @param {skeleton} skeleton to apply
         */
        applySkeleton(skeleton: Skeleton): Mesh;
        static MinMax(meshes: AbstractMesh[]): {
            min: Vector3;
            max: Vector3;
        };
        static Center(meshesOrMinMaxVector: any): Vector3;
        /**
         * Merge the array of meshes into a single mesh for performance reasons.
         * @param {Array<Mesh>} meshes - The vertices source.  They should all be of the same material.  Entries can empty
         * @param {boolean} disposeSource - When true (default), dispose of the vertices from the source meshes
         * @param {boolean} allow32BitsIndices - When the sum of the vertices > 64k, this must be set to true.
         * @param {Mesh} meshSubclass - When set, vertices inserted into this Mesh.  Meshes can then be merged into a Mesh sub-class.
         */
        static MergeMeshes(meshes: Array<Mesh>, disposeSource?: boolean, allow32BitsIndices?: boolean, meshSubclass?: Mesh): Mesh;
    }
}

declare module BABYLON {
    interface IGetSetVerticesData {
        isVerticesDataPresent(kind: string): boolean;
        getVerticesData(kind: string, copyWhenShared?: boolean): number[] | Float32Array;
        getIndices(copyWhenShared?: boolean): number[];
        setVerticesData(kind: string, data: number[] | Float32Array, updatable?: boolean): void;
        updateVerticesData(kind: string, data: number[] | Float32Array, updateExtends?: boolean, makeItUnique?: boolean): void;
        setIndices(indices: number[] | Float32Array): void;
    }
    class VertexData {
        positions: number[] | Float32Array;
        normals: number[] | Float32Array;
        uvs: number[] | Float32Array;
        uvs2: number[] | Float32Array;
        uvs3: number[] | Float32Array;
        uvs4: number[] | Float32Array;
        uvs5: number[] | Float32Array;
        uvs6: number[] | Float32Array;
        colors: number[] | Float32Array;
        matricesIndices: number[] | Float32Array;
        matricesWeights: number[] | Float32Array;
        indices: number[];
        set(data: number[] | Float32Array, kind: string): void;
        applyToMesh(mesh: Mesh, updatable?: boolean): void;
        applyToGeometry(geometry: Geometry, updatable?: boolean): void;
        updateMesh(mesh: Mesh, updateExtends?: boolean, makeItUnique?: boolean): void;
        updateGeometry(geometry: Geometry, updateExtends?: boolean, makeItUnique?: boolean): void;
        private _applyTo(meshOrGeometry, updatable?);
        private _update(meshOrGeometry, updateExtends?, makeItUnique?);
        transform(matrix: Matrix): void;
        merge(other: VertexData): void;
        static ExtractFromMesh(mesh: Mesh, copyWhenShared?: boolean): VertexData;
        static ExtractFromGeometry(geometry: Geometry, copyWhenShared?: boolean): VertexData;
        private static _ExtractFrom(meshOrGeometry, copyWhenShared?);
        static CreateRibbon(options: {
            pathArray: Vector3[][];
            closeArray?: boolean;
            closePath?: boolean;
            offset?: number;
            sideOrientation?: number;
        }): VertexData;
        static CreateBox(options: {
            size?: number;
            width?: number;
            height?: number;
            depth?: number;
            faceUV?: Vector4[];
            faceColors?: Color4[];
            sideOrientation?: number;
        }): VertexData;
        static CreateSphere(options: {
            segments?: number;
            diameter?: number;
            diameterX?: number;
            diameterY?: number;
            diameterZ?: number;
            arc?: number;
            slice?: number;
            sideOrientation?: number;
        }): VertexData;
        static CreateCylinder(options: {
            height?: number;
            diameterTop?: number;
            diameterBottom?: number;
            diameter?: number;
            tessellation?: number;
            subdivisions?: number;
            arc?: number;
            faceColors?: Color4[];
            faceUV?: Vector4[];
            sideOrientation?: number;
        }): VertexData;
        static CreateTorus(options: {
            diameter?: number;
            thickness?: number;
            tessellation?: number;
            sideOrientation?: number;
        }): VertexData;
        static CreateLines(options: {
            points: Vector3[];
        }): VertexData;
        static CreateDashedLines(options: {
            points: Vector3[];
            dashSize?: number;
            gapSize?: number;
            dashNb?: number;
        }): VertexData;
        static CreateGround(options: {
            width?: number;
            height?: number;
            subdivisions?: number;
        }): VertexData;
        static CreateTiledGround(options: {
            xmin: number;
            zmin: number;
            xmax: number;
            zmax: number;
            subdivisions?: {
                w: number;
                h: number;
            };
            precision?: {
                w: number;
                h: number;
            };
        }): VertexData;
        static CreateGroundFromHeightMap(options: {
            width: number;
            height: number;
            subdivisions: number;
            minHeight: number;
            maxHeight: number;
            buffer: Uint8Array;
            bufferWidth: number;
            bufferHeight: number;
        }): VertexData;
        static CreatePlane(options: {
            size?: number;
            width?: number;
            height?: number;
            sideOrientation?: number;
        }): VertexData;
        static CreateDisc(options: {
            radius?: number;
            tessellation?: number;
            arc?: number;
            sideOrientation?: number;
        }): VertexData;
        static CreatePolyhedron(options: {
            type?: number;
            size?: number;
            sizeX?: number;
            sizeY?: number;
            sizeZ?: number;
            custom?: any;
            faceUV?: Vector4[];
            faceColors?: Color4[];
            singleFace?: boolean;
            sideOrientation?: number;
        }): VertexData;
        static CreateTorusKnot(options: {
            radius?: number;
            tube?: number;
            radialSegments?: number;
            tubularSegments?: number;
            p?: number;
            q?: number;
            sideOrientation?: number;
        }): VertexData;
        /**
         * @param {any} - positions (number[] or Float32Array)
         * @param {any} - indices   (number[] or Uint16Array)
         * @param {any} - normals   (number[] or Float32Array)
         */
        static ComputeNormals(positions: any, indices: any, normals: any): void;
        private static _ComputeSides(sideOrientation, positions, indices, normals, uvs);
    }
}

declare module BABYLON {
    class MeshBuilder {
        static CreateBox(name: string, options: {
            width?: number;
            height?: number;
            depth?: number;
            faceUV?: Vector4[];
            faceColors?: Color4[];
            sideOrientation?: number;
            updatable?: boolean;
        }, scene: Scene): Mesh;
        static CreateSphere(name: string, options: {
            segments?: number;
            diameter?: number;
            diameterX?: number;
            diameterY?: number;
            diameterZ?: number;
            arc?: number;
            slice?: number;
            sideOrientation?: number;
            updatable?: boolean;
        }, scene: any): Mesh;
        static CreateDisc(name: string, options: {
            radius?: number;
            tessellation?: number;
            arc?: number;
            updatable?: boolean;
            sideOrientation?: number;
        }, scene: Scene): Mesh;
        static CreateRibbon(name: string, options: {
            pathArray: Vector3[][];
            closeArray?: boolean;
            closePath?: boolean;
            offset?: number;
            updatable?: boolean;
            sideOrientation?: number;
            instance?: Mesh;
        }, scene?: Scene): Mesh;
        static CreateCylinder(name: string, options: {
            height?: number;
            diameterTop?: number;
            diameterBottom?: number;
            diameter?: number;
            tessellation?: number;
            subdivisions?: number;
            arc?: number;
            faceColors?: Color4[];
            faceUV?: Vector4[];
            updatable?: boolean;
            sideOrientation?: number;
        }, scene: any): Mesh;
        static CreateTorus(name: string, options: {
            diameter?: number;
            thickness?: number;
            tessellation?: number;
            updatable?: boolean;
            sideOrientation?: number;
        }, scene: any): Mesh;
        static CreateTorusKnot(name: string, options: {
            radius?: number;
            tube?: number;
            radialSegments?: number;
            tubularSegments?: number;
            p?: number;
            q?: number;
            updatable?: boolean;
            sideOrientation?: number;
        }, scene: any): Mesh;
        static CreateLines(name: string, options: {
            points: Vector3[];
            updatable?: boolean;
            instance?: LinesMesh;
        }, scene: Scene): LinesMesh;
        static CreateDashedLines(name: string, options: {
            points: Vector3[];
            dashSize?: number;
            gapSize?: number;
            dashNb?: number;
            updatable?: boolean;
            instance?: LinesMesh;
        }, scene: Scene): LinesMesh;
        static ExtrudeShape(name: string, options: {
            shape: Vector3[];
            path: Vector3[];
            scale?: number;
            rotation?: number;
            cap?: number;
            updatable?: boolean;
            sideOrientation?: number;
            instance?: Mesh;
        }, scene: Scene): Mesh;
        static ExtrudeShapeCustom(name: string, options: {
            shape: Vector3[];
            path: Vector3[];
            scaleFunction?;
            rotationFunction?;
            ribbonCloseArray?: boolean;
            ribbonClosePath?: boolean;
            cap?: number;
            updatable?: boolean;
            sideOrientation?: number;
            instance?: Mesh;
        }, scene: Scene): Mesh;
        static CreateLathe(name: string, options: {
            shape: Vector3[];
            radius?: number;
            tessellation?: number;
            arc?: number;
            closed?: boolean;
            updatable?: boolean;
            sideOrientation?: number;
        }, scene: Scene): Mesh;
        static CreatePlane(name: string, options: {
            size?: number;
            width?: number;
            height?: number;
            sideOrientation?: number;
            updatable?: boolean;
            sourcePlane?: Plane;
        }, scene: Scene): Mesh;
        static CreateGround(name: string, options: {
            width?: number;
            height?: number;
            subdivisions?: number;
            updatable?: boolean;
        }, scene: any): Mesh;
        static CreateTiledGround(name: string, options: {
            xmin: number;
            zmin: number;
            xmax: number;
            zmax: number;
            subdivisions?: {
                w: number;
                h: number;
            };
            precision?: {
                w: number;
                h: number;
            };
            updatable?: boolean;
        }, scene: Scene): Mesh;
        static CreateGroundFromHeightMap(name: string, url: string, options: {
            width?: number;
            height?: number;
            subdivisions?: number;
            minHeight?: number;
            maxHeight?: number;
            updatable?: boolean;
            onReady?: (mesh: GroundMesh) => void;
        }, scene: Scene): GroundMesh;
        static CreateTube(name: string, options: {
            path: Vector3[];
            radius?: number;
            tessellation?: number;
            radiusFunction?: {
                (i: number, distance: number): number;
            };
            cap?: number;
            arc?: number;
            updatable?: boolean;
            sideOrientation?: number;
            instance?: Mesh;
        }, scene: Scene): Mesh;
        static CreatePolyhedron(name: string, options: {
            type?: number;
            size?: number;
            sizeX?: number;
            sizeY?: number;
            sizeZ?: number;
            custom?: any;
            faceUV?: Vector4[];
            faceColors?: Color4[];
            singleFace?: boolean;
            updatable?: boolean;
            sideOrientation?: number;
        }, scene: Scene): Mesh;
        static CreateDecal(name: string, sourceMesh: AbstractMesh, options: {
            position?: Vector3;
            normal?: Vector3;
            size?: Vector3;
            angle?: number;
        }): Mesh;
        private static _ExtrudeShapeGeneric(name, shape, curve, scale, rotation, scaleFunction, rotateFunction, rbCA, rbCP, cap, custom, scene, updtbl, side, instance);
    }
}

declare module BABYLON.Internals {
    class MeshLODLevel {
        distance: number;
        mesh: Mesh;
        constructor(distance: number, mesh: Mesh);
    }
}

declare module BABYLON {
    /**
     * A simplifier interface for future simplification implementations.
     */
    interface ISimplifier {
        /**
         * Simplification of a given mesh according to the given settings.
         * Since this requires computation, it is assumed that the function runs async.
         * @param settings The settings of the simplification, including quality and distance
         * @param successCallback A callback that will be called after the mesh was simplified.
         * @param errorCallback in case of an error, this callback will be called. optional.
         */
        simplify(settings: ISimplificationSettings, successCallback: (simplifiedMeshes: Mesh) => void, errorCallback?: () => void): void;
    }
    /**
     * Expected simplification settings.
     * Quality should be between 0 and 1 (1 being 100%, 0 being 0%);
     */
    interface ISimplificationSettings {
        quality: number;
        distance: number;
        optimizeMesh?: boolean;
    }
    class SimplificationSettings implements ISimplificationSettings {
        quality: number;
        distance: number;
        optimizeMesh: boolean;
        constructor(quality: number, distance: number, optimizeMesh?: boolean);
    }
    interface ISimplificationTask {
        settings: Array<ISimplificationSettings>;
        simplificationType: SimplificationType;
        mesh: Mesh;
        successCallback?: () => void;
        parallelProcessing: boolean;
    }
    class SimplificationQueue {
        private _simplificationArray;
        running: any;
        constructor();
        addTask(task: ISimplificationTask): void;
        executeNext(): void;
        runSimplification(task: ISimplificationTask): void;
        private getSimplifier(task);
    }
    /**
     * The implemented types of simplification.
     * At the moment only Quadratic Error Decimation is implemented.
     */
    enum SimplificationType {
        QUADRATIC = 0,
    }
    class DecimationTriangle {
        vertices: Array<DecimationVertex>;
        normal: Vector3;
        error: Array<number>;
        deleted: boolean;
        isDirty: boolean;
        borderFactor: number;
        deletePending: boolean;
        originalOffset: number;
        constructor(vertices: Array<DecimationVertex>);
    }
    class DecimationVertex {
        position: Vector3;
        id: any;
        q: QuadraticMatrix;
        isBorder: boolean;
        triangleStart: number;
        triangleCount: number;
        originalOffsets: Array<number>;
        constructor(position: Vector3, id: any);
        updatePosition(newPosition: Vector3): void;
    }
    class QuadraticMatrix {
        data: Array<number>;
        constructor(data?: Array<number>);
        det(a11: any, a12: any, a13: any, a21: any, a22: any, a23: any, a31: any, a32: any, a33: any): number;
        addInPlace(matrix: QuadraticMatrix): void;
        addArrayInPlace(data: Array<number>): void;
        add(matrix: QuadraticMatrix): QuadraticMatrix;
        static FromData(a: number, b: number, c: number, d: number): QuadraticMatrix;
        static DataFromNumbers(a: number, b: number, c: number, d: number): number[];
    }
    class Reference {
        vertexId: number;
        triangleId: number;
        constructor(vertexId: number, triangleId: number);
    }
    /**
     * An implementation of the Quadratic Error simplification algorithm.
     * Original paper : http://www1.cs.columbia.edu/~cs4162/html05s/garland97.pdf
     * Ported mostly from QSlim and http://voxels.blogspot.de/2014/05/quadric-mesh-simplification-with-source.html to babylon JS
     * @author RaananW
     */
    class QuadraticErrorSimplification implements ISimplifier {
        private _mesh;
        private triangles;
        private vertices;
        private references;
        private initialized;
        private _reconstructedMesh;
        syncIterations: number;
        aggressiveness: number;
        decimationIterations: number;
        boundingBoxEpsilon: number;
        constructor(_mesh: Mesh);
        simplify(settings: ISimplificationSettings, successCallback: (simplifiedMesh: Mesh) => void): void;
        private isTriangleOnBoundingBox(triangle);
        private runDecimation(settings, submeshIndex, successCallback);
        private initWithMesh(submeshIndex, callback, optimizeMesh?);
        private init(callback);
        private reconstructMesh(submeshIndex);
        private initDecimatedMesh();
        private isFlipped(vertex1, vertex2, point, deletedArray, borderFactor, delTr);
        private updateTriangles(origVertex, vertex, deletedArray, deletedTriangles);
        private identifyBorder();
        private updateMesh(identifyBorders?);
        private vertexError(q, point);
        private calculateError(vertex1, vertex2, pointResult?, normalResult?, uvResult?, colorResult?);
    }
}

declare module BABYLON {
<<<<<<< HEAD
    class Polygon {
        static Rectangle(xmin: number, ymin: number, xmax: number, ymax: number): Vector2[];
        static Circle(radius: number, cx?: number, cy?: number, numberOfSides?: number): Vector2[];
        static Parse(input: string): Vector2[];
        static StartingAt(x: number, y: number): Path2;
=======
    class SolidParticle {
        idx: number;
        color: Color4;
        position: Vector3;
        rotation: Vector3;
        quaternion: Vector4;
        scale: Vector3;
        uvs: Vector4;
        velocity: Vector3;
        alive: boolean;
        _pos: number;
        _model: ModelShape;
        shapeId: number;
        idxInShape: number;
        constructor(particleIndex: number, positionIndex: number, model: ModelShape, shapeId: number, idxInShape: number);
>>>>>>> a55dca84
    }
    class PolygonMeshBuilder {
        private _swctx;
        private _points;
        private _outlinepoints;
        private _holes;
        private _name;
        private _scene;
        constructor(name: string, contours: Path2, scene: Scene);
        constructor(name: string, contours: Vector2[], scene: Scene);
        addHole(hole: Vector2[]): PolygonMeshBuilder;
        build(updatable?: boolean, depth?: number): Mesh;
        private addSide(positions, normals, uvs, indices, bounds, points, depth, flip);
    }
}

declare module BABYLON {
<<<<<<< HEAD
    class SubMesh {
        materialIndex: number;
        verticesStart: number;
        verticesCount: number;
        indexStart: any;
        indexCount: number;
        linesIndexCount: number;
        private _mesh;
        private _renderingMesh;
        private _boundingInfo;
        private _linesIndexBuffer;
        _lastColliderWorldVertices: Vector3[];
        _trianglePlanes: Plane[];
        _lastColliderTransformMatrix: Matrix;
        _renderId: number;
        _alphaIndex: number;
        _distanceToCamera: number;
        _id: number;
        constructor(materialIndex: number, verticesStart: number, verticesCount: number, indexStart: any, indexCount: number, mesh: AbstractMesh, renderingMesh?: Mesh, createBoundingBox?: boolean);
        getBoundingInfo(): BoundingInfo;
        getMesh(): AbstractMesh;
        getRenderingMesh(): Mesh;
        getMaterial(): Material;
        refreshBoundingInfo(): void;
        _checkCollision(collider: Collider): boolean;
        updateBoundingInfo(world: Matrix): void;
        isInFrustum(frustumPlanes: Plane[]): boolean;
        render(enableAlphaMode: boolean): void;
        getLinesIndexBuffer(indices: number[], engine: any): WebGLBuffer;
        canIntersects(ray: Ray): boolean;
        intersects(ray: Ray, positions: Vector3[], indices: number[], fastCheck?: boolean): IntersectionInfo;
        clone(newMesh: AbstractMesh, newRenderingMesh?: Mesh): SubMesh;
=======
    class SolidParticleSystem implements IDisposable {
        particles: SolidParticle[];
        nbParticles: number;
        billboard: boolean;
        counter: number;
        name: string;
        mesh: Mesh;
        private _scene;
        private _positions;
        private _indices;
        private _normals;
        private _colors;
        private _uvs;
        private _positions32;
        private _normals32;
        private _colors32;
        private _uvs32;
        private _index;
        private _updatable;
        private _shapeCounter;
        private _copy;
        private _shape;
        private _shapeUV;
        private _color;
        private _computeParticleColor;
        private _computeParticleTexture;
        private _computeParticleRotation;
        private _computeParticleVertex;
        private _cam_axisZ;
        private _cam_axisY;
        private _cam_axisX;
        private _axisX;
        private _axisY;
        private _axisZ;
        private _camera;
        private _particle;
        private _fakeCamPos;
        private _rotMatrix;
        private _invertedMatrix;
        private _rotated;
        private _quaternion;
        private _vertex;
        private _yaw;
        private _pitch;
        private _roll;
        private _halfroll;
        private _halfpitch;
        private _halfyaw;
        private _sinRoll;
        private _cosRoll;
        private _sinPitch;
        private _cosPitch;
        private _sinYaw;
        private _cosYaw;
        constructor(name: string, scene: Scene, options?: {
            updatable?: boolean;
        });
        buildMesh(): Mesh;
        private _resetCopy();
        private _meshBuilder(p, shape, positions, meshInd, indices, meshUV, uvs, meshCol, colors, idx, idxInShape, options);
        private _posToShape(positions);
        private _uvsToShapeUV(uvs);
        private _addParticle(p, idxpos, model, shapeId, idxInShape);
        addShape(mesh: Mesh, nb: number, options?: {
            positionFunction?: any;
            vertexFunction?: any;
        }): number;
        private _rebuildParticle(particle);
        rebuildMesh(): void;
        setParticles(start?: number, end?: number, update?: boolean): void;
        private _quaternionRotationYPR();
        private _quaternionToRotationMatrix();
>>>>>>> a55dca84
        dispose(): void;
        static CreateFromIndices(materialIndex: number, startIndex: number, indexCount: number, mesh: AbstractMesh, renderingMesh?: Mesh): SubMesh;
    }
}

declare module BABYLON {
    class VertexBuffer {
        private _mesh;
        private _engine;
        private _buffer;
        private _data;
        private _updatable;
        private _kind;
        private _strideSize;
        constructor(engine: any, data: number[] | Float32Array, kind: string, updatable: boolean, postponeInternalCreation?: boolean, stride?: number);
        isUpdatable(): boolean;
        getData(): number[] | Float32Array;
        getBuffer(): WebGLBuffer;
        getStrideSize(): number;
        create(data?: number[] | Float32Array): void;
        update(data: number[] | Float32Array): void;
        updateDirectly(data: Float32Array, offset: number): void;
        dispose(): void;
        private static _PositionKind;
        private static _NormalKind;
        private static _UVKind;
        private static _UV2Kind;
        private static _UV3Kind;
        private static _UV4Kind;
        private static _UV5Kind;
        private static _UV6Kind;
        private static _ColorKind;
        private static _MatricesIndicesKind;
        private static _MatricesWeightsKind;
        static PositionKind: string;
        static NormalKind: string;
        static UVKind: string;
        static UV2Kind: string;
        static UV3Kind: string;
        static UV4Kind: string;
        static UV5Kind: string;
        static UV6Kind: string;
        static ColorKind: string;
        static MatricesIndicesKind: string;
        static MatricesWeightsKind: string;
    }
}

declare module BABYLON {
    class ReflectionProbe {
        name: string;
        private _scene;
        private _renderTargetTexture;
        private _projectionMatrix;
        private _viewMatrix;
        private _target;
        private _add;
        private _attachedMesh;
        position: Vector3;
        constructor(name: string, size: number, scene: Scene, generateMipMaps?: boolean);
        refreshRate: number;
        getScene(): Scene;
        cubeTexture: RenderTargetTexture;
        renderList: AbstractMesh[];
        attachToMesh(mesh: AbstractMesh): void;
        dispose(): void;
    }
}

declare module BABYLON {
    class BoundingBoxRenderer {
        frontColor: Color3;
        backColor: Color3;
        showBackLines: boolean;
        renderList: SmartArray<BoundingBox>;
        private _scene;
        private _colorShader;
        private _vb;
        private _ib;
        constructor(scene: Scene);
        private _prepareRessources();
        reset(): void;
        render(): void;
        dispose(): void;
    }
}

declare module BABYLON {
    class DepthRenderer {
        private _scene;
        private _depthMap;
        private _effect;
        private _viewMatrix;
        private _projectionMatrix;
        private _transformMatrix;
        private _worldViewProjection;
        private _cachedDefines;
        constructor(scene: Scene, type?: number);
        isReady(subMesh: SubMesh, useInstances: boolean): boolean;
        getDepthMap(): RenderTargetTexture;
        dispose(): void;
    }
}

declare module BABYLON {
    class EdgesRenderer {
        private _source;
        private _linesPositions;
        private _linesNormals;
        private _linesIndices;
        private _epsilon;
        private _indicesCount;
        private _lineShader;
        private _vb0;
        private _vb1;
        private _ib;
        private _buffers;
        private _checkVerticesInsteadOfIndices;
        constructor(source: AbstractMesh, epsilon?: number, checkVerticesInsteadOfIndices?: boolean);
        private _prepareRessources();
        dispose(): void;
        private _processEdgeForAdjacencies(pa, pb, p0, p1, p2);
        private _processEdgeForAdjacenciesWithVertices(pa, pb, p0, p1, p2);
        private _checkEdge(faceIndex, edge, faceNormals, p0, p1);
        _generateEdgesLines(): void;
        render(): void;
    }
}

declare module BABYLON {
    class OutlineRenderer {
        private _scene;
        private _effect;
        private _cachedDefines;
        constructor(scene: Scene);
        render(subMesh: SubMesh, batch: _InstancesBatch, useOverlay?: boolean): void;
        isReady(subMesh: SubMesh, useInstances: boolean): boolean;
    }
}

declare module BABYLON {
    class RenderingGroup {
        index: number;
        private _scene;
        private _opaqueSubMeshes;
        private _transparentSubMeshes;
        private _alphaTestSubMeshes;
        private _activeVertices;
        onBeforeTransparentRendering: () => void;
        constructor(index: number, scene: Scene);
        render(customRenderFunction: (opaqueSubMeshes: SmartArray<SubMesh>, transparentSubMeshes: SmartArray<SubMesh>, alphaTestSubMeshes: SmartArray<SubMesh>) => void): boolean;
        prepare(): void;
        dispatch(subMesh: SubMesh): void;
    }
}

declare module BABYLON {
    class RenderingManager {
        static MAX_RENDERINGGROUPS: number;
        private _scene;
        private _renderingGroups;
        private _depthBufferAlreadyCleaned;
        private _currentIndex;
        private _currentActiveMeshes;
        private _currentRenderParticles;
        private _currentRenderSprites;
        constructor(scene: Scene);
        private _renderParticles(index, activeMeshes);
        private _renderSprites(index);
        private _clearDepthBuffer();
        private _renderSpritesAndParticles();
        render(customRenderFunction: (opaqueSubMeshes: SmartArray<SubMesh>, transparentSubMeshes: SmartArray<SubMesh>, alphaTestSubMeshes: SmartArray<SubMesh>) => void, activeMeshes: AbstractMesh[], renderParticles: boolean, renderSprites: boolean): void;
        reset(): void;
        dispatch(subMesh: SubMesh): void;
    }
}

declare module BABYLON {
    class AnaglyphPostProcess extends PostProcess {
        constructor(name: string, ratio: number, camera: Camera, samplingMode?: number, engine?: Engine, reusable?: boolean);
    }
}

declare module BABYLON {
    class BlackAndWhitePostProcess extends PostProcess {
        constructor(name: string, ratio: number, camera: Camera, samplingMode?: number, engine?: Engine, reusable?: boolean);
    }
}

declare module BABYLON {
    class BlurPostProcess extends PostProcess {
        direction: Vector2;
        blurWidth: number;
        constructor(name: string, direction: Vector2, blurWidth: number, ratio: number, camera: Camera, samplingMode?: number, engine?: Engine, reusable?: boolean);
    }
}

declare module BABYLON {
    class ColorCorrectionPostProcess extends PostProcess {
        private _colorTableTexture;
        constructor(name: string, colorTableUrl: string, ratio: number, camera: Camera, samplingMode?: number, engine?: Engine, reusable?: boolean);
    }
}

declare module BABYLON {
    class ConvolutionPostProcess extends PostProcess {
        kernel: number[];
        constructor(name: string, kernel: number[], ratio: number, camera: Camera, samplingMode?: number, engine?: Engine, reusable?: boolean);
        static EdgeDetect0Kernel: number[];
        static EdgeDetect1Kernel: number[];
        static EdgeDetect2Kernel: number[];
        static SharpenKernel: number[];
        static EmbossKernel: number[];
        static GaussianKernel: number[];
    }
}

declare module BABYLON {
    class DisplayPassPostProcess extends PostProcess {
        constructor(name: string, ratio: number, camera: Camera, samplingMode?: number, engine?: Engine, reusable?: boolean);
    }
}

declare module BABYLON {
    class FilterPostProcess extends PostProcess {
        kernelMatrix: Matrix;
        constructor(name: string, kernelMatrix: Matrix, ratio: number, camera?: Camera, samplingMode?: number, engine?: Engine, reusable?: boolean);
    }
}

declare module BABYLON {
    class FxaaPostProcess extends PostProcess {
        texelWidth: number;
        texelHeight: number;
        constructor(name: string, ratio: number, camera: Camera, samplingMode?: number, engine?: Engine, reusable?: boolean);
    }
}

declare module BABYLON {
    class HDRRenderingPipeline extends PostProcessRenderPipeline implements IDisposable {
        /**
        * Public members
        */
        /**
        * Gaussian blur coefficient
        * @type {number}
        */
        gaussCoeff: number;
        /**
        * Gaussian blur mean
        * @type {number}
        */
        gaussMean: number;
        /**
        * Gaussian blur standard deviation
        * @type {number}
        */
        gaussStandDev: number;
        /**
        * Exposure, controls the overall intensity of the pipeline
        * @type {number}
        */
        exposure: number;
        /**
        * Minimum luminance that the post-process can output. Luminance is >= 0
        * @type {number}
        */
        minimumLuminance: number;
        /**
        * Maximum luminance that the post-process can output. Must be suprerior to minimumLuminance
        * @type {number}
        */
        maximumLuminance: number;
        /**
        * Increase rate for luminance: eye adaptation speed to dark
        * @type {number}
        */
        luminanceIncreaserate: number;
        /**
        * Decrease rate for luminance: eye adaptation speed to bright
        * @type {number}
        */
        luminanceDecreaseRate: number;
        /**
        * Minimum luminance needed to compute HDR
        * @type {number}
        */
        brightThreshold: number;
        /**
        * Private members
        */
        private _guassianBlurHPostProcess;
        private _guassianBlurVPostProcess;
        private _brightPassPostProcess;
        private _textureAdderPostProcess;
        private _downSampleX4PostProcess;
        private _originalPostProcess;
        private _hdrPostProcess;
        private _hdrCurrentLuminance;
        private _hdrOutputLuminance;
        static LUM_STEPS: number;
        private _downSamplePostProcesses;
        private _scene;
        private _needUpdate;
        /**
         * @constructor
         * @param {string} name - The rendering pipeline name
         * @param {BABYLON.Scene} scene - The scene linked to this pipeline
         * @param {any} ratio - The size of the postprocesses (0.5 means that your postprocess will have a width = canvas.width 0.5 and a height = canvas.height 0.5)
         * @param {BABYLON.PostProcess} originalPostProcess - the custom original color post-process. Must be "reusable". Can be null.
         * @param {BABYLON.Camera[]} cameras - The array of cameras that the rendering pipeline will be attached to
         */
        constructor(name: string, scene: Scene, ratio: number, originalPostProcess?: PostProcess, cameras?: Camera[]);
        /**
        * Tells the pipeline to update its post-processes
        */
        update(): void;
        /**
        * Returns the current calculated luminance
        */
        getCurrentLuminance(): number;
        /**
        * Returns the currently drawn luminance
        */
        getOutputLuminance(): number;
        /**
        * Releases the rendering pipeline and its internal effects. Detaches pipeline from cameras
        */
        dispose(): void;
        /**
        * Creates the HDR post-process and computes the luminance adaptation
        */
        private _createHDRPostProcess(scene, ratio);
        /**
        * Texture Adder post-process
        */
        private _createTextureAdderPostProcess(scene, ratio);
        /**
        * Down sample X4 post-process
        */
        private _createDownSampleX4PostProcess(scene, ratio);
        /**
        * Bright pass post-process
        */
        private _createBrightPassPostProcess(scene, ratio);
        /**
        * Luminance generator. Creates the luminance post-process and down sample post-processes
        */
        private _createLuminanceGeneratorPostProcess(scene);
        /**
        * Gaussian blur post-processes. Horizontal and Vertical
        */
        private _createGaussianBlurPostProcess(scene, ratio);
    }
}

declare module BABYLON {
    class LensRenderingPipeline extends PostProcessRenderPipeline {
        /**
        * The chromatic aberration PostProcess id in the pipeline
        * @type {string}
        */
        LensChromaticAberrationEffect: string;
        /**
        * The highlights enhancing PostProcess id in the pipeline
        * @type {string}
        */
        HighlightsEnhancingEffect: string;
        /**
        * The depth-of-field PostProcess id in the pipeline
        * @type {string}
        */
        LensDepthOfFieldEffect: string;
        private _scene;
        private _depthTexture;
        private _grainTexture;
        private _chromaticAberrationPostProcess;
        private _highlightsPostProcess;
        private _depthOfFieldPostProcess;
        private _edgeBlur;
        private _grainAmount;
        private _chromaticAberration;
        private _distortion;
        private _highlightsGain;
        private _highlightsThreshold;
        private _dofDistance;
        private _dofAperture;
        private _dofDarken;
        private _dofPentagon;
        private _blurNoise;
        /**
         * @constructor
         *
         * Effect parameters are as follow:
         * {
         *      chromatic_aberration: number;       // from 0 to x (1 for realism)
         *      edge_blur: number;                  // from 0 to x (1 for realism)
         *      distortion: number;                 // from 0 to x (1 for realism)
         *      grain_amount: number;               // from 0 to 1
         *      grain_texture: BABYLON.Texture;     // texture to use for grain effect; if unset, use random B&W noise
         *      dof_focus_distance: number;         // depth-of-field: focus distance; unset to disable (disabled by default)
         *      dof_aperture: number;               // depth-of-field: focus blur bias (default: 1)
         *      dof_darken: number;                 // depth-of-field: darken that which is out of focus (from 0 to 1, disabled by default)
         *      dof_pentagon: boolean;              // depth-of-field: makes a pentagon-like "bokeh" effect
         *      dof_gain: number;                   // depth-of-field: highlights gain; unset to disable (disabled by default)
         *      dof_threshold: number;              // depth-of-field: highlights threshold (default: 1)
         *      blur_noise: boolean;                // add a little bit of noise to the blur (default: true)
         * }
         * Note: if an effect parameter is unset, effect is disabled
         *
         * @param {string} name - The rendering pipeline name
         * @param {object} parameters - An object containing all parameters (see above)
         * @param {BABYLON.Scene} scene - The scene linked to this pipeline
         * @param {number} ratio - The size of the postprocesses (0.5 means that your postprocess will have a width = canvas.width 0.5 and a height = canvas.height 0.5)
         * @param {BABYLON.Camera[]} cameras - The array of cameras that the rendering pipeline will be attached to
         */
        constructor(name: string, parameters: any, scene: Scene, ratio?: number, cameras?: Camera[]);
        setEdgeBlur(amount: number): void;
        disableEdgeBlur(): void;
        setGrainAmount(amount: number): void;
        disableGrain(): void;
        setChromaticAberration(amount: number): void;
        disableChromaticAberration(): void;
        setEdgeDistortion(amount: number): void;
        disableEdgeDistortion(): void;
        setFocusDistance(amount: number): void;
        disableDepthOfField(): void;
        setAperture(amount: number): void;
        setDarkenOutOfFocus(amount: number): void;
        enablePentagonBokeh(): void;
        disablePentagonBokeh(): void;
        enableNoiseBlur(): void;
        disableNoiseBlur(): void;
        setHighlightsGain(amount: number): void;
        setHighlightsThreshold(amount: number): void;
        disableHighlights(): void;
        /**
         * Removes the internal pipeline assets and detaches the pipeline from the scene cameras
         */
        dispose(disableDepthRender?: boolean): void;
        private _createChromaticAberrationPostProcess(ratio);
        private _createHighlightsPostProcess(ratio);
        private _createDepthOfFieldPostProcess(ratio);
        private _createGrainTexture();
    }
}

declare module BABYLON {
    class PassPostProcess extends PostProcess {
        constructor(name: string, ratio: number, camera: Camera, samplingMode?: number, engine?: Engine, reusable?: boolean);
    }
}

declare module BABYLON {
    class PostProcess {
        name: string;
        onApply: (effect: Effect) => void;
        onBeforeRender: (effect: Effect) => void;
        onAfterRender: (effect: Effect) => void;
        onSizeChanged: () => void;
        onActivate: (camera: Camera) => void;
        width: number;
        height: number;
        renderTargetSamplingMode: number;
        clearColor: Color4;
        private _camera;
        private _scene;
        private _engine;
        private _renderRatio;
        private _reusable;
        private _textureType;
        _textures: SmartArray<WebGLTexture>;
        _currentRenderTextureInd: number;
        private _effect;
        constructor(name: string, fragmentUrl: string, parameters: string[], samplers: string[], ratio: number | any, camera: Camera, samplingMode?: number, engine?: Engine, reusable?: boolean, defines?: string, textureType?: number);
        isReusable(): boolean;
        activate(camera: Camera, sourceTexture?: WebGLTexture): void;
        apply(): Effect;
        dispose(camera?: Camera): void;
    }
}

declare module BABYLON {
    class PostProcessManager {
        private _scene;
        private _indexBuffer;
        private _vertexDeclaration;
        private _vertexStrideSize;
        private _vertexBuffer;
        constructor(scene: Scene);
        private _prepareBuffers();
        _prepareFrame(sourceTexture?: WebGLTexture): boolean;
        directRender(postProcesses: PostProcess[], targetTexture?: WebGLTexture): void;
        _finalizeFrame(doNotPresent?: boolean, targetTexture?: WebGLTexture, faceIndex?: number, postProcesses?: PostProcess[]): void;
        dispose(): void;
    }
}

declare module BABYLON {
    class RefractionPostProcess extends PostProcess {
        color: Color3;
        depth: number;
        colorLevel: number;
        private _refRexture;
        constructor(name: string, refractionTextureUrl: string, color: Color3, depth: number, colorLevel: number, ratio: number, camera: Camera, samplingMode?: number, engine?: Engine, reusable?: boolean);
        dispose(camera: Camera): void;
    }
}

declare module BABYLON {
    class SSAORenderingPipeline extends PostProcessRenderPipeline {
        /**
        * The PassPostProcess id in the pipeline that contains the original scene color
        * @type {string}
        */
        SSAOOriginalSceneColorEffect: string;
        /**
        * The SSAO PostProcess id in the pipeline
        * @type {string}
        */
        SSAORenderEffect: string;
        /**
        * The horizontal blur PostProcess id in the pipeline
        * @type {string}
        */
        SSAOBlurHRenderEffect: string;
        /**
        * The vertical blur PostProcess id in the pipeline
        * @type {string}
        */
        SSAOBlurVRenderEffect: string;
        /**
        * The PostProcess id in the pipeline that combines the SSAO-Blur output with the original scene color (SSAOOriginalSceneColorEffect)
        * @type {string}
        */
        SSAOCombineRenderEffect: string;
        /**
        * The output strength of the SSAO post-process. Default value is 1.0.
        * @type {number}
        */
        totalStrength: number;
        /**
        * The radius around the analyzed pixel used by the SSAO post-process. Default value is 0.0002
        * @type {number}
        */
        radius: number;
        /**
        * Related to fallOff, used to interpolate SSAO samples (first interpolate function input) based on the occlusion difference of each pixel
        * Must not be equal to fallOff and superior to fallOff.
        * Default value is 0.0075
        * @type {number}
        */
        area: number;
        /**
        * Related to area, used to interpolate SSAO samples (second interpolate function input) based on the occlusion difference of each pixel
        * Must not be equal to area and inferior to area.
        * Default value is 0.0002
        * @type {number}
        */
        fallOff: number;
        private _scene;
        private _depthTexture;
        private _randomTexture;
        private _originalColorPostProcess;
        private _ssaoPostProcess;
        private _blurHPostProcess;
        private _blurVPostProcess;
        private _ssaoCombinePostProcess;
        private _firstUpdate;
        /**
         * @constructor
         * @param {string} name - The rendering pipeline name
         * @param {BABYLON.Scene} scene - The scene linked to this pipeline
         * @param {any} ratio - The size of the postprocesses. Can be a number shared between passes or an object for more precision: { ssaoRatio: 0.5, combineRatio: 1.0 }
         * @param {BABYLON.Camera[]} cameras - The array of cameras that the rendering pipeline will be attached to
         */
        constructor(name: string, scene: Scene, ratio: any, cameras?: Camera[]);
        /**
         * Returns the horizontal blur PostProcess
         * @return {BABYLON.BlurPostProcess} The horizontal blur post-process
         */
        getBlurHPostProcess(): BlurPostProcess;
        /**
         * Returns the vertical blur PostProcess
         * @return {BABYLON.BlurPostProcess} The vertical blur post-process
         */
        getBlurVPostProcess(): BlurPostProcess;
        /**
         * Removes the internal pipeline assets and detatches the pipeline from the scene cameras
         */
        dispose(disableDepthRender?: boolean): void;
        private _createSSAOPostProcess(ratio);
        private _createSSAOCombinePostProcess(ratio);
        private _createRandomTexture();
    }
}

declare module BABYLON {
    class StereoscopicInterlacePostProcess extends PostProcess {
        private _stepSize;
        constructor(name: string, camB: Camera, postProcessA: PostProcess, isStereoscopicHoriz: boolean, samplingMode?: number);
    }
}

declare module BABYLON {
    enum TonemappingOperator {
        Hable = 0,
        Reinhard = 1,
        HejiDawson = 2,
        Photographic = 3,
    }
    class TonemapPostProcess extends PostProcess {
        private _operator;
        private _exposureAdjustment;
        constructor(name: string, operator: TonemappingOperator, exposureAdjustment: number, camera: Camera, samplingMode?: number, engine?: Engine, textureFormat?: number);
    }
}

declare module BABYLON {
    class VolumetricLightScatteringPostProcess extends PostProcess {
        private _volumetricLightScatteringPass;
        private _volumetricLightScatteringRTT;
        private _viewPort;
        private _screenCoordinates;
        private _cachedDefines;
        private _customMeshPosition;
        /**
        * Set if the post-process should use a custom position for the light source (true) or the internal mesh position (false)
        * @type {boolean}
        */
        useCustomMeshPosition: boolean;
        /**
        * If the post-process should inverse the light scattering direction
        * @type {boolean}
        */
        invert: boolean;
        /**
        * The internal mesh used by the post-process
        * @type {boolean}
        */
        mesh: Mesh;
        /**
        * Set to true to use the diffuseColor instead of the diffuseTexture
        * @type {boolean}
        */
        useDiffuseColor: boolean;
        /**
        * Array containing the excluded meshes not rendered in the internal pass
        */
        excludedMeshes: AbstractMesh[];
        /**
        * Controls the overall intensity of the post-process
        * @type {number}
        */
        exposure: number;
        /**
        * Dissipates each sample's contribution in range [0, 1]
        * @type {number}
        */
        decay: number;
        /**
        * Controls the overall intensity of each sample
        * @type {number}
        */
        weight: number;
        /**
        * Controls the density of each sample
        * @type {number}
        */
        density: number;
        /**
         * @constructor
         * @param {string} name - The post-process name
         * @param {any} ratio - The size of the post-process and/or internal pass (0.5 means that your postprocess will have a width = canvas.width 0.5 and a height = canvas.height 0.5)
         * @param {BABYLON.Camera} camera - The camera that the post-process will be attached to
         * @param {BABYLON.Mesh} mesh - The mesh used to create the light scattering
         * @param {number} samples - The post-process quality, default 100
         * @param {number} samplingMode - The post-process filtering mode
         * @param {BABYLON.Engine} engine - The babylon engine
         * @param {boolean} reusable - If the post-process is reusable
         * @param {BABYLON.Scene} scene - The constructor needs a scene reference to initialize internal components. If "camera" is null (RenderPipelineà, "scene" must be provided
         */
        constructor(name: string, ratio: any, camera: Camera, mesh?: Mesh, samples?: number, samplingMode?: number, engine?: Engine, reusable?: boolean, scene?: Scene);
        isReady(subMesh: SubMesh, useInstances: boolean): boolean;
        /**
         * Sets the new light position for light scattering effect
         * @param {BABYLON.Vector3} The new custom light position
         */
        setCustomMeshPosition(position: Vector3): void;
        /**
         * Returns the light position for light scattering effect
         * @return {BABYLON.Vector3} The custom light position
         */
        getCustomMeshPosition(): Vector3;
        /**
         * Disposes the internal assets and detaches the post-process from the camera
         */
        dispose(camera: Camera): void;
        /**
         * Returns the render target texture used by the post-process
         * @return {BABYLON.RenderTargetTexture} The render target texture used by the post-process
         */
        getPass(): RenderTargetTexture;
        private _meshExcluded(mesh);
        private _createPass(scene, ratio);
        private _updateMeshScreenCoordinates(scene);
        /**
        * Creates a default mesh for the Volumeric Light Scattering post-process
        * @param {string} The mesh name
        * @param {BABYLON.Scene} The scene where to create the mesh
        * @return {BABYLON.Mesh} the default mesh
        */
        static CreateDefaultMesh(name: string, scene: Scene): Mesh;
    }
}

declare module BABYLON {
    class VRDistortionCorrectionPostProcess extends PostProcess {
        aspectRatio: number;
        private _isRightEye;
        private _distortionFactors;
        private _postProcessScaleFactor;
        private _lensCenterOffset;
        private _scaleIn;
        private _scaleFactor;
        private _lensCenter;
        constructor(name: string, camera: Camera, isRightEye: boolean, vrMetrics: VRCameraMetrics);
    }
}

declare module BABYLON {
    class Sprite {
        name: string;
        position: Vector3;
        color: Color4;
        width: number;
        height: number;
        angle: number;
        cellIndex: number;
        invertU: number;
        invertV: number;
        disposeWhenFinishedAnimating: boolean;
        animations: Animation[];
        isPickable: boolean;
        actionManager: ActionManager;
        private _animationStarted;
        private _loopAnimation;
        private _fromIndex;
        private _toIndex;
        private _delay;
        private _direction;
        private _frameCount;
        private _manager;
        private _time;
        size: number;
        constructor(name: string, manager: SpriteManager);
        playAnimation(from: number, to: number, loop: boolean, delay: number): void;
        stopAnimation(): void;
        _animate(deltaTime: number): void;
        dispose(): void;
    }
}

declare module BABYLON {
    class SpriteManager {
        name: string;
        cellSize: number;
        sprites: Sprite[];
        renderingGroupId: number;
        layerMask: number;
        onDispose: () => void;
        fogEnabled: boolean;
        isPickable: boolean;
        private _capacity;
        private _spriteTexture;
        private _epsilon;
        private _scene;
        private _vertexDeclaration;
        private _vertexStrideSize;
        private _vertexBuffer;
        private _indexBuffer;
        private _vertices;
        private _effectBase;
        private _effectFog;
        constructor(name: string, imgUrl: string, capacity: number, cellSize: number, scene: Scene, epsilon?: number, samplingMode?: number);
        private _appendSpriteVertex(index, sprite, offsetX, offsetY, rowSize);
        intersects(ray: Ray, camera: Camera, predicate?: (sprite: Sprite) => boolean, fastCheck?: boolean): PickingInfo;
        render(): void;
        dispose(): void;
    }
}

declare module BABYLON.Internals {
    class AndOrNotEvaluator {
        static Eval(query: string, evaluateCallback: (val: any) => boolean): boolean;
        private static _HandleParenthesisContent(parenthesisContent, evaluateCallback);
        private static _SimplifyNegation(booleanString);
    }
}

declare module BABYLON {
    interface IAssetTask {
        onSuccess: (task: IAssetTask) => void;
        onError: (task: IAssetTask) => void;
        isCompleted: boolean;
        run(scene: Scene, onSuccess: () => void, onError: () => void): any;
    }
    class MeshAssetTask implements IAssetTask {
        name: string;
        meshesNames: any;
        rootUrl: string;
        sceneFilename: string;
        loadedMeshes: Array<AbstractMesh>;
        loadedParticleSystems: Array<ParticleSystem>;
        loadedSkeletons: Array<Skeleton>;
        onSuccess: (task: IAssetTask) => void;
        onError: (task: IAssetTask) => void;
        isCompleted: boolean;
        constructor(name: string, meshesNames: any, rootUrl: string, sceneFilename: string);
        run(scene: Scene, onSuccess: () => void, onError: () => void): void;
    }
    class TextFileAssetTask implements IAssetTask {
        name: string;
        url: string;
        onSuccess: (task: IAssetTask) => void;
        onError: (task: IAssetTask) => void;
        isCompleted: boolean;
        text: string;
        constructor(name: string, url: string);
        run(scene: Scene, onSuccess: () => void, onError: () => void): void;
    }
    class BinaryFileAssetTask implements IAssetTask {
        name: string;
        url: string;
        onSuccess: (task: IAssetTask) => void;
        onError: (task: IAssetTask) => void;
        isCompleted: boolean;
        data: ArrayBuffer;
        constructor(name: string, url: string);
        run(scene: Scene, onSuccess: () => void, onError: () => void): void;
    }
    class ImageAssetTask implements IAssetTask {
        name: string;
        url: string;
        onSuccess: (task: IAssetTask) => void;
        onError: (task: IAssetTask) => void;
        isCompleted: boolean;
        image: HTMLImageElement;
        constructor(name: string, url: string);
        run(scene: Scene, onSuccess: () => void, onError: () => void): void;
    }
    class TextureAssetTask implements IAssetTask {
        name: string;
        url: string;
        noMipmap: boolean;
        invertY: boolean;
        samplingMode: number;
        onSuccess: (task: IAssetTask) => void;
        onError: (task: IAssetTask) => void;
        isCompleted: boolean;
        texture: Texture;
        constructor(name: string, url: string, noMipmap?: boolean, invertY?: boolean, samplingMode?: number);
        run(scene: Scene, onSuccess: () => void, onError: () => void): void;
    }
    class AssetsManager {
        private _tasks;
        private _scene;
        private _waitingTasksCount;
        onFinish: (tasks: IAssetTask[]) => void;
        onTaskSuccess: (task: IAssetTask) => void;
        onTaskError: (task: IAssetTask) => void;
        useDefaultLoadingScreen: boolean;
        constructor(scene: Scene);
        addMeshTask(taskName: string, meshesNames: any, rootUrl: string, sceneFilename: string): IAssetTask;
        addTextFileTask(taskName: string, url: string): IAssetTask;
        addBinaryFileTask(taskName: string, url: string): IAssetTask;
        addImageTask(taskName: string, url: string): IAssetTask;
        addTextureTask(taskName: string, url: string, noMipmap?: boolean, invertY?: boolean, samplingMode?: number): IAssetTask;
        private _decreaseWaitingTasksCount();
        private _runTask(task);
        reset(): AssetsManager;
        load(): AssetsManager;
    }
}

declare module BABYLON {
    class Database {
        private callbackManifestChecked;
        private currentSceneUrl;
        private db;
        private enableSceneOffline;
        private enableTexturesOffline;
        private manifestVersionFound;
        private mustUpdateRessources;
        private hasReachedQuota;
        private isSupported;
        private idbFactory;
        static IsUASupportingBlobStorage: boolean;
        static IDBStorageEnabled: boolean;
        constructor(urlToScene: string, callbackManifestChecked: (checked: boolean) => any);
        static parseURL: (url: string) => string;
        static ReturnFullUrlLocation: (url: string) => string;
        checkManifestFile(): void;
        openAsync(successCallback: any, errorCallback: any): void;
        loadImageFromDB(url: string, image: HTMLImageElement): void;
        private _loadImageFromDBAsync(url, image, notInDBCallback);
        private _saveImageIntoDBAsync(url, image);
        private _checkVersionFromDB(url, versionLoaded);
        private _loadVersionFromDBAsync(url, callback, updateInDBCallback);
        private _saveVersionIntoDBAsync(url, callback);
        private loadFileFromDB(url, sceneLoaded, progressCallBack, errorCallback, useArrayBuffer?);
        private _loadFileFromDBAsync(url, callback, notInDBCallback, useArrayBuffer?);
        private _saveFileIntoDBAsync(url, callback, progressCallback, useArrayBuffer?);
    }
}

declare module BABYLON {
    class FilesInput {
        private _engine;
        private _currentScene;
        private _canvas;
        private _sceneLoadedCallback;
        private _progressCallback;
        private _additionnalRenderLoopLogicCallback;
        private _textureLoadingCallback;
        private _startingProcessingFilesCallback;
        private _elementToMonitor;
        static FilesTextures: any[];
        static FilesToLoad: any[];
        private _sceneFileToLoad;
        private _filesToLoad;
        constructor(p_engine: Engine, p_scene: Scene, p_canvas: HTMLCanvasElement, p_sceneLoadedCallback: any, p_progressCallback: any, p_additionnalRenderLoopLogicCallback: any, p_textureLoadingCallback: any, p_startingProcessingFilesCallback: any);
        monitorElementForDragNDrop(p_elementToMonitor: HTMLElement): void;
        private renderFunction();
        private drag(e);
        private drop(eventDrop);
        loadFiles(event: any): void;
        reload(): void;
    }
}

declare module BABYLON {
    class Gamepads {
        private babylonGamepads;
        private oneGamepadConnected;
        private isMonitoring;
        private gamepadEventSupported;
        private gamepadSupportAvailable;
        private _callbackGamepadConnected;
        private buttonADataURL;
        private static gamepadDOMInfo;
        constructor(ongamedpadconnected: (gamepad: Gamepad) => void);
        private _insertGamepadDOMInstructions();
        private _insertGamepadDOMNotSupported();
        dispose(): void;
        private _onGamepadConnected(evt);
        private _addNewGamepad(gamepad);
        private _onGamepadDisconnected(evt);
        private _startMonitoringGamepads();
        private _stopMonitoringGamepads();
        private _checkGamepadsStatus();
        private _updateGamepadObjects();
    }
    class StickValues {
        x: any;
        y: any;
        constructor(x: any, y: any);
    }
    class Gamepad {
        id: string;
        index: number;
        browserGamepad: any;
        private _leftStick;
        private _rightStick;
        private _onleftstickchanged;
        private _onrightstickchanged;
        constructor(id: string, index: number, browserGamepad: any);
        onleftstickchanged(callback: (values: StickValues) => void): void;
        onrightstickchanged(callback: (values: StickValues) => void): void;
        leftStick: StickValues;
        rightStick: StickValues;
        update(): void;
    }
    class GenericPad extends Gamepad {
        id: string;
        index: number;
        gamepad: any;
        private _buttons;
        private _onbuttondown;
        private _onbuttonup;
        onbuttondown(callback: (buttonPressed: number) => void): void;
        onbuttonup(callback: (buttonReleased: number) => void): void;
        constructor(id: string, index: number, gamepad: any);
        private _setButtonValue(newValue, currentValue, buttonIndex);
        update(): void;
    }
    enum Xbox360Button {
        A = 0,
        B = 1,
        X = 2,
        Y = 3,
        Start = 4,
        Back = 5,
        LB = 6,
        RB = 7,
        LeftStick = 8,
        RightStick = 9,
    }
    enum Xbox360Dpad {
        Up = 0,
        Down = 1,
        Left = 2,
        Right = 3,
    }
    class Xbox360Pad extends Gamepad {
        private _leftTrigger;
        private _rightTrigger;
        private _onlefttriggerchanged;
        private _onrighttriggerchanged;
        private _onbuttondown;
        private _onbuttonup;
        private _ondpaddown;
        private _ondpadup;
        private _buttonA;
        private _buttonB;
        private _buttonX;
        private _buttonY;
        private _buttonBack;
        private _buttonStart;
        private _buttonLB;
        private _buttonRB;
        private _buttonLeftStick;
        private _buttonRightStick;
        private _dPadUp;
        private _dPadDown;
        private _dPadLeft;
        private _dPadRight;
        onlefttriggerchanged(callback: (value: number) => void): void;
        onrighttriggerchanged(callback: (value: number) => void): void;
        leftTrigger: number;
        rightTrigger: number;
        onbuttondown(callback: (buttonPressed: Xbox360Button) => void): void;
        onbuttonup(callback: (buttonReleased: Xbox360Button) => void): void;
        ondpaddown(callback: (dPadPressed: Xbox360Dpad) => void): void;
        ondpadup(callback: (dPadReleased: Xbox360Dpad) => void): void;
        private _setButtonValue(newValue, currentValue, buttonType);
        private _setDPadValue(newValue, currentValue, buttonType);
        buttonA: number;
        buttonB: number;
        buttonX: number;
        buttonY: number;
        buttonStart: number;
        buttonBack: number;
        buttonLB: number;
        buttonRB: number;
        buttonLeftStick: number;
        buttonRightStick: number;
        dPadUp: number;
        dPadDown: number;
        dPadLeft: number;
        dPadRight: number;
        update(): void;
    }
}
interface Navigator {
    getGamepads(func?: any): any;
    webkitGetGamepads(func?: any): any;
    msGetGamepads(func?: any): any;
    webkitGamepads(func?: any): any;
}

declare module BABYLON {
    interface ILoadingScreen {
        displayLoadingUI: () => void;
        hideLoadingUI: () => void;
        loadingUIBackgroundColor: string;
        loadingUIText: string;
    }
    class DefaultLoadingScreen implements ILoadingScreen {
        private _renderingCanvas;
        private _loadingText;
        private _loadingDivBackgroundColor;
        private _loadingDiv;
        private _loadingTextDiv;
        constructor(_renderingCanvas: HTMLCanvasElement, _loadingText?: string, _loadingDivBackgroundColor?: string);
        displayLoadingUI(): void;
        hideLoadingUI(): void;
        loadingUIText: string;
        loadingUIBackgroundColor: string;
        private _resizeLoadingUI;
    }
}

declare module BABYLON {
    class SceneOptimization {
        priority: number;
        apply: (scene: Scene) => boolean;
        constructor(priority?: number);
    }
    class TextureOptimization extends SceneOptimization {
        priority: number;
        maximumSize: number;
        constructor(priority?: number, maximumSize?: number);
        apply: (scene: Scene) => boolean;
    }
    class HardwareScalingOptimization extends SceneOptimization {
        priority: number;
        maximumScale: number;
        private _currentScale;
        constructor(priority?: number, maximumScale?: number);
        apply: (scene: Scene) => boolean;
    }
    class ShadowsOptimization extends SceneOptimization {
        apply: (scene: Scene) => boolean;
    }
    class PostProcessesOptimization extends SceneOptimization {
        apply: (scene: Scene) => boolean;
    }
    class LensFlaresOptimization extends SceneOptimization {
        apply: (scene: Scene) => boolean;
    }
    class ParticlesOptimization extends SceneOptimization {
        apply: (scene: Scene) => boolean;
    }
    class RenderTargetsOptimization extends SceneOptimization {
        apply: (scene: Scene) => boolean;
    }
    class MergeMeshesOptimization extends SceneOptimization {
        static _UpdateSelectionTree: boolean;
        static UpdateSelectionTree: boolean;
        private _canBeMerged;
        apply: (scene: Scene, updateSelectionTree?: boolean) => boolean;
    }
    class SceneOptimizerOptions {
        targetFrameRate: number;
        trackerDuration: number;
        optimizations: SceneOptimization[];
        constructor(targetFrameRate?: number, trackerDuration?: number);
        static LowDegradationAllowed(targetFrameRate?: number): SceneOptimizerOptions;
        static ModerateDegradationAllowed(targetFrameRate?: number): SceneOptimizerOptions;
        static HighDegradationAllowed(targetFrameRate?: number): SceneOptimizerOptions;
    }
    class SceneOptimizer {
        static _CheckCurrentState(scene: Scene, options: SceneOptimizerOptions, currentPriorityLevel: number, onSuccess?: () => void, onFailure?: () => void): void;
        static OptimizeAsync(scene: Scene, options?: SceneOptimizerOptions, onSuccess?: () => void, onFailure?: () => void): void;
    }
}

declare module BABYLON {
    class SceneSerializer {
        static Serialize(scene: Scene): any;
        static SerializeMesh(toSerialize: any, withParents?: boolean, withChildren?: boolean): any;
    }
}

declare module BABYLON {
    class SmartArray<T> {
        data: Array<T>;
        length: number;
        private _id;
        private _duplicateId;
        constructor(capacity: number);
        push(value: any): void;
        pushNoDuplicate(value: any): void;
        sort(compareFn: any): void;
        reset(): void;
        concat(array: any): void;
        concatWithNoDuplicate(array: any): void;
        indexOf(value: any): number;
        private static _GlobalId;
    }
}

declare module BABYLON {
    class SmartCollection {
        count: number;
        items: any;
        private _keys;
        private _initialCapacity;
        constructor(capacity?: number);
        add(key: any, item: any): number;
        remove(key: any): number;
        removeItemOfIndex(index: number): number;
        indexOf(key: any): number;
        item(key: any): any;
        getAllKeys(): any[];
        getKeyByIndex(index: number): any;
        getItemByIndex(index: number): any;
        empty(): void;
        forEach(block: (item: any) => void): void;
    }
}

declare module BABYLON {
    class Tags {
        static EnableFor(obj: any): void;
        static DisableFor(obj: any): void;
        static HasTags(obj: any): boolean;
        static GetTags(obj: any): any;
        static AddTagsTo(obj: any, tagsString: string): void;
        static _AddTagTo(obj: any, tag: string): void;
        static RemoveTagsFrom(obj: any, tagsString: string): void;
        static _RemoveTagFrom(obj: any, tag: string): void;
        static MatchesQuery(obj: any, tagsQuery: string): boolean;
    }
}

declare module BABYLON.Internals {
    interface DDSInfo {
        width: number;
        height: number;
        mipmapCount: number;
        isFourCC: boolean;
        isRGB: boolean;
        isLuminance: boolean;
        isCube: boolean;
    }
    class DDSTools {
        static GetDDSInfo(arrayBuffer: any): DDSInfo;
        private static GetRGBAArrayBuffer(width, height, dataOffset, dataLength, arrayBuffer);
        private static GetRGBArrayBuffer(width, height, dataOffset, dataLength, arrayBuffer);
        private static GetLuminanceArrayBuffer(width, height, dataOffset, dataLength, arrayBuffer);
        static UploadDDSLevels(gl: WebGLRenderingContext, ext: any, arrayBuffer: any, info: DDSInfo, loadMipmaps: boolean, faces: number): void;
    }
}

declare module BABYLON.Internals {
    class TGATools {
        private static _TYPE_NO_DATA;
        private static _TYPE_INDEXED;
        private static _TYPE_RGB;
        private static _TYPE_GREY;
        private static _TYPE_RLE_INDEXED;
        private static _TYPE_RLE_RGB;
        private static _TYPE_RLE_GREY;
        private static _ORIGIN_MASK;
        private static _ORIGIN_SHIFT;
        private static _ORIGIN_BL;
        private static _ORIGIN_BR;
        private static _ORIGIN_UL;
        private static _ORIGIN_UR;
        static GetTGAHeader(data: Uint8Array): any;
        static UploadContent(gl: WebGLRenderingContext, data: Uint8Array): void;
        static _getImageData8bits(header: any, palettes: Uint8Array, pixel_data: Uint8Array, y_start: number, y_step: number, y_end: number, x_start: number, x_step: number, x_end: number): Uint8Array;
        static _getImageData16bits(header: any, palettes: Uint8Array, pixel_data: Uint8Array, y_start: number, y_step: number, y_end: number, x_start: number, x_step: number, x_end: number): Uint8Array;
        static _getImageData24bits(header: any, palettes: Uint8Array, pixel_data: Uint8Array, y_start: number, y_step: number, y_end: number, x_start: number, x_step: number, x_end: number): Uint8Array;
        static _getImageData32bits(header: any, palettes: Uint8Array, pixel_data: Uint8Array, y_start: number, y_step: number, y_end: number, x_start: number, x_step: number, x_end: number): Uint8Array;
        static _getImageDataGrey8bits(header: any, palettes: Uint8Array, pixel_data: Uint8Array, y_start: number, y_step: number, y_end: number, x_start: number, x_step: number, x_end: number): Uint8Array;
        static _getImageDataGrey16bits(header: any, palettes: Uint8Array, pixel_data: Uint8Array, y_start: number, y_step: number, y_end: number, x_start: number, x_step: number, x_end: number): Uint8Array;
    }
}

declare module BABYLON {
    interface IAnimatable {
        animations: Array<Animation>;
    }
    interface ISize {
        width: number;
        height: number;
    }
    class Tools {
        static BaseUrl: string;
        static ToHex(i: number): string;
        static SetImmediate(action: () => void): void;
        static IsExponentOfTwo(value: number): boolean;
        static GetExponentOfTwo(value: number, max: number): number;
        static GetFilename(path: string): string;
        static GetDOMTextContent(element: HTMLElement): string;
        static ToDegrees(angle: number): number;
        static ToRadians(angle: number): number;
        static ExtractMinAndMaxIndexed(positions: number[] | Float32Array, indices: number[], indexStart: number, indexCount: number): {
            minimum: Vector3;
            maximum: Vector3;
        };
        static ExtractMinAndMax(positions: number[] | Float32Array, start: number, count: number): {
            minimum: Vector3;
            maximum: Vector3;
        };
        static MakeArray(obj: any, allowsNullUndefined?: boolean): Array<any>;
        static GetPointerPrefix(): string;
        static QueueNewFrame(func: any): void;
        static RequestFullscreen(element: any): void;
        static ExitFullscreen(): void;
        static CleanUrl(url: string): string;
        static LoadImage(url: string, onload: any, onerror: any, database: any): HTMLImageElement;
        static LoadFile(url: string, callback: (data: any) => void, progressCallBack?: () => void, database?: any, useArrayBuffer?: boolean, onError?: () => void): void;
        static ReadFileAsDataURL(fileToLoad: any, callback: any, progressCallback: any): void;
        static ReadFile(fileToLoad: any, callback: any, progressCallBack: any, useArrayBuffer?: boolean): void;
        static FileAsURL(content: string): string;
        static Clamp(value: number, min?: number, max?: number): number;
        static Sign(value: number): number;
        static Format(value: number, decimals?: number): string;
        static CheckExtends(v: Vector3, min: Vector3, max: Vector3): void;
        static WithinEpsilon(a: number, b: number, epsilon?: number): boolean;
        static DeepCopy(source: any, destination: any, doNotCopyList?: string[], mustCopyList?: string[]): void;
        static IsEmpty(obj: any): boolean;
        static RegisterTopRootEvents(events: {
            name: string;
            handler: EventListener;
        }[]): void;
        static UnregisterTopRootEvents(events: {
            name: string;
            handler: EventListener;
        }[]): void;
        static DumpFramebuffer(width: number, height: number, engine: Engine, successCallback?: (data: String) => void): void;
        static CreateScreenshot(engine: Engine, camera: Camera, size: any, successCallback?: (data: String) => void): void;
        static ValidateXHRData(xhr: XMLHttpRequest, dataType?: number): boolean;
        private static _NoneLogLevel;
        private static _MessageLogLevel;
        private static _WarningLogLevel;
        private static _ErrorLogLevel;
        private static _LogCache;
        static errorsCount: number;
        static OnNewCacheEntry: (entry: string) => void;
        static NoneLogLevel: number;
        static MessageLogLevel: number;
        static WarningLogLevel: number;
        static ErrorLogLevel: number;
        static AllLogLevel: number;
        private static _AddLogEntry(entry);
        private static _FormatMessage(message);
        static Log: (message: string) => void;
        private static _LogDisabled(message);
        private static _LogEnabled(message);
        static Warn: (message: string) => void;
        private static _WarnDisabled(message);
        private static _WarnEnabled(message);
        static Error: (message: string) => void;
        private static _ErrorDisabled(message);
        private static _ErrorEnabled(message);
        static LogCache: string;
        static ClearLogCache(): void;
        static LogLevels: number;
        private static _PerformanceNoneLogLevel;
        private static _PerformanceUserMarkLogLevel;
        private static _PerformanceConsoleLogLevel;
        private static _performance;
        static PerformanceNoneLogLevel: number;
        static PerformanceUserMarkLogLevel: number;
        static PerformanceConsoleLogLevel: number;
        static PerformanceLogLevel: number;
        static _StartPerformanceCounterDisabled(counterName: string, condition?: boolean): void;
        static _EndPerformanceCounterDisabled(counterName: string, condition?: boolean): void;
        static _StartUserMark(counterName: string, condition?: boolean): void;
        static _EndUserMark(counterName: string, condition?: boolean): void;
        static _StartPerformanceConsole(counterName: string, condition?: boolean): void;
        static _EndPerformanceConsole(counterName: string, condition?: boolean): void;
        static StartPerformanceCounter: (counterName: string, condition?: boolean) => void;
        static EndPerformanceCounter: (counterName: string, condition?: boolean) => void;
        static Now: number;
    }
    /**
     * An implementation of a loop for asynchronous functions.
     */
    class AsyncLoop {
        iterations: number;
        private _fn;
        private _successCallback;
        index: number;
        private _done;
        /**
         * Constroctor.
         * @param iterations the number of iterations.
         * @param _fn the function to run each iteration
         * @param _successCallback the callback that will be called upon succesful execution
         * @param offset starting offset.
         */
        constructor(iterations: number, _fn: (asyncLoop: AsyncLoop) => void, _successCallback: () => void, offset?: number);
        /**
         * Execute the next iteration. Must be called after the last iteration was finished.
         */
        executeNext(): void;
        /**
         * Break the loop and run the success callback.
         */
        breakLoop(): void;
        /**
         * Helper function
         */
        static Run(iterations: number, _fn: (asyncLoop: AsyncLoop) => void, _successCallback: () => void, offset?: number): AsyncLoop;
        /**
         * A for-loop that will run a given number of iterations synchronous and the rest async.
         * @param iterations total number of iterations
         * @param syncedIterations number of synchronous iterations in each async iteration.
         * @param fn the function to call each iteration.
         * @param callback a success call back that will be called when iterating stops.
         * @param breakFunction a break condition (optional)
         * @param timeout timeout settings for the setTimeout function. default - 0.
         * @constructor
         */
        static SyncAsyncForLoop(iterations: number, syncedIterations: number, fn: (iteration: number) => void, callback: () => void, breakFunction?: () => boolean, timeout?: number): void;
    }
}

declare module BABYLON {
    enum JoystickAxis {
        X = 0,
        Y = 1,
        Z = 2,
    }
    class VirtualJoystick {
        reverseLeftRight: boolean;
        reverseUpDown: boolean;
        deltaPosition: Vector3;
        pressed: boolean;
        private static _globalJoystickIndex;
        private static vjCanvas;
        private static vjCanvasContext;
        private static vjCanvasWidth;
        private static vjCanvasHeight;
        private static halfWidth;
        private static halfHeight;
        private _action;
        private _axisTargetedByLeftAndRight;
        private _axisTargetedByUpAndDown;
        private _joystickSensibility;
        private _inversedSensibility;
        private _rotationSpeed;
        private _inverseRotationSpeed;
        private _rotateOnAxisRelativeToMesh;
        private _joystickPointerID;
        private _joystickColor;
        private _joystickPointerPos;
        private _joystickPreviousPointerPos;
        private _joystickPointerStartPos;
        private _deltaJoystickVector;
        private _leftJoystick;
        private _joystickIndex;
        private _touches;
        private _onPointerDownHandlerRef;
        private _onPointerMoveHandlerRef;
        private _onPointerUpHandlerRef;
        private _onPointerOutHandlerRef;
        private _onResize;
        constructor(leftJoystick?: boolean);
        setJoystickSensibility(newJoystickSensibility: number): void;
        private _onPointerDown(e);
        private _onPointerMove(e);
        private _onPointerUp(e);
        /**
        * Change the color of the virtual joystick
        * @param newColor a string that must be a CSS color value (like "red") or the hexa value (like "#FF0000")
        */
        setJoystickColor(newColor: string): void;
        setActionOnTouch(action: () => any): void;
        setAxisForLeftRight(axis: JoystickAxis): void;
        setAxisForUpDown(axis: JoystickAxis): void;
        private _clearCanvas();
        private _drawVirtualJoystick();
        releaseCanvas(): void;
    }
}

declare module BABYLON {
    class VRDeviceOrientationFreeCamera extends FreeCamera {
        _alpha: number;
        _beta: number;
        _gamma: number;
        private _offsetOrientation;
        private _deviceOrientationHandler;
        constructor(name: string, position: Vector3, scene: Scene, compensateDistortion?: boolean);
        _onOrientationEvent(evt: DeviceOrientationEvent): void;
        attachControl(element: HTMLElement, noPreventDefault?: boolean): void;
        detachControl(element: HTMLElement): void;
    }
}

declare var HMDVRDevice: any;
declare var PositionSensorVRDevice: any;
declare module BABYLON {
    class WebVRFreeCamera extends FreeCamera {
        _hmdDevice: any;
        _sensorDevice: any;
        _cacheState: any;
        _cacheQuaternion: Quaternion;
        _cacheRotation: Vector3;
        _vrEnabled: boolean;
        constructor(name: string, position: Vector3, scene: Scene, compensateDistortion?: boolean);
        private _getWebVRDevices(devices);
        _checkInputs(): void;
        attachControl(element: HTMLElement, noPreventDefault?: boolean): void;
        detachControl(element: HTMLElement): void;
    }
}

declare module BABYLON {
    interface IOctreeContainer<T> {
        blocks: Array<OctreeBlock<T>>;
    }
    class Octree<T> {
        maxDepth: number;
        blocks: Array<OctreeBlock<T>>;
        dynamicContent: T[];
        private _maxBlockCapacity;
        private _selectionContent;
        private _creationFunc;
        constructor(creationFunc: (entry: T, block: OctreeBlock<T>) => void, maxBlockCapacity?: number, maxDepth?: number);
        update(worldMin: Vector3, worldMax: Vector3, entries: T[]): void;
        addMesh(entry: T): void;
        select(frustumPlanes: Plane[], allowDuplicate?: boolean): SmartArray<T>;
        intersects(sphereCenter: Vector3, sphereRadius: number, allowDuplicate?: boolean): SmartArray<T>;
        intersectsRay(ray: Ray): SmartArray<T>;
        static _CreateBlocks<T>(worldMin: Vector3, worldMax: Vector3, entries: T[], maxBlockCapacity: number, currentDepth: number, maxDepth: number, target: IOctreeContainer<T>, creationFunc: (entry: T, block: OctreeBlock<T>) => void): void;
        static CreationFuncForMeshes: (entry: AbstractMesh, block: OctreeBlock<AbstractMesh>) => void;
        static CreationFuncForSubMeshes: (entry: SubMesh, block: OctreeBlock<SubMesh>) => void;
    }
}

declare module BABYLON {
    class OctreeBlock<T> {
        entries: T[];
        blocks: Array<OctreeBlock<T>>;
        private _depth;
        private _maxDepth;
        private _capacity;
        private _minPoint;
        private _maxPoint;
        private _boundingVectors;
        private _creationFunc;
        constructor(minPoint: Vector3, maxPoint: Vector3, capacity: number, depth: number, maxDepth: number, creationFunc: (entry: T, block: OctreeBlock<T>) => void);
        capacity: number;
        minPoint: Vector3;
        maxPoint: Vector3;
        addEntry(entry: T): void;
        addEntries(entries: T[]): void;
        select(frustumPlanes: Plane[], selection: SmartArray<T>, allowDuplicate?: boolean): void;
        intersects(sphereCenter: Vector3, sphereRadius: number, selection: SmartArray<T>, allowDuplicate?: boolean): void;
        intersectsRay(ray: Ray, selection: SmartArray<T>): void;
        createInnerBlocks(): void;
    }
}

declare module BABYLON {
    class ShadowGenerator {
        private static _FILTER_NONE;
        private static _FILTER_VARIANCESHADOWMAP;
        private static _FILTER_POISSONSAMPLING;
        private static _FILTER_BLURVARIANCESHADOWMAP;
        static FILTER_NONE: number;
        static FILTER_VARIANCESHADOWMAP: number;
        static FILTER_POISSONSAMPLING: number;
        static FILTER_BLURVARIANCESHADOWMAP: number;
        private _filter;
        blurScale: number;
        private _blurBoxOffset;
        private _bias;
        private _lightDirection;
        bias: number;
        blurBoxOffset: number;
        filter: number;
        useVarianceShadowMap: boolean;
        usePoissonSampling: boolean;
        useBlurVarianceShadowMap: boolean;
        private _light;
        private _scene;
        private _shadowMap;
        private _shadowMap2;
        private _darkness;
        private _transparencyShadow;
        private _effect;
        private _viewMatrix;
        private _projectionMatrix;
        private _transformMatrix;
        private _worldViewProjection;
        private _cachedPosition;
        private _cachedDirection;
        private _cachedDefines;
        private _currentRenderID;
        private _downSamplePostprocess;
        private _boxBlurPostprocess;
        private _mapSize;
        constructor(mapSize: number, light: IShadowLight);
        isReady(subMesh: SubMesh, useInstances: boolean): boolean;
        getShadowMap(): RenderTargetTexture;
        getShadowMapForRendering(): RenderTargetTexture;
        getLight(): IShadowLight;
        getTransformMatrix(): Matrix;
        getDarkness(): number;
        setDarkness(darkness: number): void;
        setTransparencyShadow(hasShadow: boolean): void;
        private _packHalf(depth);
        dispose(): void;
    }
}

declare module BABYLON.Internals {
}

declare module BABYLON {
    class BaseTexture {
        name: string;
        delayLoadState: number;
        hasAlpha: boolean;
        getAlphaFromRGB: boolean;
        level: number;
        isCube: boolean;
        isRenderTarget: boolean;
        animations: Animation[];
        onDispose: () => void;
        coordinatesIndex: number;
        coordinatesMode: number;
        wrapU: number;
        wrapV: number;
        anisotropicFilteringLevel: number;
        _cachedAnisotropicFilteringLevel: number;
        private _scene;
        _texture: WebGLTexture;
        constructor(scene: Scene);
        getScene(): Scene;
        getTextureMatrix(): Matrix;
        getReflectionTextureMatrix(): Matrix;
        getInternalTexture(): WebGLTexture;
        isReady(): boolean;
        getSize(): ISize;
        getBaseSize(): ISize;
        scale(ratio: number): void;
        canRescale: boolean;
        _removeFromCache(url: string, noMipmap: boolean): void;
        _getFromCache(url: string, noMipmap: boolean, sampling?: number): WebGLTexture;
        delayLoad(): void;
        clone(): BaseTexture;
        releaseInternalTexture(): void;
        dispose(): void;
    }
}

declare module BABYLON {
    class CubeTexture extends BaseTexture {
        url: string;
        coordinatesMode: number;
        private _noMipmap;
        private _extensions;
        private _textureMatrix;
        constructor(rootUrl: string, scene: Scene, extensions?: string[], noMipmap?: boolean);
        clone(): CubeTexture;
        delayLoad(): void;
        getReflectionTextureMatrix(): Matrix;
    }
}

declare module BABYLON {
    class DynamicTexture extends Texture {
        private _generateMipMaps;
        private _canvas;
        private _context;
        constructor(name: string, options: any, scene: Scene, generateMipMaps: boolean, samplingMode?: number);
        canRescale: boolean;
        scale(ratio: number): void;
        getContext(): CanvasRenderingContext2D;
        clear(): void;
        update(invertY?: boolean): void;
        drawText(text: string, x: number, y: number, font: string, color: string, clearColor: string, invertY?: boolean, update?: boolean): void;
        clone(): DynamicTexture;
    }
}

declare module BABYLON {
    class MirrorTexture extends RenderTargetTexture {
        mirrorPlane: Plane;
        private _transformMatrix;
        private _mirrorMatrix;
        private _savedViewMatrix;
        constructor(name: string, size: number, scene: Scene, generateMipMaps?: boolean);
        clone(): MirrorTexture;
    }
}

declare module BABYLON {
    class RawTexture extends Texture {
        format: number;
        constructor(data: ArrayBufferView, width: number, height: number, format: number, scene: Scene, generateMipMaps?: boolean, invertY?: boolean, samplingMode?: number);
        update(data: ArrayBufferView): void;
        static CreateLuminanceTexture(data: ArrayBufferView, width: number, height: number, scene: Scene, generateMipMaps?: boolean, invertY?: boolean, samplingMode?: number): RawTexture;
        static CreateLuminanceAlphaTexture(data: ArrayBufferView, width: number, height: number, scene: Scene, generateMipMaps?: boolean, invertY?: boolean, samplingMode?: number): RawTexture;
        static CreateAlphaTexture(data: ArrayBufferView, width: number, height: number, scene: Scene, generateMipMaps?: boolean, invertY?: boolean, samplingMode?: number): RawTexture;
        static CreateRGBTexture(data: ArrayBufferView, width: number, height: number, scene: Scene, generateMipMaps?: boolean, invertY?: boolean, samplingMode?: number): RawTexture;
        static CreateRGBATexture(data: ArrayBufferView, width: number, height: number, scene: Scene, generateMipMaps?: boolean, invertY?: boolean, samplingMode?: number): RawTexture;
    }
}

declare module BABYLON {
    class RenderTargetTexture extends Texture {
        isCube: boolean;
        static _REFRESHRATE_RENDER_ONCE: number;
        static _REFRESHRATE_RENDER_ONEVERYFRAME: number;
        static _REFRESHRATE_RENDER_ONEVERYTWOFRAMES: number;
        static REFRESHRATE_RENDER_ONCE: number;
        static REFRESHRATE_RENDER_ONEVERYFRAME: number;
        static REFRESHRATE_RENDER_ONEVERYTWOFRAMES: number;
        renderList: AbstractMesh[];
        renderParticles: boolean;
        renderSprites: boolean;
        coordinatesMode: number;
        onBeforeRender: (faceIndex: number) => void;
        onAfterRender: (faceIndex: number) => void;
        onAfterUnbind: () => void;
        onClear: (engine: Engine) => void;
        activeCamera: Camera;
        customRenderFunction: (opaqueSubMeshes: SmartArray<SubMesh>, transparentSubMeshes: SmartArray<SubMesh>, alphaTestSubMeshes: SmartArray<SubMesh>, beforeTransparents?: () => void) => void;
        private _size;
        _generateMipMaps: boolean;
        private _renderingManager;
        _waitingRenderList: string[];
        private _doNotChangeAspectRatio;
        private _currentRefreshId;
        private _refreshRate;
        private _textureMatrix;
        constructor(name: string, size: any, scene: Scene, generateMipMaps?: boolean, doNotChangeAspectRatio?: boolean, type?: number, isCube?: boolean);
        resetRefreshCounter(): void;
        refreshRate: number;
        _shouldRender(): boolean;
        isReady(): boolean;
        getRenderSize(): number;
        canRescale: boolean;
        scale(ratio: number): void;
        getReflectionTextureMatrix(): Matrix;
        resize(size: any, generateMipMaps?: boolean): void;
        render(useCameraPostProcess?: boolean, dumpForDebug?: boolean): void;
        renderToTarget(faceIndex: number, currentRenderList: AbstractMesh[], useCameraPostProcess: boolean, dumpForDebug: boolean): void;
        clone(): RenderTargetTexture;
    }
}

declare module BABYLON {
    class Texture extends BaseTexture {
        static NEAREST_SAMPLINGMODE: number;
        static BILINEAR_SAMPLINGMODE: number;
        static TRILINEAR_SAMPLINGMODE: number;
        static EXPLICIT_MODE: number;
        static SPHERICAL_MODE: number;
        static PLANAR_MODE: number;
        static CUBIC_MODE: number;
        static PROJECTION_MODE: number;
        static SKYBOX_MODE: number;
        static INVCUBIC_MODE: number;
        static EQUIRECTANGULAR_MODE: number;
        static CLAMP_ADDRESSMODE: number;
        static WRAP_ADDRESSMODE: number;
        static MIRROR_ADDRESSMODE: number;
        url: string;
        uOffset: number;
        vOffset: number;
        uScale: number;
        vScale: number;
        uAng: number;
        vAng: number;
        wAng: number;
        private _noMipmap;
        _invertY: boolean;
        private _rowGenerationMatrix;
        private _cachedTextureMatrix;
        private _projectionModeMatrix;
        private _t0;
        private _t1;
        private _t2;
        private _cachedUOffset;
        private _cachedVOffset;
        private _cachedUScale;
        private _cachedVScale;
        private _cachedUAng;
        private _cachedVAng;
        private _cachedWAng;
        private _cachedCoordinatesMode;
        _samplingMode: number;
        private _buffer;
        private _deleteBuffer;
        constructor(url: string, scene: Scene, noMipmap?: boolean, invertY?: boolean, samplingMode?: number, onLoad?: () => void, onError?: () => void, buffer?: any, deleteBuffer?: boolean);
        delayLoad(): void;
        updateSamplingMode(samplingMode: number): void;
        private _prepareRowForTextureGeneration(x, y, z, t);
        getTextureMatrix(): Matrix;
        getReflectionTextureMatrix(): Matrix;
        clone(): Texture;
        static CreateFromBase64String(data: string, name: string, scene: Scene, noMipmap?: boolean, invertY?: boolean, samplingMode?: number, onLoad?: () => void, onError?: () => void): Texture;
    }
}

declare module BABYLON {
    class VideoTexture extends Texture {
        video: HTMLVideoElement;
        private _autoLaunch;
        private _lastUpdate;
        constructor(name: string, urls: string[], scene: Scene, generateMipMaps?: boolean, invertY?: boolean, samplingMode?: number);
        update(): boolean;
    }
}

declare module BABYLON {
    class CannonJSPlugin implements IPhysicsEnginePlugin {
        private _world;
        private _registeredMeshes;
        private _physicsMaterials;
        initialize(iterations?: number): void;
        private _checkWithEpsilon(value);
        runOneStep(delta: number): void;
        setGravity(gravity: Vector3): void;
        registerMesh(mesh: AbstractMesh, impostor: number, options?: PhysicsBodyCreationOptions): any;
        private _createShape(mesh, impostor);
        private _createConvexPolyhedron(rawVerts, rawFaces, mesh);
        private _createHeightmap(mesh, pointDepth?);
        private _addMaterial(friction, restitution);
        private _createRigidBodyFromShape(shape, mesh, options);
        registerMeshesAsCompound(parts: PhysicsCompoundBodyPart[], options: PhysicsBodyCreationOptions): any;
        private _unbindBody(body);
        unregisterMesh(mesh: AbstractMesh): void;
        applyImpulse(mesh: AbstractMesh, force: Vector3, contactPoint: Vector3): void;
        updateBodyPosition: (mesh: AbstractMesh) => void;
        createLink(mesh1: AbstractMesh, mesh2: AbstractMesh, pivot1: Vector3, pivot2: Vector3): boolean;
        dispose(): void;
        isSupported(): boolean;
        getWorldObject(): any;
        getPhysicsBodyOfMesh(mesh: AbstractMesh): any;
    }
}

declare module BABYLON {
    class OimoJSPlugin implements IPhysicsEnginePlugin {
        private _world;
        private _registeredMeshes;
        private _checkWithEpsilon(value);
        initialize(iterations?: number): void;
        setGravity(gravity: Vector3): void;
        registerMesh(mesh: AbstractMesh, impostor: number, options: PhysicsBodyCreationOptions): any;
        registerMeshesAsCompound(parts: PhysicsCompoundBodyPart[], options: PhysicsBodyCreationOptions): any;
        private _createBodyAsCompound(part, options, initialMesh);
        unregisterMesh(mesh: AbstractMesh): void;
        private _unbindBody(body);
        /**
         * Update the body position according to the mesh position
         * @param mesh
         */
        updateBodyPosition: (mesh: AbstractMesh) => void;
        applyImpulse(mesh: AbstractMesh, force: Vector3, contactPoint: Vector3): void;
        createLink(mesh1: AbstractMesh, mesh2: AbstractMesh, pivot1: Vector3, pivot2: Vector3, options?: any): boolean;
        dispose(): void;
        isSupported(): boolean;
        getWorldObject(): any;
        getPhysicsBodyOfMesh(mesh: AbstractMesh): any;
        private _getLastShape(body);
        runOneStep(time: number): void;
    }
}

declare module BABYLON {
    class PostProcessRenderEffect {
        private _engine;
        private _postProcesses;
        private _getPostProcess;
        private _singleInstance;
        private _cameras;
        private _indicesForCamera;
        private _renderPasses;
        private _renderEffectAsPasses;
        _name: string;
        applyParameters: (postProcess: PostProcess) => void;
        constructor(engine: Engine, name: string, getPostProcess: () => PostProcess, singleInstance?: boolean);
        _update(): void;
        addPass(renderPass: PostProcessRenderPass): void;
        removePass(renderPass: PostProcessRenderPass): void;
        addRenderEffectAsPass(renderEffect: PostProcessRenderEffect): void;
        getPass(passName: string): void;
        emptyPasses(): void;
        _attachCameras(cameras: Camera): any;
        _attachCameras(cameras: Camera[]): any;
        _detachCameras(cameras: Camera): any;
        _detachCameras(cameras: Camera[]): any;
        _enable(cameras: Camera): any;
        _enable(cameras: Camera[]): any;
        _disable(cameras: Camera): any;
        _disable(cameras: Camera[]): any;
        getPostProcess(camera?: Camera): PostProcess;
        private _linkParameters();
        private _linkTextures(effect);
    }
}

declare module BABYLON {
    class PostProcessRenderPass {
        private _enabled;
        private _renderList;
        private _renderTexture;
        private _scene;
        private _refCount;
        _name: string;
        constructor(scene: Scene, name: string, size: number, renderList: Mesh[], beforeRender: () => void, afterRender: () => void);
        _incRefCount(): number;
        _decRefCount(): number;
        _update(): void;
        setRenderList(renderList: Mesh[]): void;
        getRenderTexture(): RenderTargetTexture;
    }
}

declare module BABYLON {
    class PostProcessRenderPipeline {
        private _engine;
        private _renderEffects;
        private _renderEffectsForIsolatedPass;
        private _cameras;
        _name: string;
        private static PASS_EFFECT_NAME;
        private static PASS_SAMPLER_NAME;
        constructor(engine: Engine, name: string);
        addEffect(renderEffect: PostProcessRenderEffect): void;
        _enableEffect(renderEffectName: string, cameras: Camera): any;
        _enableEffect(renderEffectName: string, cameras: Camera[]): any;
        _disableEffect(renderEffectName: string, cameras: Camera): any;
        _disableEffect(renderEffectName: string, cameras: Camera[]): any;
        _attachCameras(cameras: Camera, unique: boolean): any;
        _attachCameras(cameras: Camera[], unique: boolean): any;
        _detachCameras(cameras: Camera): any;
        _detachCameras(cameras: Camera[]): any;
        _enableDisplayOnlyPass(passName: any, cameras: Camera): any;
        _enableDisplayOnlyPass(passName: any, cameras: Camera[]): any;
        _disableDisplayOnlyPass(cameras: Camera): any;
        _disableDisplayOnlyPass(cameras: Camera[]): any;
        _update(): void;
    }
}

declare module BABYLON {
    class PostProcessRenderPipelineManager {
        private _renderPipelines;
        constructor();
        addPipeline(renderPipeline: PostProcessRenderPipeline): void;
        attachCamerasToRenderPipeline(renderPipelineName: string, cameras: Camera, unique?: boolean): any;
        attachCamerasToRenderPipeline(renderPipelineName: string, cameras: Camera[], unique?: boolean): any;
        detachCamerasFromRenderPipeline(renderPipelineName: string, cameras: Camera): any;
        detachCamerasFromRenderPipeline(renderPipelineName: string, cameras: Camera[]): any;
        enableEffectInPipeline(renderPipelineName: string, renderEffectName: string, cameras: Camera): any;
        enableEffectInPipeline(renderPipelineName: string, renderEffectName: string, cameras: Camera[]): any;
        disableEffectInPipeline(renderPipelineName: string, renderEffectName: string, cameras: Camera): any;
        disableEffectInPipeline(renderPipelineName: string, renderEffectName: string, cameras: Camera[]): any;
        enableDisplayOnlyPassInPipeline(renderPipelineName: string, passName: string, cameras: Camera): any;
        enableDisplayOnlyPassInPipeline(renderPipelineName: string, passName: string, cameras: Camera[]): any;
        disableDisplayOnlyPassInPipeline(renderPipelineName: string, cameras: Camera): any;
        disableDisplayOnlyPassInPipeline(renderPipelineName: string, cameras: Camera[]): any;
        update(): void;
    }
}

declare module BABYLON {
    class CustomProceduralTexture extends ProceduralTexture {
        private _animate;
        private _time;
        private _config;
        private _texturePath;
        constructor(name: string, texturePath: any, size: number, scene: Scene, fallbackTexture?: Texture, generateMipMaps?: boolean);
        private loadJson(jsonUrl);
        isReady(): boolean;
        render(useCameraPostProcess?: boolean): void;
        updateTextures(): void;
        updateShaderUniforms(): void;
        animate: boolean;
    }
}

declare module BABYLON {
    class ProceduralTexture extends Texture {
        private _size;
        _generateMipMaps: boolean;
        isEnabled: boolean;
        private _doNotChangeAspectRatio;
        private _currentRefreshId;
        private _refreshRate;
        private _vertexBuffer;
        private _indexBuffer;
        private _effect;
        private _vertexDeclaration;
        private _vertexStrideSize;
        private _uniforms;
        private _samplers;
        private _fragment;
        _textures: Texture[];
        private _floats;
        private _floatsArrays;
        private _colors3;
        private _colors4;
        private _vectors2;
        private _vectors3;
        private _matrices;
        private _fallbackTexture;
        private _fallbackTextureUsed;
        constructor(name: string, size: any, fragment: any, scene: Scene, fallbackTexture?: Texture, generateMipMaps?: boolean);
        reset(): void;
        isReady(): boolean;
        resetRefreshCounter(): void;
        setFragment(fragment: any): void;
        refreshRate: number;
        _shouldRender(): boolean;
        getRenderSize(): number;
        resize(size: any, generateMipMaps: any): void;
        private _checkUniform(uniformName);
        setTexture(name: string, texture: Texture): ProceduralTexture;
        setFloat(name: string, value: number): ProceduralTexture;
        setFloats(name: string, value: number[]): ProceduralTexture;
        setColor3(name: string, value: Color3): ProceduralTexture;
        setColor4(name: string, value: Color4): ProceduralTexture;
        setVector2(name: string, value: Vector2): ProceduralTexture;
        setVector3(name: string, value: Vector3): ProceduralTexture;
        setMatrix(name: string, value: Matrix): ProceduralTexture;
        render(useCameraPostProcess?: boolean): void;
        clone(): ProceduralTexture;
        dispose(): void;
    }
}

declare module BABYLON {
    class WoodProceduralTexture extends ProceduralTexture {
        private _ampScale;
        private _woodColor;
        constructor(name: string, size: number, scene: Scene, fallbackTexture?: Texture, generateMipMaps?: boolean);
        updateShaderUniforms(): void;
        ampScale: number;
        woodColor: Color3;
    }
    class FireProceduralTexture extends ProceduralTexture {
        private _time;
        private _speed;
        private _autoGenerateTime;
        private _fireColors;
        private _alphaThreshold;
        constructor(name: string, size: number, scene: Scene, fallbackTexture?: Texture, generateMipMaps?: boolean);
        updateShaderUniforms(): void;
        render(useCameraPostProcess?: boolean): void;
        static PurpleFireColors: Color3[];
        static GreenFireColors: Color3[];
        static RedFireColors: Color3[];
        static BlueFireColors: Color3[];
        fireColors: Color3[];
        time: number;
        speed: Vector2;
        alphaThreshold: number;
    }
    class CloudProceduralTexture extends ProceduralTexture {
        private _skyColor;
        private _cloudColor;
        constructor(name: string, size: number, scene: Scene, fallbackTexture?: Texture, generateMipMaps?: boolean);
        updateShaderUniforms(): void;
        skyColor: Color4;
        cloudColor: Color4;
    }
    class GrassProceduralTexture extends ProceduralTexture {
        private _grassColors;
        private _herb1;
        private _herb2;
        private _herb3;
        private _groundColor;
        constructor(name: string, size: number, scene: Scene, fallbackTexture?: Texture, generateMipMaps?: boolean);
        updateShaderUniforms(): void;
        grassColors: Color3[];
        groundColor: Color3;
    }
    class RoadProceduralTexture extends ProceduralTexture {
        private _roadColor;
        constructor(name: string, size: number, scene: Scene, fallbackTexture?: Texture, generateMipMaps?: boolean);
        updateShaderUniforms(): void;
        roadColor: Color3;
    }
    class BrickProceduralTexture extends ProceduralTexture {
        private _numberOfBricksHeight;
        private _numberOfBricksWidth;
        private _jointColor;
        private _brickColor;
        constructor(name: string, size: number, scene: Scene, fallbackTexture?: Texture, generateMipMaps?: boolean);
        updateShaderUniforms(): void;
        numberOfBricksHeight: number;
        numberOfBricksWidth: number;
        jointColor: Color3;
        brickColor: Color3;
    }
    class MarbleProceduralTexture extends ProceduralTexture {
        private _numberOfTilesHeight;
        private _numberOfTilesWidth;
        private _amplitude;
        private _marbleColor;
        private _jointColor;
        constructor(name: string, size: number, scene: Scene, fallbackTexture?: Texture, generateMipMaps?: boolean);
        updateShaderUniforms(): void;
        numberOfTilesHeight: number;
        numberOfTilesWidth: number;
        jointColor: Color3;
        marbleColor: Color3;
    }
}<|MERGE_RESOLUTION|>--- conflicted
+++ resolved
@@ -1821,25 +1821,6 @@
 }
 
 declare module BABYLON {
-    class Layer {
-        name: string;
-        texture: Texture;
-        isBackground: boolean;
-        color: Color4;
-        onDispose: () => void;
-        private _scene;
-        private _vertexDeclaration;
-        private _vertexStrideSize;
-        private _vertexBuffer;
-        private _indexBuffer;
-        private _effect;
-        constructor(name: string, imgUrl: string, scene: Scene, isBackground?: boolean, color?: Color4);
-        render(): void;
-        dispose(): void;
-    }
-}
-
-declare module BABYLON {
     class ArcRotateCamera extends TargetCamera {
         alpha: number;
         beta: number;
@@ -2348,6 +2329,25 @@
 }
 
 declare module BABYLON {
+    class Layer {
+        name: string;
+        texture: Texture;
+        isBackground: boolean;
+        color: Color4;
+        onDispose: () => void;
+        private _scene;
+        private _vertexDeclaration;
+        private _vertexStrideSize;
+        private _vertexBuffer;
+        private _indexBuffer;
+        private _effect;
+        constructor(name: string, imgUrl: string, scene: Scene, isBackground?: boolean, color?: Color4);
+        render(): void;
+        dispose(): void;
+    }
+}
+
+declare module BABYLON {
     class LensFlare {
         size: number;
         position: number;
@@ -3329,268 +3329,6 @@
         uv: Vector2;
         constructor(position?: Vector3, normal?: Vector3, uv?: Vector2);
         clone(): PositionNormalTextureVertex;
-    }
-}
-
-declare module BABYLON {
-    class Particle {
-        position: Vector3;
-        direction: Vector3;
-        color: Color4;
-        colorStep: Color4;
-        lifeTime: number;
-        age: number;
-        size: number;
-        angle: number;
-        angularSpeed: number;
-        copyTo(other: Particle): void;
-    }
-}
-
-declare module BABYLON {
-    class ParticleSystem implements IDisposable {
-        name: string;
-        static BLENDMODE_ONEONE: number;
-        static BLENDMODE_STANDARD: number;
-        id: string;
-        renderingGroupId: number;
-        emitter: any;
-        emitRate: number;
-        manualEmitCount: number;
-        updateSpeed: number;
-        targetStopDuration: number;
-        disposeOnStop: boolean;
-        minEmitPower: number;
-        maxEmitPower: number;
-        minLifeTime: number;
-        maxLifeTime: number;
-        minSize: number;
-        maxSize: number;
-        minAngularSpeed: number;
-        maxAngularSpeed: number;
-        particleTexture: Texture;
-        layerMask: number;
-        onDispose: () => void;
-        updateFunction: (particles: Particle[]) => void;
-        blendMode: number;
-        forceDepthWrite: boolean;
-        gravity: Vector3;
-        direction1: Vector3;
-        direction2: Vector3;
-        minEmitBox: Vector3;
-        maxEmitBox: Vector3;
-        color1: Color4;
-        color2: Color4;
-        colorDead: Color4;
-        textureMask: Color4;
-        startDirectionFunction: (emitPower: number, worldMatrix: Matrix, directionToUpdate: Vector3) => void;
-        startPositionFunction: (worldMatrix: Matrix, positionToUpdate: Vector3) => void;
-        private particles;
-        private _capacity;
-        private _scene;
-        private _vertexDeclaration;
-        private _vertexStrideSize;
-        private _stockParticles;
-        private _newPartsExcess;
-        private _vertexBuffer;
-        private _indexBuffer;
-        private _vertices;
-        private _effect;
-        private _customEffect;
-        private _cachedDefines;
-        private _scaledColorStep;
-        private _colorDiff;
-        private _scaledDirection;
-        private _scaledGravity;
-        private _currentRenderId;
-        private _alive;
-        private _started;
-        private _stopped;
-        private _actualFrame;
-        private _scaledUpdateSpeed;
-        constructor(name: string, capacity: number, scene: Scene, customEffect?: Effect);
-        recycleParticle(particle: Particle): void;
-        getCapacity(): number;
-        isAlive(): boolean;
-        isStarted(): boolean;
-        start(): void;
-        stop(): void;
-        _appendParticleVertex(index: number, particle: Particle, offsetX: number, offsetY: number): void;
-        private _update(newParticles);
-        private _getEffect();
-        animate(): void;
-        render(): number;
-        dispose(): void;
-        clone(name: string, newEmitter: any): ParticleSystem;
-    }
-}
-
-declare module BABYLON {
-    class SolidParticle {
-        idx: number;
-        color: Color4;
-        position: Vector3;
-        rotation: Vector3;
-        quaternion: Vector4;
-        scale: Vector3;
-        uvs: Vector4;
-        velocity: Vector3;
-        alive: boolean;
-        _pos: number;
-        _model: ModelShape;
-        shapeId: number;
-        idxInShape: number;
-        constructor(particleIndex: number, positionIndex: number, model: ModelShape, shapeId: number, idxInShape: number);
-    }
-    class ModelShape {
-        shapeID: number;
-        _shape: Vector3[];
-        _shapeUV: number[];
-        _positionFunction: (particle: SolidParticle, i: number, s: number) => void;
-        _vertexFunction: (particle: SolidParticle, vertex: Vector3, i: number) => void;
-        constructor(id: number, shape: Vector3[], shapeUV: number[], posFunction: (particle: SolidParticle, i: number, s: number) => void, vtxFunction: (particle: SolidParticle, vertex: Vector3, i: number) => void);
-    }
-}
-
-declare module BABYLON {
-    class SolidParticleSystem implements IDisposable {
-        particles: SolidParticle[];
-        nbParticles: number;
-        billboard: boolean;
-        counter: number;
-        name: string;
-        mesh: Mesh;
-        private _scene;
-        private _positions;
-        private _indices;
-        private _normals;
-        private _colors;
-        private _uvs;
-        private _positions32;
-        private _normals32;
-        private _colors32;
-        private _uvs32;
-        private _index;
-        private _updatable;
-        private _shapeCounter;
-        private _copy;
-        private _shape;
-        private _shapeUV;
-        private _color;
-        private _computeParticleColor;
-        private _computeParticleTexture;
-        private _computeParticleRotation;
-        private _computeParticleVertex;
-        private _cam_axisZ;
-        private _cam_axisY;
-        private _cam_axisX;
-        private _axisX;
-        private _axisY;
-        private _axisZ;
-        private _camera;
-        private _particle;
-        private _fakeCamPos;
-        private _rotMatrix;
-        private _invertedMatrix;
-        private _rotated;
-        private _quaternion;
-        private _vertex;
-        private _yaw;
-        private _pitch;
-        private _roll;
-        private _halfroll;
-        private _halfpitch;
-        private _halfyaw;
-        private _sinRoll;
-        private _cosRoll;
-        private _sinPitch;
-        private _cosPitch;
-        private _sinYaw;
-        private _cosYaw;
-        constructor(name: string, scene: Scene, options?: {
-            updatable?: boolean;
-        });
-        buildMesh(): Mesh;
-        private _resetCopy();
-        private _meshBuilder(p, shape, positions, meshInd, indices, meshUV, uvs, meshCol, colors, idx, idxInShape, options);
-        private _posToShape(positions);
-        private _uvsToShapeUV(uvs);
-        private _addParticle(p, idxpos, model, shapeId, idxInShape);
-        addShape(mesh: Mesh, nb: number, options?: {
-            positionFunction?: any;
-            vertexFunction?: any;
-        }): number;
-        private _rebuildParticle(particle);
-        rebuildMesh(): void;
-        setParticles(start?: number, end?: number, update?: boolean): void;
-        private _quaternionRotationYPR();
-        private _quaternionToRotationMatrix();
-        dispose(): void;
-        computeParticleRotation: boolean;
-        computeParticleColor: boolean;
-        computeParticleTexture: boolean;
-        computeParticleVertex: boolean;
-        initParticles(): void;
-        recycleParticle(particle: SolidParticle): SolidParticle;
-        updateParticle(particle: SolidParticle): SolidParticle;
-        updateParticleVertex(particle: SolidParticle, vertex: Vector3, pt: number): Vector3;
-        beforeUpdateParticles(start?: number, stop?: number, update?: boolean): void;
-        afterUpdateParticles(start?: number, stop?: number, update?: boolean): void;
-    }
-}
-
-declare module BABYLON {
-    interface IPhysicsEnginePlugin {
-        initialize(iterations?: number): any;
-        setGravity(gravity: Vector3): void;
-        runOneStep(delta: number): void;
-        registerMesh(mesh: AbstractMesh, impostor: number, options: PhysicsBodyCreationOptions): any;
-        registerMeshesAsCompound(parts: PhysicsCompoundBodyPart[], options: PhysicsBodyCreationOptions): any;
-        unregisterMesh(mesh: AbstractMesh): any;
-        applyImpulse(mesh: AbstractMesh, force: Vector3, contactPoint: Vector3): void;
-        createLink(mesh1: AbstractMesh, mesh2: AbstractMesh, pivot1: Vector3, pivot2: Vector3, options?: any): boolean;
-        dispose(): void;
-        isSupported(): boolean;
-        updateBodyPosition(mesh: AbstractMesh): void;
-        getWorldObject(): any;
-        getPhysicsBodyOfMesh(mesh: AbstractMesh): any;
-    }
-    interface PhysicsBodyCreationOptions {
-        mass: number;
-        friction: number;
-        restitution: number;
-    }
-    interface PhysicsCompoundBodyPart {
-        mesh: Mesh;
-        impostor: number;
-    }
-    class PhysicsEngine {
-        gravity: Vector3;
-        private _currentPlugin;
-        constructor(plugin?: IPhysicsEnginePlugin);
-        _initialize(gravity?: Vector3): void;
-        _runOneStep(delta: number): void;
-        _setGravity(gravity: Vector3): void;
-        _registerMesh(mesh: AbstractMesh, impostor: number, options: PhysicsBodyCreationOptions): any;
-        _registerMeshesAsCompound(parts: PhysicsCompoundBodyPart[], options: PhysicsBodyCreationOptions): any;
-        _unregisterMesh(mesh: AbstractMesh): void;
-        _applyImpulse(mesh: AbstractMesh, force: Vector3, contactPoint: Vector3): void;
-        _createLink(mesh1: AbstractMesh, mesh2: AbstractMesh, pivot1: Vector3, pivot2: Vector3, options?: any): boolean;
-        _updateBodyPosition(mesh: AbstractMesh): void;
-        dispose(): void;
-        isSupported(): boolean;
-        getPhysicsBodyOfMesh(mesh: AbstractMesh): any;
-        static NoImpostor: number;
-        static SphereImpostor: number;
-        static BoxImpostor: number;
-        static PlaneImpostor: number;
-        static MeshImpostor: number;
-        static CapsuleImpostor: number;
-        static ConeImpostor: number;
-        static CylinderImpostor: number;
-        static ConvexHullImpostor: number;
-        static HeightmapImpostor: number;
-        static Epsilon: number;
     }
 }
 
@@ -4741,29 +4479,11 @@
 }
 
 declare module BABYLON {
-<<<<<<< HEAD
     class Polygon {
         static Rectangle(xmin: number, ymin: number, xmax: number, ymax: number): Vector2[];
         static Circle(radius: number, cx?: number, cy?: number, numberOfSides?: number): Vector2[];
         static Parse(input: string): Vector2[];
         static StartingAt(x: number, y: number): Path2;
-=======
-    class SolidParticle {
-        idx: number;
-        color: Color4;
-        position: Vector3;
-        rotation: Vector3;
-        quaternion: Vector4;
-        scale: Vector3;
-        uvs: Vector4;
-        velocity: Vector3;
-        alive: boolean;
-        _pos: number;
-        _model: ModelShape;
-        shapeId: number;
-        idxInShape: number;
-        constructor(particleIndex: number, positionIndex: number, model: ModelShape, shapeId: number, idxInShape: number);
->>>>>>> a55dca84
     }
     class PolygonMeshBuilder {
         private _swctx;
@@ -4781,7 +4501,6 @@
 }
 
 declare module BABYLON {
-<<<<<<< HEAD
     class SubMesh {
         materialIndex: number;
         verticesStart: number;
@@ -4814,7 +4533,175 @@
         canIntersects(ray: Ray): boolean;
         intersects(ray: Ray, positions: Vector3[], indices: number[], fastCheck?: boolean): IntersectionInfo;
         clone(newMesh: AbstractMesh, newRenderingMesh?: Mesh): SubMesh;
-=======
+        dispose(): void;
+        static CreateFromIndices(materialIndex: number, startIndex: number, indexCount: number, mesh: AbstractMesh, renderingMesh?: Mesh): SubMesh;
+    }
+}
+
+declare module BABYLON {
+    class VertexBuffer {
+        private _mesh;
+        private _engine;
+        private _buffer;
+        private _data;
+        private _updatable;
+        private _kind;
+        private _strideSize;
+        constructor(engine: any, data: number[] | Float32Array, kind: string, updatable: boolean, postponeInternalCreation?: boolean, stride?: number);
+        isUpdatable(): boolean;
+        getData(): number[] | Float32Array;
+        getBuffer(): WebGLBuffer;
+        getStrideSize(): number;
+        create(data?: number[] | Float32Array): void;
+        update(data: number[] | Float32Array): void;
+        updateDirectly(data: Float32Array, offset: number): void;
+        dispose(): void;
+        private static _PositionKind;
+        private static _NormalKind;
+        private static _UVKind;
+        private static _UV2Kind;
+        private static _UV3Kind;
+        private static _UV4Kind;
+        private static _UV5Kind;
+        private static _UV6Kind;
+        private static _ColorKind;
+        private static _MatricesIndicesKind;
+        private static _MatricesWeightsKind;
+        static PositionKind: string;
+        static NormalKind: string;
+        static UVKind: string;
+        static UV2Kind: string;
+        static UV3Kind: string;
+        static UV4Kind: string;
+        static UV5Kind: string;
+        static UV6Kind: string;
+        static ColorKind: string;
+        static MatricesIndicesKind: string;
+        static MatricesWeightsKind: string;
+    }
+}
+
+declare module BABYLON {
+    class Particle {
+        position: Vector3;
+        direction: Vector3;
+        color: Color4;
+        colorStep: Color4;
+        lifeTime: number;
+        age: number;
+        size: number;
+        angle: number;
+        angularSpeed: number;
+        copyTo(other: Particle): void;
+    }
+}
+
+declare module BABYLON {
+    class ParticleSystem implements IDisposable {
+        name: string;
+        static BLENDMODE_ONEONE: number;
+        static BLENDMODE_STANDARD: number;
+        id: string;
+        renderingGroupId: number;
+        emitter: any;
+        emitRate: number;
+        manualEmitCount: number;
+        updateSpeed: number;
+        targetStopDuration: number;
+        disposeOnStop: boolean;
+        minEmitPower: number;
+        maxEmitPower: number;
+        minLifeTime: number;
+        maxLifeTime: number;
+        minSize: number;
+        maxSize: number;
+        minAngularSpeed: number;
+        maxAngularSpeed: number;
+        particleTexture: Texture;
+        layerMask: number;
+        onDispose: () => void;
+        updateFunction: (particles: Particle[]) => void;
+        blendMode: number;
+        forceDepthWrite: boolean;
+        gravity: Vector3;
+        direction1: Vector3;
+        direction2: Vector3;
+        minEmitBox: Vector3;
+        maxEmitBox: Vector3;
+        color1: Color4;
+        color2: Color4;
+        colorDead: Color4;
+        textureMask: Color4;
+        startDirectionFunction: (emitPower: number, worldMatrix: Matrix, directionToUpdate: Vector3) => void;
+        startPositionFunction: (worldMatrix: Matrix, positionToUpdate: Vector3) => void;
+        private particles;
+        private _capacity;
+        private _scene;
+        private _vertexDeclaration;
+        private _vertexStrideSize;
+        private _stockParticles;
+        private _newPartsExcess;
+        private _vertexBuffer;
+        private _indexBuffer;
+        private _vertices;
+        private _effect;
+        private _customEffect;
+        private _cachedDefines;
+        private _scaledColorStep;
+        private _colorDiff;
+        private _scaledDirection;
+        private _scaledGravity;
+        private _currentRenderId;
+        private _alive;
+        private _started;
+        private _stopped;
+        private _actualFrame;
+        private _scaledUpdateSpeed;
+        constructor(name: string, capacity: number, scene: Scene, customEffect?: Effect);
+        recycleParticle(particle: Particle): void;
+        getCapacity(): number;
+        isAlive(): boolean;
+        isStarted(): boolean;
+        start(): void;
+        stop(): void;
+        _appendParticleVertex(index: number, particle: Particle, offsetX: number, offsetY: number): void;
+        private _update(newParticles);
+        private _getEffect();
+        animate(): void;
+        render(): number;
+        dispose(): void;
+        clone(name: string, newEmitter: any): ParticleSystem;
+    }
+}
+
+declare module BABYLON {
+    class SolidParticle {
+        idx: number;
+        color: Color4;
+        position: Vector3;
+        rotation: Vector3;
+        quaternion: Vector4;
+        scale: Vector3;
+        uvs: Vector4;
+        velocity: Vector3;
+        alive: boolean;
+        _pos: number;
+        _model: ModelShape;
+        shapeId: number;
+        idxInShape: number;
+        constructor(particleIndex: number, positionIndex: number, model: ModelShape, shapeId: number, idxInShape: number);
+    }
+    class ModelShape {
+        shapeID: number;
+        _shape: Vector3[];
+        _shapeUV: number[];
+        _positionFunction: (particle: SolidParticle, i: number, s: number) => void;
+        _vertexFunction: (particle: SolidParticle, vertex: Vector3, i: number) => void;
+        constructor(id: number, shape: Vector3[], shapeUV: number[], posFunction: (particle: SolidParticle, i: number, s: number) => void, vtxFunction: (particle: SolidParticle, vertex: Vector3, i: number) => void);
+    }
+}
+
+declare module BABYLON {
     class SolidParticleSystem implements IDisposable {
         particles: SolidParticle[];
         nbParticles: number;
@@ -4887,52 +4774,72 @@
         setParticles(start?: number, end?: number, update?: boolean): void;
         private _quaternionRotationYPR();
         private _quaternionToRotationMatrix();
->>>>>>> a55dca84
         dispose(): void;
-        static CreateFromIndices(materialIndex: number, startIndex: number, indexCount: number, mesh: AbstractMesh, renderingMesh?: Mesh): SubMesh;
-    }
-}
-
-declare module BABYLON {
-    class VertexBuffer {
-        private _mesh;
-        private _engine;
-        private _buffer;
-        private _data;
-        private _updatable;
-        private _kind;
-        private _strideSize;
-        constructor(engine: any, data: number[] | Float32Array, kind: string, updatable: boolean, postponeInternalCreation?: boolean, stride?: number);
-        isUpdatable(): boolean;
-        getData(): number[] | Float32Array;
-        getBuffer(): WebGLBuffer;
-        getStrideSize(): number;
-        create(data?: number[] | Float32Array): void;
-        update(data: number[] | Float32Array): void;
-        updateDirectly(data: Float32Array, offset: number): void;
+        computeParticleRotation: boolean;
+        computeParticleColor: boolean;
+        computeParticleTexture: boolean;
+        computeParticleVertex: boolean;
+        initParticles(): void;
+        recycleParticle(particle: SolidParticle): SolidParticle;
+        updateParticle(particle: SolidParticle): SolidParticle;
+        updateParticleVertex(particle: SolidParticle, vertex: Vector3, pt: number): Vector3;
+        beforeUpdateParticles(start?: number, stop?: number, update?: boolean): void;
+        afterUpdateParticles(start?: number, stop?: number, update?: boolean): void;
+    }
+}
+
+declare module BABYLON {
+    interface IPhysicsEnginePlugin {
+        initialize(iterations?: number): any;
+        setGravity(gravity: Vector3): void;
+        runOneStep(delta: number): void;
+        registerMesh(mesh: AbstractMesh, impostor: number, options: PhysicsBodyCreationOptions): any;
+        registerMeshesAsCompound(parts: PhysicsCompoundBodyPart[], options: PhysicsBodyCreationOptions): any;
+        unregisterMesh(mesh: AbstractMesh): any;
+        applyImpulse(mesh: AbstractMesh, force: Vector3, contactPoint: Vector3): void;
+        createLink(mesh1: AbstractMesh, mesh2: AbstractMesh, pivot1: Vector3, pivot2: Vector3, options?: any): boolean;
         dispose(): void;
-        private static _PositionKind;
-        private static _NormalKind;
-        private static _UVKind;
-        private static _UV2Kind;
-        private static _UV3Kind;
-        private static _UV4Kind;
-        private static _UV5Kind;
-        private static _UV6Kind;
-        private static _ColorKind;
-        private static _MatricesIndicesKind;
-        private static _MatricesWeightsKind;
-        static PositionKind: string;
-        static NormalKind: string;
-        static UVKind: string;
-        static UV2Kind: string;
-        static UV3Kind: string;
-        static UV4Kind: string;
-        static UV5Kind: string;
-        static UV6Kind: string;
-        static ColorKind: string;
-        static MatricesIndicesKind: string;
-        static MatricesWeightsKind: string;
+        isSupported(): boolean;
+        updateBodyPosition(mesh: AbstractMesh): void;
+        getWorldObject(): any;
+        getPhysicsBodyOfMesh(mesh: AbstractMesh): any;
+    }
+    interface PhysicsBodyCreationOptions {
+        mass: number;
+        friction: number;
+        restitution: number;
+    }
+    interface PhysicsCompoundBodyPart {
+        mesh: Mesh;
+        impostor: number;
+    }
+    class PhysicsEngine {
+        gravity: Vector3;
+        private _currentPlugin;
+        constructor(plugin?: IPhysicsEnginePlugin);
+        _initialize(gravity?: Vector3): void;
+        _runOneStep(delta: number): void;
+        _setGravity(gravity: Vector3): void;
+        _registerMesh(mesh: AbstractMesh, impostor: number, options: PhysicsBodyCreationOptions): any;
+        _registerMeshesAsCompound(parts: PhysicsCompoundBodyPart[], options: PhysicsBodyCreationOptions): any;
+        _unregisterMesh(mesh: AbstractMesh): void;
+        _applyImpulse(mesh: AbstractMesh, force: Vector3, contactPoint: Vector3): void;
+        _createLink(mesh1: AbstractMesh, mesh2: AbstractMesh, pivot1: Vector3, pivot2: Vector3, options?: any): boolean;
+        _updateBodyPosition(mesh: AbstractMesh): void;
+        dispose(): void;
+        isSupported(): boolean;
+        getPhysicsBodyOfMesh(mesh: AbstractMesh): any;
+        static NoImpostor: number;
+        static SphereImpostor: number;
+        static BoxImpostor: number;
+        static PlaneImpostor: number;
+        static MeshImpostor: number;
+        static CapsuleImpostor: number;
+        static ConeImpostor: number;
+        static CylinderImpostor: number;
+        static ConvexHullImpostor: number;
+        static HeightmapImpostor: number;
+        static Epsilon: number;
     }
 }
 
@@ -4954,114 +4861,6 @@
         renderList: AbstractMesh[];
         attachToMesh(mesh: AbstractMesh): void;
         dispose(): void;
-    }
-}
-
-declare module BABYLON {
-    class BoundingBoxRenderer {
-        frontColor: Color3;
-        backColor: Color3;
-        showBackLines: boolean;
-        renderList: SmartArray<BoundingBox>;
-        private _scene;
-        private _colorShader;
-        private _vb;
-        private _ib;
-        constructor(scene: Scene);
-        private _prepareRessources();
-        reset(): void;
-        render(): void;
-        dispose(): void;
-    }
-}
-
-declare module BABYLON {
-    class DepthRenderer {
-        private _scene;
-        private _depthMap;
-        private _effect;
-        private _viewMatrix;
-        private _projectionMatrix;
-        private _transformMatrix;
-        private _worldViewProjection;
-        private _cachedDefines;
-        constructor(scene: Scene, type?: number);
-        isReady(subMesh: SubMesh, useInstances: boolean): boolean;
-        getDepthMap(): RenderTargetTexture;
-        dispose(): void;
-    }
-}
-
-declare module BABYLON {
-    class EdgesRenderer {
-        private _source;
-        private _linesPositions;
-        private _linesNormals;
-        private _linesIndices;
-        private _epsilon;
-        private _indicesCount;
-        private _lineShader;
-        private _vb0;
-        private _vb1;
-        private _ib;
-        private _buffers;
-        private _checkVerticesInsteadOfIndices;
-        constructor(source: AbstractMesh, epsilon?: number, checkVerticesInsteadOfIndices?: boolean);
-        private _prepareRessources();
-        dispose(): void;
-        private _processEdgeForAdjacencies(pa, pb, p0, p1, p2);
-        private _processEdgeForAdjacenciesWithVertices(pa, pb, p0, p1, p2);
-        private _checkEdge(faceIndex, edge, faceNormals, p0, p1);
-        _generateEdgesLines(): void;
-        render(): void;
-    }
-}
-
-declare module BABYLON {
-    class OutlineRenderer {
-        private _scene;
-        private _effect;
-        private _cachedDefines;
-        constructor(scene: Scene);
-        render(subMesh: SubMesh, batch: _InstancesBatch, useOverlay?: boolean): void;
-        isReady(subMesh: SubMesh, useInstances: boolean): boolean;
-    }
-}
-
-declare module BABYLON {
-    class RenderingGroup {
-        index: number;
-        private _scene;
-        private _opaqueSubMeshes;
-        private _transparentSubMeshes;
-        private _alphaTestSubMeshes;
-        private _activeVertices;
-        onBeforeTransparentRendering: () => void;
-        constructor(index: number, scene: Scene);
-        render(customRenderFunction: (opaqueSubMeshes: SmartArray<SubMesh>, transparentSubMeshes: SmartArray<SubMesh>, alphaTestSubMeshes: SmartArray<SubMesh>) => void): boolean;
-        prepare(): void;
-        dispatch(subMesh: SubMesh): void;
-    }
-}
-
-declare module BABYLON {
-    class RenderingManager {
-        static MAX_RENDERINGGROUPS: number;
-        private _scene;
-        private _renderingGroups;
-        private _depthBufferAlreadyCleaned;
-        private _currentIndex;
-        private _currentActiveMeshes;
-        private _currentRenderParticles;
-        private _currentRenderSprites;
-        constructor(scene: Scene);
-        private _renderParticles(index, activeMeshes);
-        private _renderSprites(index);
-        private _clearDepthBuffer();
-        private _renderSpritesAndParticles();
-        render(customRenderFunction: (opaqueSubMeshes: SmartArray<SubMesh>, transparentSubMeshes: SmartArray<SubMesh>, alphaTestSubMeshes: SmartArray<SubMesh>) => void, activeMeshes: AbstractMesh[], renderParticles: boolean, renderSprites: boolean): void;
-        reset(): void;
-        dispatch(subMesh: SubMesh): void;
     }
 }
 
@@ -5615,6 +5414,114 @@
         private _scaleFactor;
         private _lensCenter;
         constructor(name: string, camera: Camera, isRightEye: boolean, vrMetrics: VRCameraMetrics);
+    }
+}
+
+declare module BABYLON {
+    class BoundingBoxRenderer {
+        frontColor: Color3;
+        backColor: Color3;
+        showBackLines: boolean;
+        renderList: SmartArray<BoundingBox>;
+        private _scene;
+        private _colorShader;
+        private _vb;
+        private _ib;
+        constructor(scene: Scene);
+        private _prepareRessources();
+        reset(): void;
+        render(): void;
+        dispose(): void;
+    }
+}
+
+declare module BABYLON {
+    class DepthRenderer {
+        private _scene;
+        private _depthMap;
+        private _effect;
+        private _viewMatrix;
+        private _projectionMatrix;
+        private _transformMatrix;
+        private _worldViewProjection;
+        private _cachedDefines;
+        constructor(scene: Scene, type?: number);
+        isReady(subMesh: SubMesh, useInstances: boolean): boolean;
+        getDepthMap(): RenderTargetTexture;
+        dispose(): void;
+    }
+}
+
+declare module BABYLON {
+    class EdgesRenderer {
+        private _source;
+        private _linesPositions;
+        private _linesNormals;
+        private _linesIndices;
+        private _epsilon;
+        private _indicesCount;
+        private _lineShader;
+        private _vb0;
+        private _vb1;
+        private _ib;
+        private _buffers;
+        private _checkVerticesInsteadOfIndices;
+        constructor(source: AbstractMesh, epsilon?: number, checkVerticesInsteadOfIndices?: boolean);
+        private _prepareRessources();
+        dispose(): void;
+        private _processEdgeForAdjacencies(pa, pb, p0, p1, p2);
+        private _processEdgeForAdjacenciesWithVertices(pa, pb, p0, p1, p2);
+        private _checkEdge(faceIndex, edge, faceNormals, p0, p1);
+        _generateEdgesLines(): void;
+        render(): void;
+    }
+}
+
+declare module BABYLON {
+    class OutlineRenderer {
+        private _scene;
+        private _effect;
+        private _cachedDefines;
+        constructor(scene: Scene);
+        render(subMesh: SubMesh, batch: _InstancesBatch, useOverlay?: boolean): void;
+        isReady(subMesh: SubMesh, useInstances: boolean): boolean;
+    }
+}
+
+declare module BABYLON {
+    class RenderingGroup {
+        index: number;
+        private _scene;
+        private _opaqueSubMeshes;
+        private _transparentSubMeshes;
+        private _alphaTestSubMeshes;
+        private _activeVertices;
+        onBeforeTransparentRendering: () => void;
+        constructor(index: number, scene: Scene);
+        render(customRenderFunction: (opaqueSubMeshes: SmartArray<SubMesh>, transparentSubMeshes: SmartArray<SubMesh>, alphaTestSubMeshes: SmartArray<SubMesh>) => void): boolean;
+        prepare(): void;
+        dispatch(subMesh: SubMesh): void;
+    }
+}
+
+declare module BABYLON {
+    class RenderingManager {
+        static MAX_RENDERINGGROUPS: number;
+        private _scene;
+        private _renderingGroups;
+        private _depthBufferAlreadyCleaned;
+        private _currentIndex;
+        private _currentActiveMeshes;
+        private _currentRenderParticles;
+        private _currentRenderSprites;
+        constructor(scene: Scene);
+        private _renderParticles(index, activeMeshes);
+        private _renderSprites(index);
+        private _clearDepthBuffer();
+        private _renderSpritesAndParticles();
+        render(customRenderFunction: (opaqueSubMeshes: SmartArray<SubMesh>, transparentSubMeshes: SmartArray<SubMesh>, alphaTestSubMeshes: SmartArray<SubMesh>) => void, activeMeshes: AbstractMesh[], renderParticles: boolean, renderSprites: boolean): void;
+        reset(): void;
+        dispatch(subMesh: SubMesh): void;
     }
 }
 
