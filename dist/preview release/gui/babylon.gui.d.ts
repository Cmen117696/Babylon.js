/// <reference path="../../dist/preview release/babylon.d.ts" />
declare module BABYLON.GUI {
    class AdvancedDynamicTexture extends DynamicTexture {
        private _isDirty;
        private _renderObserver;
        private _resizeObserver;
        private _pointerMoveObserver;
        private _pointerObserver;
        private _background;
        _rootContainer: Container;
        _lastControlOver: Control;
        _lastControlDown: Control;
        _shouldBlockPointer: boolean;
<<<<<<< HEAD
        _toDispose: IDisposable;
        _linkedControls: Control[];
        private _isFullscreen;
=======
        _layerToDispose: Layer;
        _linkedControls: Control[];
        private _isFullscreen;
        private _fullscreenViewport;
>>>>>>> fede4d53
        background: string;
        constructor(name: string, width: number, height: number, scene: Scene, generateMipMaps?: boolean, samplingMode?: number);
        markAsDirty(): void;
        addControl(control: Control): AdvancedDynamicTexture;
        removeControl(control: Control): AdvancedDynamicTexture;
        dispose(): void;
        private _onResize();
        private _checkUpdate(camera);
        private _render();
        private _doPicking(x, y, type);
        attach(): void;
        attachToMesh(mesh: AbstractMesh): void;
        static CreateForMesh(mesh: AbstractMesh, width?: number, height?: number): AdvancedDynamicTexture;
        static CreateFullscreenUI(name: string, foreground: boolean, scene: Scene): AdvancedDynamicTexture;
    }
}

/// <reference path="../../dist/preview release/babylon.d.ts" />
declare module BABYLON.GUI {
    class Measure {
        left: number;
        top: number;
        width: number;
        height: number;
        constructor(left: number, top: number, width: number, height: number);
        copyFrom(other: Measure): void;
        isEqualsTo(other: Measure): boolean;
        static Empty(): Measure;
    }
}

/// <reference path="../../dist/preview release/babylon.d.ts" />
declare module BABYLON.GUI {
    class Matrix2D {
        m: Float32Array;
        constructor(m00: number, m01: number, m10: number, m11: number, m20: number, m21: number);
        fromValues(m00: number, m01: number, m10: number, m11: number, m20: number, m21: number): Matrix2D;
        determinant(): number;
        invertToRef(result: Matrix2D): Matrix2D;
        multiplyToRef(other: Matrix2D, result: Matrix2D): Matrix2D;
        transformCoordinates(x: number, y: number, result: Vector2): Matrix2D;
        static Identity(): Matrix2D;
        static TranslationToRef(x: number, y: number, result: Matrix2D): void;
        static ScalingToRef(x: number, y: number, result: Matrix2D): void;
        static RotationToRef(angle: number, result: Matrix2D): void;
        private static _TempPreTranslationMatrix;
        private static _TempPostTranslationMatrix;
        private static _TempRotationMatrix;
        private static _TempScalingMatrix;
        private static _TempCompose0;
        private static _TempCompose1;
        private static _TempCompose2;
        static ComposeToRef(tx: number, ty: number, angle: number, scaleX: number, scaleY: number, parentMatrix: Matrix2D, result: Matrix2D): void;
    }
}

/// <reference path="../../dist/preview release/babylon.d.ts" />
declare module BABYLON.GUI {
    class ValueAndUnit {
        value: number;
        unit: number;
        negativeValueAllowed: boolean;
        constructor(value?: number, unit?: number, negativeValueAllowed?: boolean);
        readonly isPercentage: boolean;
        readonly isPixel: boolean;
        toString(): string;
        fromString(source: string): boolean;
        private static _Regex;
        private static _UNITMODE_PERCENTAGE;
        private static _UNITMODE_PIXEL;
        static readonly UNITMODE_PERCENTAGE: number;
        static readonly UNITMODE_PIXEL: number;
    }
}

/// <reference path="../../../dist/preview release/babylon.d.ts" />
declare module BABYLON.GUI {
    class Control {
        name: string;
        private _alpha;
        private _zIndex;
        _root: Container;
        _host: AdvancedDynamicTexture;
        _currentMeasure: Measure;
        private _fontFamily;
        private _fontSize;
        private _font;
        private _width;
        private _height;
        private _lastMeasuredFont;
        protected _fontOffset: {
            ascent: number;
            height: number;
            descent: number;
        };
        private _color;
        protected _horizontalAlignment: number;
        protected _verticalAlignment: number;
        private _isDirty;
        private _cachedParentMeasure;
        private _marginLeft;
        private _marginRight;
        private _marginTop;
        private _marginBottom;
        private _left;
        private _top;
        private _scaleX;
        private _scaleY;
        private _rotation;
        private _transformCenterX;
        private _transformCenterY;
        private _transformMatrix;
        private _invertTransformMatrix;
        private _transformedPosition;
        private _isMatrixDirty;
        private _cachedOffsetX;
        private _cachedOffsetY;
        _linkedMesh: AbstractMesh;
        isHitTestVisible: boolean;
        isPointerBlocker: boolean;
        linkOffsetX: number;
        linkOffsetY: number;
        /**
        * An event triggered when the pointer move over the control.
        * @type {BABYLON.Observable}
        */
        onPointerMoveObservable: Observable<Control>;
        /**
        * An event triggered when the pointer move out of the control.
        * @type {BABYLON.Observable}
        */
        onPointerOutObservable: Observable<Control>;
        /**
        * An event triggered when the pointer taps the control
        * @type {BABYLON.Observable}
        */
        onPointerDownObservable: Observable<Control>;
        /**
        * An event triggered when pointer up
        * @type {BABYLON.Observable}
        */
        onPointerUpObservable: Observable<Control>;
        /**
        * An event triggered when pointer enters the control
        * @type {BABYLON.Observable}
        */
        onPointerEnterObservable: Observable<Control>;
        /**
        * An event triggered when the control is marked as dirty
        * @type {BABYLON.Observable}
        */
        onDirtyObservable: Observable<Control>;
        alpha: number;
        scaleX: number;
        scaleY: number;
        rotation: number;
        transformCenterY: number;
        transformCenterX: number;
        horizontalAlignment: number;
        verticalAlignment: number;
        width: string;
        height: string;
        fontFamily: string;
        fontSize: number;
        color: string;
        zIndex: number;
        readonly isDirty: boolean;
        marginLeft: string;
        marginRight: string;
        marginTop: string;
        marginBottom: string;
        left: string;
        top: string;
        readonly centerX: number;
        readonly centerY: number;
        constructor(name: string);
        linkWithMesh(mesh: AbstractMesh): void;
        _moveToProjectedPosition(projectedPosition: Vector3): void;
        _markMatrixAsDirty(): void;
        protected _markAsDirty(): void;
        _link(root: Container, host: AdvancedDynamicTexture): void;
        protected _transform(context: CanvasRenderingContext2D): void;
        protected _applyStates(context: CanvasRenderingContext2D): void;
        protected _processMeasures(parentMeasure: Measure, context: CanvasRenderingContext2D): boolean;
        protected _clip(context: CanvasRenderingContext2D): void;
        _measure(): void;
        protected _computeAlignment(parentMeasure: Measure, context: CanvasRenderingContext2D): void;
        protected _additionalProcessing(parentMeasure: Measure, context: CanvasRenderingContext2D): void;
        _draw(parentMeasure: Measure, context: CanvasRenderingContext2D): void;
        contains(x: number, y: number): boolean;
        _processPicking(x: number, y: number, type: number): boolean;
        protected _onPointerMove(): void;
        protected _onPointerEnter(): void;
        protected _onPointerOut(): void;
        protected _onPointerDown(): void;
        protected _onPointerUp(): void;
        protected _processObservables(type: number): boolean;
        private _prepareFont();
        private static _HORIZONTAL_ALIGNMENT_LEFT;
        private static _HORIZONTAL_ALIGNMENT_RIGHT;
        private static _HORIZONTAL_ALIGNMENT_CENTER;
        private static _VERTICAL_ALIGNMENT_TOP;
        private static _VERTICAL_ALIGNMENT_BOTTOM;
        private static _VERTICAL_ALIGNMENT_CENTER;
        static readonly HORIZONTAL_ALIGNMENT_LEFT: number;
        static readonly HORIZONTAL_ALIGNMENT_RIGHT: number;
        static readonly HORIZONTAL_ALIGNMENT_CENTER: number;
        static readonly VERTICAL_ALIGNMENT_TOP: number;
        static readonly VERTICAL_ALIGNMENT_BOTTOM: number;
        static readonly VERTICAL_ALIGNMENT_CENTER: number;
        private static _FontHeightSizes;
        static _GetFontOffset(font: string): {
            ascent: number;
            height: number;
            descent: number;
        };
    }
}

/// <reference path="../../../dist/preview release/babylon.d.ts" />
declare module BABYLON.GUI {
    class Container extends Control {
        name: string;
        protected _children: Control[];
        protected _measureForChildren: Measure;
        protected _background: string;
        background: string;
        readonly children: Control[];
        constructor(name: string);
        containsControl(control: Control): boolean;
        addControl(control: Control): Container;
        removeControl(control: Control): Container;
        _reOrderControl(control: Control): void;
        _markMatrixAsDirty(): void;
        protected _localDraw(context: CanvasRenderingContext2D): void;
        _link(root: Container, host: AdvancedDynamicTexture): void;
        _draw(parentMeasure: Measure, context: CanvasRenderingContext2D): void;
        _processPicking(x: number, y: number, type: number): boolean;
        protected _clipForChildren(context: CanvasRenderingContext2D): void;
        protected _additionalProcessing(parentMeasure: Measure, context: CanvasRenderingContext2D): void;
    }
}

/// <reference path="../../../dist/preview release/babylon.d.ts" />
declare module BABYLON.GUI {
    class StackPanel extends Container {
        name: string;
<<<<<<< HEAD
=======
        private _isVertical;
        isVertical: boolean;
>>>>>>> fede4d53
        constructor(name: string);
        protected _additionalProcessing(parentMeasure: Measure, context: CanvasRenderingContext2D): void;
    }
}

/// <reference path="../../../dist/preview release/babylon.d.ts" />
declare module BABYLON.GUI {
    class Rectangle extends Container {
        name: string;
        private _thickness;
        private _cornerRadius;
        thickness: number;
        cornerRadius: number;
        background: string;
        constructor(name: string);
        protected _localDraw(context: CanvasRenderingContext2D): void;
        protected _additionalProcessing(parentMeasure: Measure, context: CanvasRenderingContext2D): void;
        private _drawRoundedRect(context, offset?);
        protected _clipForChildren(context: CanvasRenderingContext2D): void;
    }
}

/// <reference path="../../../dist/preview release/babylon.d.ts" />
declare module BABYLON.GUI {
    class Ellipse extends Container {
        name: string;
        private _thickness;
<<<<<<< HEAD
        private _background;
        thickness: number;
        background: string;
=======
        thickness: number;
>>>>>>> fede4d53
        constructor(name: string);
        protected _localDraw(context: CanvasRenderingContext2D): void;
        protected _additionalProcessing(parentMeasure: Measure, context: CanvasRenderingContext2D): void;
        protected _clipForChildren(context: CanvasRenderingContext2D): void;
    }
}

/// <reference path="../../../dist/preview release/babylon.d.ts" />
declare var DOMImage: new (width?: number, height?: number) => HTMLImageElement;
declare module BABYLON.GUI {
    class Line extends Control {
        name: string;
        private _lineWidth;
        private _background;
        private _x1;
        private _y1;
        private _x2;
        private _y2;
        private _dash;
        private _connectedControl;
<<<<<<< HEAD
=======
        private _connectedControlDirtyObserver;
>>>>>>> fede4d53
        dash: Array<number>;
        connectedControl: Control;
        x1: number;
        y1: number;
        x2: number;
        y2: number;
        lineWidth: number;
        horizontalAlignment: number;
        verticalAlignment: number;
        constructor(name: string);
        _draw(parentMeasure: Measure, context: CanvasRenderingContext2D): void;
        _measure(): void;
        protected _computeAlignment(parentMeasure: Measure, context: CanvasRenderingContext2D): void;
        _moveToProjectedPosition(projectedPosition: Vector3): void;
    }
}

/// <reference path="../../../dist/preview release/babylon.d.ts" />
declare module BABYLON.GUI {
    class TextBlock extends Control {
        name: string;
        private _text;
        private _textY;
        private _textWrapping;
        private _textHorizontalAlignment;
        private _textVerticalAlignment;
        private _lines;
        private _totalHeight;
        textWrapping: boolean;
        text: string;
        textHorizontalAlignment: number;
        textVerticalAlignment: number;
        constructor(name: string, text: string);
        private _drawText(text, textWidth, y, context);
        _draw(parentMeasure: Measure, context: CanvasRenderingContext2D): void;
        protected _additionalProcessing(parentMeasure: Measure, context: CanvasRenderingContext2D): void;
        protected _renderLines(context: CanvasRenderingContext2D): void;
    }
}

/// <reference path="../../../dist/preview release/babylon.d.ts" />
declare var DOMImage: new (width?: number, height?: number) => HTMLImageElement;
declare module BABYLON.GUI {
    class Image extends Control {
        name: string;
        private _domImage;
        private _imageWidth;
        private _imageHeight;
        private _loaded;
        private _stretch;
        private _source;
        private _autoScale;
        autoScale: boolean;
        stretch: number;
        source: string;
        constructor(name: string, url: string);
        synchronizeSizeWithContent(): void;
        _draw(parentMeasure: Measure, context: CanvasRenderingContext2D): void;
        private static _STRETCH_NONE;
        private static _STRETCH_FILL;
        private static _STRETCH_UNIFORM;
        private static _STRETCH_EXTEND;
        static readonly STRETCH_NONE: number;
        static readonly STRETCH_FILL: number;
        static readonly STRETCH_UNIFORM: number;
        static readonly STRETCH_EXTEND: number;
    }
}

/// <reference path="../../../dist/preview release/babylon.d.ts" />
declare module BABYLON.GUI {
    class Button extends Rectangle {
        name: string;
        pointerEnterAnimation: () => void;
        pointerOutAnimation: () => void;
        pointerDownAnimation: () => void;
        pointerUpAnimation: () => void;
        constructor(name: string);
        _processPicking(x: number, y: number, type: number): boolean;
        protected _onPointerEnter(): void;
        protected _onPointerOut(): void;
        protected _onPointerDown(): void;
        protected _onPointerUp(): void;
        static CreateImageButton(name: string, text: string, imageUrl: string): Button;
        static CreateImageOnlyButton(name: string, imageUrl: string): Button;
        static CreateSimpleButton(name: string, text: string): Button;
    }
}<|MERGE_RESOLUTION|>--- conflicted
+++ resolved
@@ -11,16 +11,10 @@
         _lastControlOver: Control;
         _lastControlDown: Control;
         _shouldBlockPointer: boolean;
-<<<<<<< HEAD
-        _toDispose: IDisposable;
-        _linkedControls: Control[];
-        private _isFullscreen;
-=======
         _layerToDispose: Layer;
         _linkedControls: Control[];
         private _isFullscreen;
         private _fullscreenViewport;
->>>>>>> fede4d53
         background: string;
         constructor(name: string, width: number, height: number, scene: Scene, generateMipMaps?: boolean, samplingMode?: number);
         markAsDirty(): void;
@@ -268,11 +262,8 @@
 declare module BABYLON.GUI {
     class StackPanel extends Container {
         name: string;
-<<<<<<< HEAD
-=======
         private _isVertical;
         isVertical: boolean;
->>>>>>> fede4d53
         constructor(name: string);
         protected _additionalProcessing(parentMeasure: Measure, context: CanvasRenderingContext2D): void;
     }
@@ -300,13 +291,7 @@
     class Ellipse extends Container {
         name: string;
         private _thickness;
-<<<<<<< HEAD
-        private _background;
         thickness: number;
-        background: string;
-=======
-        thickness: number;
->>>>>>> fede4d53
         constructor(name: string);
         protected _localDraw(context: CanvasRenderingContext2D): void;
         protected _additionalProcessing(parentMeasure: Measure, context: CanvasRenderingContext2D): void;
@@ -327,10 +312,7 @@
         private _y2;
         private _dash;
         private _connectedControl;
-<<<<<<< HEAD
-=======
         private _connectedControlDirtyObserver;
->>>>>>> fede4d53
         dash: Array<number>;
         connectedControl: Control;
         x1: number;
