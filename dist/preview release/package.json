--- conflicted
+++ resolved
@@ -7,11 +7,7 @@
     ],
     "name": "babylonjs",
     "description": "Babylon.js is a JavaScript 3D engine based on webgl.",
-<<<<<<< HEAD
-    "version": "5.0.0-alpha.55",
-=======
     "version": "5.0.0-alpha.56",
->>>>>>> 13a74d86
     "repository": {
         "type": "git",
         "url": "https://github.com/BabylonJS/Babylon.js.git"
