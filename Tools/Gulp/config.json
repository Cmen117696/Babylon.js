{
    "build": {
        "filename": "babylon.max.js",
        "minFilename": "babylon.js",
        "minWorkerFilename": "babylon.worker.js",
        "declarationFilename": "babylon.d.ts",
        "declarationModuleFilename": "babylon.module.d.ts",
        "outputDirectory": "../../dist/preview release",
        "outputCustomConfigurationsDirectory": "../../dist/preview release/customConfigurations",
        "srcOutputDirectory": "../../src/",
        "currentConfig": "all"
    },
    "buildConfigurations": {
        "all": [
                "standardMaterial", "pbrMaterial", "freeCamera", "arcRotateCamera", "hemisphericLight", 
                "pointLight", "directionalLight", "spotLight", "animations", "actions", "sprites", "picking", "collisions",
                "particles", "solidParticles", "additionalMeshes", "meshBuilder", "audio", "additionalTextures", "shadows",
                "loader", "userData", "offline", "fresnel", "multiMaterial", "touchCamera", "procedural", "gamepad",
                "additionalCameras", "postProcesses", "renderingPipeline", "additionalRenderingPipeline", "depthRenderer", "geometryBufferRenderer", "additionalPostProcesses",
                "additionalPostProcess_blur", "additionalPostProcess_fxaa", "additionalPostProcess_imageProcessing",
                "bones", "hdr", "polygonMesh", "csg", "lensFlares", "physics", "textureFormats", "debug", "morphTargets",
                "colorCurves", "octrees", "simd", "vr", "virtualJoystick", "optimizations", "highlights", "assetsManager",
                "mapTexture", "dynamicFloatArray", "serialization", "probes", "layer"
        ],
        "minimal": ["standardMaterial", "freeCamera", "hemisphericLight"],
        "minimalWithBuilder": ["meshBuilder", "standardMaterial", "freeCamera", "hemisphericLight"],
        "minimalViewer": [
                "meshBuilder", "animations", "arcRotateCamera", "additionalTextures", "textureFormats", "debug",
<<<<<<< HEAD
                "multiMaterial", "pbrMaterial", "pointLight", "directionalLight", "spotLight"
=======
                "multiMaterial", "additionalPostProcess_blur", "additionalPostProcess_fxaa", "additionalPostProcess_highlights", "additionalPostProcess_imageProcessing",
                "colorCurves"
>>>>>>> daecfa33
        ],
        "distributed": ["minimalViewer"]
    },
    "workloads" :
    {
        "core" :
        {
            "files":[
                "../../src/Math/babylon.math.js",
                "../../src/babylon.mixins.js",
                "../../src/Tools/babylon.decorators.js",
                "../../src/Tools/babylon.observable.js",
                "../../src/Tools/babylon.smartArray.js",
                "../../src/Tools/babylon.tools.js",
                "../../src/States/babylon.alphaCullingState.js",
                "../../src/States/babylon.depthCullingState.js",
                "../../src/States/babylon.stencilState.js",
                "../../src/babylon.engine.js",
                "../../src/babylon.node.js",
                "../../src/Culling/babylon.boundingSphere.js",
                "../../src/Culling/babylon.boundingBox.js",
                "../../src/Culling/babylon.boundingInfo.js",
                "../../src/Mesh/babylon.abstractMesh.js",
                "../../src/Lights/babylon.light.js",
                "../../src/Cameras/babylon.camera.js",
                "../../src/Rendering/babylon.renderingManager.js",
                "../../src/Rendering/babylon.renderingGroup.js",
                "../../src/babylon.scene.js",
                "../../src/Mesh/babylon.buffer.js",
                "../../src/Mesh/babylon.vertexBuffer.js",
                "../../src/Materials/Textures/babylon.baseTexture.js",
                "../../src/Materials/Textures/babylon.texture.js",
                "../../src/Mesh/babylon.mesh.js",
                "../../src/Mesh/babylon.subMesh.js",
                "../../src/Materials/babylon.effect.js",
                "../../src/Materials/babylon.materialHelper.js",
                "../../src/Materials/babylon.material.js",
                "../../src/Materials/babylon.uniformBuffer.js",
                "../../src/Materials/babylon.pushMaterial.js",
                "../../src/Mesh/babylon.mesh.vertexData.js",
                "../../src/Mesh/babylon.geometry.js",
                "../../src/PostProcess/babylon.postProcessManager.js"                
            ]
        },
        "particles" : 
        {
            "files": [
                "../../src/Particles/babylon.particle.js",
                "../../src/Particles/babylon.particleSystem.js"
            ],
            "dependUpon" : [
                "core"
            ],
            "shaders" : [
                "particles.vertex",
                "particles.fragment"
            ]
        }, 
        "solidParticles" : 
        {
            "files": [
                "../../src/Particles/babylon.solidParticle.js",
                "../../src/Particles/babylon.solidParticleSystem.js"
            ],
            "dependUpon" : [
                "core"
            ]
        },         
        "collisions" : 
        {
            "files": [
                "../../src/Collisions/babylon.collider.js",
                "../../src/Collisions/babylon.collisionCoordinator.js"
            ],
            "dependUpon" : [
                "core"
            ]
        },  
        "picking" : 
        {
            "files": [
                "../../src/Collisions/babylon.pickingInfo.js",
                "../../src/Culling/babylon.ray.js"                
            ],
            "dependUpon" : [
                "core"
            ]
        },   
        "sprites" : 
        {
            "files": [
                "../../src/Sprites/babylon.spriteManager.js",
                "../../src/Sprites/babylon.sprite.js"
            ],
            "dependUpon" : [
                "core"
            ],
            "shaders" : [
                "sprites.vertex",
                "sprites.fragment"
            ]
        },         
        "animations" : 
        {
            "files": [
                "../../src/Animations/babylon.animation.js",
                "../../src/Animations/babylon.animatable.js",
                "../../src/Animations/babylon.easing.js"
            ],
            "dependUpon" : [
                "core"
            ]
        },   
        "actions" : 
        {
            "files": [
                "../../src/Actions/babylon.condition.js",
                "../../src/Actions/babylon.action.js",
                "../../src/Actions/babylon.actionManager.js",
                "../../src/Actions/babylon.interpolateValueAction.js",
                "../../src/Actions/babylon.directActions.js"
            ],
            "dependUpon" : [
                "core"
            ]
        },
        "additionalMeshes" : 
        {
            "files": [
                "../../src/Mesh/babylon.groundMesh.js",
                "../../src/Mesh/babylon.instancedMesh.js",
                "../../src/Mesh/babylon.linesMesh.js"
            ],
            "dependUpon" : [
                "core"
            ],
            "shaders": [
                "color.vertex",
                "color.fragment"
            ]
        },                               
        "meshBuilder" : 
        {
            "files": [
                "../../src/Mesh/babylon.meshBuilder.js"
            ],
            "dependUpon" : [
                "core",
                "shaderMaterial"
            ]
        },
        "shaderMaterial" : 
        {
            "files": [
                "../../src/Materials/babylon.shaderMaterial.js"
            ],
            "dependUpon" : [
                "core"
            ]
        },
        "standardMaterial" : 
        {
            "files": [
                "../../src/Materials/babylon.standardMaterial.js"
            ],
            "dependUpon" : [
                "core"
            ],
            "shaders": [
                "default.vertex",
                "default.fragment"
            ],
            "shaderIncludes": [
                "bonesDeclaration",
                "instancesDeclaration",
                "pointCloudVertexDeclaration",
                "bumpVertexDeclaration",
                "clipPlaneVertexDeclaration",
                "fogVertexDeclaration",
                "shadowsVertexDeclaration",
                "morphTargetsVertexGlobalDeclaration",
                "morphTargetsVertexDeclaration",
                "logDepthDeclaration",
                "morphTargetsVertex",
                "instancesVertex",
                "bonesVertex",
                "bumpVertex",
                "clipPlaneVertex",
                "fogVertex",
                "shadowsVertex",
                "pointCloudVertex",
                "logDepthVertex",
                "helperFunctions",
                "lightFragmentDeclaration",
                "lightsFragmentFunctions",
                "lightUboDeclaration",
                "defaultVertexDeclaration",
                "defaultFragmentDeclaration",
                "defaultUboDeclaration",
                "shadowsFragmentFunctions",
                "fresnelFunction",
                "reflectionFunction",
                "colorGradingDefinition",
                "colorGrading",
                "colorCurvesDefinition",
                "colorCurves",
                "bumpFragmentFunctions",
                "clipPlaneFragmentDeclaration",
                "logDepthDeclaration",
                "fogFragmentDeclaration",
                "clipPlaneFragment",
                "bumpFragment",
                "lightFragment",
                "logDepthFragment",
                "fogFragment"
            ]
        },
        "pbrMaterial" : 
        {
            "files": [
                "../../src/Materials/PBR/babylon.pbrBaseMaterial.js",
                "../../src/Materials/PBR/babylon.pbrBaseSimpleMaterial.js",
                "../../src/Materials/PBR/babylon.pbrMaterial.js",
                "../../src/Materials/PBR/babylon.pbrMetallicRoughnessMaterial.js",
                "../../src/Materials/PBR/babylon.pbrSpecularGlossinessMaterial.js"
            ],
            "dependUpon" : [
                "core"
            ],
            "shaders": [
                "pbr.vertex",
                "pbr.fragment"
            ],
            "shaderIncludes": [
                "bonesDeclaration",
                "instancesDeclaration",
                "bumpVertexDeclaration",
                "clipPlaneVertexDeclaration",
                "fogVertexDeclaration",
                "shadowsVertexDeclaration",
                "morphTargetsVertexGlobalDeclaration",
                "morphTargetsVertexDeclaration",
                "logDepthDeclaration",
                "morphTargetsVertex",
                "instancesVertex",
                "bonesVertex",
                "bumpVertex",
                "clipPlaneVertex",
                "fogVertex",
                "shadowsVertex",
                "logDepthVertex",
                "lightFragmentDeclaration",
                "lightUboDeclaration",
                "pbrVertexDeclaration",
                "pbrFragmentDeclaration",
                "pbrUboDeclaration",
                "fresnelFunction",
                "reflectionFunction",
                "colorGradingDefinition",
                "colorCurvesDefinition",
                "shadowsFragmentFunctions",
                "pbrFunctions",
                "colorGrading",
                "colorCurves",
                "harmonicsFunctions",
                "pbrLightFunctions",
                "helperFunctions",
                "bumpFragmentFunctions",
                "clipPlaneFragmentDeclaration",
                "logDepthDeclaration",
                "fogFragmentDeclaration",
                "clipPlaneFragment",
                "bumpFragment",
                "lightFragment",
                "logDepthFragment",
                "fogFragment"
            ]
        },
        "freeCamera" : 
        {
            "files": [               
                "../../src/Cameras/babylon.cameraInputsManager.js",                
                "../../src/Cameras/Inputs/babylon.freeCameraMouseInput.js",
                "../../src/Cameras/Inputs/babylon.freeCameraKeyboardMoveInput.js",
                "../../src/Cameras/babylon.freeCameraInputsManager.js",            
                "../../src/Cameras/babylon.targetCamera.js",
                "../../src/Cameras/babylon.freeCamera.js"
            ],
            "dependUpon" : [
                "core"
            ]
        },
        "arcRotateCamera" : 
        {
            "files": [               
                "../../src/Cameras/babylon.cameraInputsManager.js",                
                "../../src/Cameras/babylon.targetCamera.js",
                "../../src/Cameras/Inputs/babylon.arcRotateCameraKeyboardMoveInput.js",
                "../../src/Cameras/Inputs/babylon.arcRotateCameraMouseWheelInput.js",
                "../../src/Cameras/Inputs/babylon.arcRotateCameraPointersInput.js",
                "../../src/Cameras/babylon.arcRotateCamera.js",
                "../../src/Cameras/babylon.arcRotateCameraInputsManager.js"                
            ],
            "dependUpon" : [
                "core"
            ]
        },
        "hemisphericLight" : 
        {
            "files": [
                "../../src/Lights/babylon.hemisphericLight.js"
            ],
            "dependUpon" : [
                "core"
            ]
        },
        "pointLight" : 
        {
            "files": [
                "../../src/Lights/babylon.shadowLight.js",
                "../../src/Lights/babylon.pointLight.js"
            ],
            "dependUpon" : [
                "core"
            ]
        },
        "directionalLight" : 
        {
            "files": [
                "../../src/Lights/babylon.shadowLight.js",
                "../../src/Lights/babylon.directionalLight.js"
            ],
            "dependUpon" : [
                "core"
            ]
        },
        "spotLight" : 
        {
            "files": [
                "../../src/Lights/babylon.shadowLight.js",
                "../../src/Lights/babylon.spotLight.js"
            ],
            "dependUpon" : [
                "core"
            ]
        },
        "audio" : 
        {
            "files": [
                "../../src/Audio/babylon.audioEngine.js",
                "../../src/Audio/babylon.sound.js",
                "../../src/Audio/babylon.soundtrack.js",
                "../../src/Audio/babylon.analyser.js"                
            ],
            "dependUpon" : [
                "core"
            ]
        },
        "additionalTextures" : 
        {
            "files": [
                "../../src/Materials/Textures/babylon.cubeTexture.js",
                "../../src/Materials/Textures/babylon.renderTargetTexture.js",
                "../../src/Materials/Textures/babylon.multiRenderTarget.js",
                "../../src/Materials/Textures/babylon.mirrorTexture.js",
                "../../src/Materials/Textures/babylon.refractionTexture.js",
                "../../src/Materials/Textures/babylon.dynamicTexture.js",
                "../../src/Materials/Textures/babylon.videoTexture.js",
                "../../src/Materials/Textures/babylon.rawTexture.js"
            ],
            "dependUpon" : [
                "core"
            ]
        },
        "shadows" : 
        {
            "files": [
                "../../src/Lights/Shadows/babylon.shadowGenerator.js"
            ],
            "dependUpon" : [
                "postProcesses"
            ],
            "shaders" : [
                "shadowMap.vertex",
                "shadowMap.fragment",
                "depthBoxBlur.fragment"
            ]
        },
        "loader" : 
        {
            "files": [
                "../../src/Tools/babylon.loadingScreen.js",
                "../../src/Loading/babylon.sceneLoader.js",
                "../../src/Loading/Plugins/babylon.babylonFileLoader.js",
                "../../src/Tools/babylon.filesInput.js"
            ],
            "dependUpon" : [
                "core"
            ]
        },
        "stringDictionary" : 
        {
            "files": [
                "../../src/Tools/babylon.stringDictionary.js"
            ],
            "dependUpon" : [
                "core"
            ]
        },
        "userData" : 
        {
            "files": [
                "../../src/Tools/babylon.tags.js",
                "../../src/Tools/babylon.andOrNotEvaluator.js"
            ],
            "dependUpon" : [
                "core", "stringDictionary"
            ]
        },
        "offline" : 
        {
            "files": [
                "../../src/Tools/babylon.database.js"
            ],
            "dependUpon" : [
                "core"
            ]
        },
        "fresnel" : 
        {
            "files": [
                "../../src/Materials/babylon.fresnelParameters.js"
            ],
            "dependUpon" : [
                "core"
            ]
        },
        "multiMaterial" : 
        {
            "files": [
                "../../src/Materials/babylon.multiMaterial.js"
            ],
            "dependUpon" : [
                "core"
            ]
        },
        "touchCamera" : 
        {
            "files": [
                "../../src/Cameras/Inputs/babylon.freeCameraTouchInput.js",
                "../../src/Cameras/babylon.touchCamera.js"
            ],
            "dependUpon" : [
                "core"
            ]
        },
        "procedural" : 
        {
            "files": [
                "../../src/Materials/Textures/Procedurals/babylon.proceduralTexture.js",
                "../../src/Materials/Textures/Procedurals/babylon.customProceduralTexture.js"
            ],
            "dependUpon" : [
                "core"
            ],
            "shaders": [
                "procedural.vertex"
            ]
        },        
        "gamepad" : 
        {
            "files": [
                "../../src/Cameras/Inputs/babylon.freeCameraGamepadInput.js",
                "../../src/Cameras/Inputs/babylon.arcRotateCameraGamepadInput.js",
                "../../src/Tools/babylon.gamepads.js",
                "../../src/Tools/babylon.extendedGamepad.js"
            ],
            "dependUpon" : [
                "core"
            ]
        },        
        "additionalCameras" : 
        {
            "files": [
                "../../src/Cameras/babylon.followCamera.js",            
                "../../src/Cameras/babylon.universalCamera.js",
                "../../src/Cameras/babylon.gamepadCamera.js"
            ],
            "dependUpon" : [
                "gamepad"
            ]
        },  
        "depthRenderer" : 
        {
            "files": [
                "../../src/Rendering/babylon.depthRenderer.js"
            ],
            "dependUpon" : [
                "core"
            ], 
            "shaders" : [
                "depth.vertex",
                "depth.fragment"
            ],
            "shaderIncludes": [
                "bonesDeclaration",
                "instancesDeclaration",
                "instancesVertex",
                "bonesVertex"
            ]
        },
        "geometryBufferRenderer" : 
        {
            "files": [
                "../../src/Rendering/babylon.geometryBufferRenderer.js"
            ],
            "dependUpon" : [
                "core"
            ], 
            "shaders" : [
                "geometry.vertex",
                "geometry.fragment"
            ],
            "shaderIncludes": [
                "bones300Declaration",
                "instances300Declaration",
                "instancesVertex",
                "bonesVertex"
            ]
        },            
        "postProcesses" : 
        {
            "files": [
                "../../src/PostProcess/babylon.postProcess.js",
                "../../src/PostProcess/babylon.passPostProcess.js"
            ],
            "dependUpon" : [
                "core"
            ], 
            "shaders" : [
                "postprocess.vertex",
                "pass.fragment"
            ]
        }, 
        "additionalPostProcess_blur" : 
        {
            "files": [
                "../../src/PostProcess/babylon.blurPostProcess.js"
            ],
            "dependUpon" : [
                "postProcesses"
            ], 
            "shaders" : [
                "kernelBlur.vertex",
                "kernelBlur.fragment"
            ],
            "shaderIncludes": [
                "kernelBlurFragment",
                "kernelBlurFragment2",
                "kernelBlurVaryingDeclaration",
                "kernelBlurVertex"
            ]
        },    
        "additionalPostProcess_fxaa" : 
        {
            "files": [
                "../../src/PostProcess/babylon.fxaaPostProcess.js"
            ],
            "dependUpon" : [
                "postProcesses"
            ], 
            "shaders" : [
                "fxaa.fragment"
            ]
        },                       
        "additionalPostProcess_highlights" : 
        {
            "files": [
                "../../src/PostProcess/babylon.highlightsPostProcess.js"
            ],
            "dependUpon" : [
                "postProcesses"
            ], 
            "shaders" : [
                "highlights.fragment"
            ]
        },                                       
        "additionalPostProcess_imageProcessing" : 
        {
            "files": [
                "../../src/PostProcess/babylon.imageProcessingPostProcess.js"
            ],
            "dependUpon" : [
                "postProcesses"
            ], 
            "shaders" : [
                "imageProcessing.fragment"
            ]
        },                                          
        "additionalPostProcesses" : 
        {
            "files": [
                "../../src/PostProcess/babylon.refractionPostProcess.js",
                "../../src/PostProcess/babylon.blackAndWhitePostProcess.js",
                "../../src/PostProcess/babylon.convolutionPostProcess.js",
                "../../src/PostProcess/babylon.filterPostProcess.js",
                "../../src/PostProcess/babylon.fxaaPostProcess.js",
                "../../src/PostProcess/babylon.volumetricLightScatteringPostProcess.js",
                "../../src/PostProcess/babylon.colorCorrectionPostProcess.js",
                "../../src/PostProcess/babylon.tonemapPostProcess.js",
                "../../src/PostProcess/babylon.displayPassPostProcess.js",                                
                "../../src/PostProcess/babylon.highlightsPostProcess.js",
                "../../src/PostProcess/babylon.imageProcessingPostProcess.js"
            ],
            "dependUpon" : [
                "postProcesses"
            ], 
            "shaders" : [
                "refraction.fragment",
                "blackAndWhite.fragment",
                "convolution.fragment",
                "filter.fragment",
                "fxaa.fragment",
                "volumetricLightScattering.fragment",
                "volumetricLightScatteringPass.fragment",
                "colorCorrection.fragment",
                "tonemap.fragment",
                "displayPass.fragment",
                "highlights.fragment",
                "imageProcessing.fragment"
            ]
        },                         
        "renderingPipeline" : 
        {
            "files": [
                "../../src/PostProcess/RenderPipeline/babylon.postProcessRenderPipelineManager.js",
                "../../src/PostProcess/RenderPipeline/babylon.postProcessRenderPass.js",
                "../../src/PostProcess/RenderPipeline/babylon.postProcessRenderEffect.js",
                "../../src/PostProcess/RenderPipeline/babylon.postProcessRenderPipeline.js"
            ],
            "dependUpon" : [
                "postProcesses"
            ]
        },                         
        "additionalRenderingPipeline" : 
        {
            "files": [
                "../../src/PostProcess/babylon.ssaoRenderingPipeline.js",
                "../../src/PostProcess/babylon.ssao2RenderingPipeline.js",
                "../../src/PostProcess/babylon.lensRenderingPipeline.js",
                "../../src/PostProcess/babylon.standardRenderingPipeline.js"
            ],
            "dependUpon" : [
                "renderingPipeline", 
                "depthRenderer"
            ], 
            "shaders" : [
                "ssao.fragment",
                "ssao2.fragment",
                "ssaoCombine.fragment",
                "chromaticAberration.fragment",
                "lensHighlights.fragment",
                "depthOfField.fragment",
                "standard.fragment"
            ]
        },
        "bones" : 
        {
            "files": [
                "../../src/Bones/babylon.bone.js",
                "../../src/Bones/babylon.boneIKController.js",
                "../../src/Bones/babylon.boneLookController.js",
                "../../src/Bones/babylon.skeleton.js"
            ],
            "dependUpon" : [
                "core"
            ]
        },
        "hdr" : 
        {
            "files": [
                "../../src/Tools/HDR/babylon.cubemapToSphericalPolynomial.js",
                "../../src/Tools/HDR/babylon.panoramaToCubemap.js",
                "../../src/Tools/HDR/babylon.hdr.js",
                "../../src/Tools/HDR/babylon.pmremgenerator.js",
                "../../src/Materials/Textures/babylon.hdrCubeTexture.js"
            ],
            "dependUpon" : [
                "core"
            ]
        },
        "csg" : 
        {
            "files": [
                "../../src/Mesh/babylon.csg.js"
            ],
            "dependUpon" : [
                "core"
            ]
        },
        "polygonMesh" : 
        {
            "files": [
                "../../src/Tools/babylon.earcut.js",
                "../../src/Mesh/babylon.polygonMesh.js"
            ],
            "dependUpon" : [
                "core"
            ]
        },
        "lensFlares" : 
        {
            "files": [
                "../../src/LensFlare/babylon.lensFlare.js",
                "../../src/LensFlare/babylon.lensFlareSystem.js"
            ],
            "dependUpon" : [
                "core"
            ],
            "shaders" : [
                "lensFlare.vertex",
                "lensFlare.fragment"
            ]
        },
        "physics" : 
        {
            "files": [
                "../../src/Physics/babylon.physicsJoint.js",
                "../../src/Physics/babylon.physicsImpostor.js",
                "../../src/Physics/babylon.physicsEngine.js",
                "../../src/Physics/Plugins/babylon.cannonJSPlugin.js",
                "../../src/Physics/Plugins/babylon.oimoJSPlugin.js"
            ],
            "dependUpon" : [
                "core"
            ]
        },
        "textureFormats" : 
        {
            "files": [
                "../../src/Tools/babylon.tga.js",
                "../../src/Tools/babylon.dds.js",
                "../../src/Tools/babylon.khronosTextureContainer.js"
            ],
            "dependUpon" : [
                "core"
            ]
        },
        "debug" : 
        {
            "files": [
                "../../src/Debug/babylon.skeletonViewer.js",
                "../../src/Debug/babylon.axesViewer.js",
                "../../src/Debug/babylon.boneAxesViewer.js",
                "../../src/Debug/babylon.rayHelper.js",
                "../../src/Debug/babylon.debugLayer.js",
                "../../src/Rendering/babylon.boundingBoxRenderer.js"
            ],
            "dependUpon" : [
                "shaderMaterial",
                "additionalMeshes",
                "standardMaterial", 
                "stringDictionary", 
                "dynamicFloatArray",
                "actions"
            ],
            "shaders" : [
                "color.vertex",
                "color.fragment"
            ]
        },
        "morphTargets" : 
        {
            "files": [
                "../../src/Morph/babylon.morphTarget.js",
                "../../src/Morph/babylon.morphTargetManager.js"
            ],
            "dependUpon" : [
                "core"
            ]
        },
        "colorCurves" : 
        {
            "files": [
                "../../src/Materials/Textures/babylon.colorGradingTexture.js",
                "../../src/Materials/babylon.colorCurves.js"                       
            ],
            "dependUpon" : [
                "core"
            ]
        },
        "octrees" : 
        {
            "files": [
                "../../src/Culling/Octrees/babylon.octree.js",
                "../../src/Culling/Octrees/babylon.octreeBlock.js"                       
            ],
            "dependUpon" : [
                "core"
            ]
        },
        "simd" : 
        {
            "files": [
                "../../src/Math/babylon.math.SIMD.js"                      
            ],
            "dependUpon" : [
                "core"
            ]
        },
        "vr" : 
        {
            "files": [
                "../../src/PostProcess/babylon.vrDistortionCorrectionPostProcess.js",
                "../../src/PostProcess/babylon.anaglyphPostProcess.js",
                "../../src/PostProcess/babylon.stereoscopicInterlacePostProcess.js",
                "../../src/Cameras/Inputs/babylon.freeCameraDeviceOrientationInput.js",
                "../../src/Cameras/Inputs/babylon.arcRotateCameraVRDeviceOrientationInput.js",
                "../../src/Cameras/VR/babylon.vrCameraMetrics.js",
                "../../src/Cameras/VR/babylon.webVRCamera.js",
                "../../src/Cameras/babylon.deviceOrientationCamera.js",
                "../../src/Cameras/VR/babylon.vrDeviceOrientationCamera.js",            
                "../../src/Cameras/babylon.stereoscopicCameras.js"                
            ],
            "dependUpon" : [
                "core"
            ],
            "shaders" :[
                "anaglyph.fragment",
                "stereoscopicInterlace.fragment",
                "vrDistortionCorrection.fragment"
            ]
        },
        "virtualJoystick" : 
        {
            "files": [
                "../../src/Tools/babylon.virtualJoystick.js",
                "../../src/Cameras/babylon.virtualJoysticksCamera.js",
                "../../src/Cameras/Inputs/babylon.freeCameraVirtualJoystickInput.js"
            ],
            "dependUpon" : [
                "core"
            ]
        },
        "optimizations" : 
        {
            "files": [
                "../../src/Mesh/babylon.meshSimplification.js",        
                "../../src/Mesh/babylon.meshLODLevel.js",
                "../../src/Tools/babylon.sceneOptimizer.js"
            ],
            "dependUpon" : [
                "core"
            ]
        }, 
        "highlights" : 
        {
            "files": [
                "../../src/Rendering/babylon.outlineRenderer.js",
                "../../src/Rendering/babylon.edgesRenderer.js",
                "../../src/Layer/babylon.highlightlayer.js"
            ],
            "dependUpon" : [
                "shaderMaterial"
            ],
            "shaders" : [
                "glowBlurPostProcess.fragment",
                "glowMapGeneration.fragment",
                "glowMapGeneration.vertex",
                "glowMapMerge.fragment",
                "glowMapMerge.vertex",
                "line.vertex",
                "line.fragment",
                "outline.vertex",
                "outline.fragment"                
            ]
        }, 
        "assetsManager" : 
        {
            "files": [
                "../../src/Tools/babylon.assetsManager.js"
            ],
            "dependUpon" : [
                "core"
            ]
        }, 
        "mapTexture" : 
        {
            "files": [
                "../../src/Materials/Textures/babylon.mapTexture.js",  
                "../../src/Tools/babylon.rectPackingMap.js"
            ],
            "dependUpon" : [
                "core"
            ]
        }, 
        "dynamicFloatArray" : 
        {
            "files": [
                "../../src/Tools/babylon.dynamicFloatArray.js"
            ],
            "dependUpon" : [
                "core"
            ]
        }, 
        "serialization" : 
        {
            "files": [                              
                "../../src/Tools/babylon.sceneSerializer.js"
            ],
            "dependUpon" : [
                "core"
            ]
        }, 
        "probes" : 
        {
            "files": [                                                      
                "../../src/Probes/babylon.reflectionProbe.js"
            ],
            "dependUpon" : [
                "core"
            ]
        }, 
        "layer" : 
        {
            "files": [                                                      
                "../../src/Layer/babylon.layer.js"
            ],
            "dependUpon" : [
                "core"
            ],
            "shaders" : [
                "layer.vertex",
                "layer.fragment"
            ]
        }
    },
    "typescript": [
        "../../src/**/*.ts",
        "!../../src/**/*.d.ts"
    ],
    "workers": [
        {
            "variable": "BABYLON.CollisionWorker",
            "files": [
                "../../src/Collisions/babylon.collider.js",
                "../../src/Collisions/babylon.collisionWorker.js",
                "../../src/Collisions/babylon.collisionCoordinator.js",
                "../../src/Math/babylon.math.js"
            ]
        }
    ],
    "modules": [
        "canvas2D",
        "materialsLibrary",
        "postProcessesLibrary",
        "proceduralTexturesLibrary",
        "loaders",
        "serializers",
        "inspector",
        "gui"
    ],
    "materialsLibrary": {
        "libraries": [
            {
                "files": [
                    "../../materialsLibrary/src/shadowOnly/babylon.shadowOnlyMaterial.ts"
                ],
                "shaderFiles": [
                    "../../materialsLibrary/src/shadowOnly/shadowOnly.vertex.fx",
                    "../../materialsLibrary/src/shadowOnly/shadowOnly.fragment.fx"
                ],
                "output": "babylon.shadowOnlyMaterial.js"
            },            
            {
                "files": [
                    "../../materialsLibrary/src/gradient/babylon.gradientMaterial.ts"
                ],
                "shaderFiles": [
                    "../../materialsLibrary/src/gradient/gradient.vertex.fx",
                    "../../materialsLibrary/src/gradient/gradient.fragment.fx"
                ],
                "output": "babylon.gradientMaterial.js"
            },
            {
                "files": [
                    "../../materialsLibrary/src/normal/babylon.normalMaterial.ts"
                ],
                "shaderFiles": [
                    "../../materialsLibrary/src/normal/normal.vertex.fx",
                    "../../materialsLibrary/src/normal/normal.fragment.fx"
                ],
                "output": "babylon.normalMaterial.js"
            },
            {
                "files": [
                    "../../materialsLibrary/src/lava/babylon.lavaMaterial.ts"
                ],
                "shaderFiles": [
                    "../../materialsLibrary/src/lava/lava.vertex.fx",
                    "../../materialsLibrary/src/lava/lava.fragment.fx"
                ],
                "output": "babylon.lavaMaterial.js"
            },
            {
                "files": [
                    "../../materialsLibrary/src/simple/babylon.simpleMaterial.ts"
                ],
                "shaderFiles": [
                    "../../materialsLibrary/src/simple/simple.vertex.fx",
                    "../../materialsLibrary/src/simple/simple.fragment.fx"
                ],
                "output": "babylon.simpleMaterial.js"
            },
            {
                "files": [
                    "../../materialsLibrary/src/water/babylon.waterMaterial.ts"
                ],
                "shaderFiles": [
                    "../../materialsLibrary/src/water/water.vertex.fx",
                    "../../materialsLibrary/src/water/water.fragment.fx"
                ],
                "output": "babylon.waterMaterial.js"
            },
            {
                "files": [
                    "../../materialsLibrary/src/fire/babylon.fireMaterial.ts"
                ],
                "shaderFiles": [
                    "../../materialsLibrary/src/fire/fire.vertex.fx",
                    "../../materialsLibrary/src/fire/fire.fragment.fx"
                ],
                "output": "babylon.fireMaterial.js"
            },
            {
                "files": [
                    "../../materialsLibrary/src/fur/babylon.furMaterial.ts"
                ],
                "shaderFiles": [
                    "../../materialsLibrary/src/fur/fur.vertex.fx",
                    "../../materialsLibrary/src/fur/fur.fragment.fx"
                ],
                "output": "babylon.furMaterial.js"
            },
            {
                "files": [
                    "../../materialsLibrary/src/terrain/babylon.terrainMaterial.ts"
                ],
                "shaderFiles": [
                    "../../materialsLibrary/src/terrain/terrain.vertex.fx",
                    "../../materialsLibrary/src/terrain/terrain.fragment.fx"
                ],
                "output": "babylon.terrainMaterial.js"
            },
            {
                "files": [
                    "../../materialsLibrary/src/triPlanar/babylon.triPlanarMaterial.ts"
                ],
                "shaderFiles": [
                    "../../materialsLibrary/src/triPlanar/triplanar.vertex.fx",
                    "../../materialsLibrary/src/triPlanar/triplanar.fragment.fx"
                ],
                "output": "babylon.triPlanarMaterial.js"
            },
            {
                "files": [
                    "../../materialsLibrary/src/sky/babylon.skyMaterial.ts"
                ],
                "shaderFiles": [
                    "../../materialsLibrary/src/sky/sky.vertex.fx",
                    "../../materialsLibrary/src/sky/sky.fragment.fx"
                ],
                "output": "babylon.skyMaterial.js"
            },
            {
                "files": [
                    "../../materialsLibrary/src/grid/babylon.gridmaterial.ts"
                ],
                "shaderFiles": [
                    "../../materialsLibrary/src/grid/grid.vertex.fx",
                    "../../materialsLibrary/src/grid/grid.fragment.fx",
                    "../../materialsLibrary/src/grid/legacygrid.vertex.fx",
                    "../../materialsLibrary/src/grid/legacygrid.fragment.fx"
                ],
                "output": "babylon.gridMaterial.js"
            },
            {
                "files": [
                    "../../materialsLibrary/src/custom/babylon.customMaterial.ts"
                ], 
                "output": "babylon.customMaterial.js"
            },
            {
                "files": [
                    "../../materialsLibrary/src/cell/babylon.cellMaterial.ts"
                ],
                "shaderFiles": [
                    "../../materialsLibrary/src/cell/cell.vertex.fx",
                    "../../materialsLibrary/src/cell/cell.fragment.fx"
                ],
                "output": "babylon.cellMaterial.js"
            },
            {
                "files": [
                    "../../materialsLibrary/src/legacyPBR/babylon.legacyPBRMaterial.ts"
                ],
                "shaderFiles": [
                    "../../materialsLibrary/src/legacyPBR/legacyPbr.vertex.fx",
                    "../../materialsLibrary/src/legacyPBR/legacyPbr.fragment.fx"
                ],
                "shadersIncludeFiles": [
                    "../../materialsLibrary/src/legacyPBR/legacyPbrFragmentDeclaration.fx",
                    "../../materialsLibrary/src/legacyPBR/legacyPbrFunctions.fx",
                    "../../materialsLibrary/src/legacyPBR/legacyPbrLightFunctions.fx",
                    "../../materialsLibrary/src/legacyPBR/legacyPbrLightFunctionsCall.fx",
                    "../../materialsLibrary/src/legacyPBR/legacyPbrUboDeclaration.fx",
                    "../../materialsLibrary/src/legacyPBR/legacyPbrVertexDeclaration.fx"
                ],
                "output": "babylon.legacyPbrMaterial.js"
            }
        ],
        "build": {
            "srcOutputDirectory": "../../materialsLibrary/",
            "distOutputDirectory": "/materialsLibrary/"
        }
    },
    "postProcessesLibrary": {
        "libraries": [
            {
                "files": [
                    "../../postProcessLibrary/src/asciiArt/babylon.asciiArtPostProcess.ts"
                ],
                "shaderFiles": [
                    "../../postProcessLibrary/src/asciiArt/asciiart.fragment.fx"
                ],
                "output": "babylon.asciiArtPostProcess.js"
            },
            {
                "files": [
                    "../../postProcessLibrary/src/digitalRain/babylon.digitalRainPostProcess.ts"
                ],
                "shaderFiles": [
                    "../../postProcessLibrary/src/digitalRain/digitalrain.fragment.fx"
                ],
                "output": "babylon.digitalRainPostProcess.js"
            }
        ],
        "build": {
            "srcOutputDirectory": "../../postProcessLibrary/",
            "distOutputDirectory": "/postProcessesLibrary/"
        }
    },
    "proceduralTexturesLibrary": {
        "libraries": [
            {
                "files": [
                    "../../proceduralTexturesLibrary/src/wood/babylon.woodProceduralTexture.ts"
                ],
                "shaderFiles": [
                    "../../proceduralTexturesLibrary/src/wood/woodProceduralTexture.fragment.fx"
                ],
                "output": "babylon.woodProceduralTexture.js"
            },
            {
                "files": [
                    "../../proceduralTexturesLibrary/src/fire/babylon.fireProceduralTexture.ts"
                ],
                "shaderFiles": [
                    "../../proceduralTexturesLibrary/src/fire/fireProceduralTexture.fragment.fx"
                ],
                "output": "babylon.fireProceduralTexture.js"
            },
            {
                "files": [
                    "../../proceduralTexturesLibrary/src/cloud/babylon.cloudProceduralTexture.ts"
                ],
                "shaderFiles": [
                    "../../proceduralTexturesLibrary/src/cloud/cloudProceduralTexture.fragment.fx"
                ],
                "output": "babylon.cloudProceduralTexture.js"
            },
            {
                "files": [
                    "../../proceduralTexturesLibrary/src/grass/babylon.grassProceduralTexture.ts"
                ],
                "shaderFiles": [
                    "../../proceduralTexturesLibrary/src/grass/grassProceduralTexture.fragment.fx"
                ],
                "output": "babylon.grassProceduralTexture.js"
            },
            {
                "files": [
                    "../../proceduralTexturesLibrary/src/road/babylon.roadProceduralTexture.ts"
                ],
                "shaderFiles": [
                    "../../proceduralTexturesLibrary/src/road/roadProceduralTexture.fragment.fx"
                ],
                "output": "babylon.roadProceduralTexture.js"
            },
            {
                "files": [
                    "../../proceduralTexturesLibrary/src/brick/babylon.brickProceduralTexture.ts"
                ],
                "shaderFiles": [
                    "../../proceduralTexturesLibrary/src/brick/brickProceduralTexture.fragment.fx"
                ],
                "output": "babylon.brickProceduralTexture.js"
            },
            {
                "files": [
                    "../../proceduralTexturesLibrary/src/marble/babylon.marbleProceduralTexture.ts"
                ],
                "shaderFiles": [
                    "../../proceduralTexturesLibrary/src/marble/marbleProceduralTexture.fragment.fx"
                ],
                "output": "babylon.marbleProceduralTexture.js"
            },
            {
                "files": [
                    "../../proceduralTexturesLibrary/src/starfield/babylon.starfieldProceduralTexture.ts"
                ],
                "shaderFiles": [
                    "../../proceduralTexturesLibrary/src/starfield/starfieldProceduralTexture.fragment.fx"
                ],
                "output": "babylon.starfieldProceduralTexture.js"
            },
            {
                "files": [
                    "../../proceduralTexturesLibrary/src/normalMap/babylon.normalMapProceduralTexture.ts"
                ],
                "shaderFiles": [
                    "../../proceduralTexturesLibrary/src/normalMap/normalMapProceduralTexture.fragment.fx"
                ],
                "output": "babylon.normalMapProceduralTexture.js"
            }
        ],
        "build": {
            "srcOutputDirectory": "../../proceduralTexturesLibrary/",
            "distOutputDirectory": "/proceduralTexturesLibrary/"
        }
    },
    "loaders": {
        "libraries": [
            {
                "files": [
                    "../../loaders/src/STL/babylon.stlFileLoader.ts"
                ],
                "output": "babylon.stlFileLoader.js"
            },
            {
                "files": [
                    "../../loaders/src/OBJ/babylon.objFileLoader.ts"
                ],
                "output": "babylon.objFileLoader.js"
            },
            {
                "files": [
                    "../../loaders/src/glTF/babylon.glTFFileLoader.ts",
                    "../../loaders/src/glTF/1.0/babylon.glTFLoaderInterfaces.ts",
                    "../../loaders/src/glTF/1.0/babylon.glTFLoader.ts",
                    "../../loaders/src/glTF/1.0/babylon.glTFLoaderUtils.ts",
                    "../../loaders/src/glTF/1.0/babylon.glTFLoaderExtension.ts",
                    "../../loaders/src/glTF/1.0/babylon.glTFBinaryExtension.ts",
                    "../../loaders/src/glTF/1.0/babylon.glTFMaterialsCommonExtension.ts"
                ],
                "output": "babylon.glTF1FileLoader.js"
            },
            {
                "files": [
                    "../../loaders/src/glTF/babylon.glTFFileLoader.ts",
                    "../../loaders/src/glTF/2.0/babylon.glTFLoaderInterfaces.ts",
                    "../../loaders/src/glTF/2.0/babylon.glTFLoader.ts",
                    "../../loaders/src/glTF/2.0/babylon.glTFLoaderUtils.ts",
                    "../../loaders/src/glTF/2.0/babylon.glTFLoaderExtension.ts",
                    "../../loaders/src/glTF/2.0/babylon.glTFMaterialsPbrSpecularGlossinessExtension.ts"
                ],
                "output": "babylon.glTF2FileLoader.js"
            },
            {
                "files": [
                    "../../loaders/src/glTF/babylon.glTFFileLoader.ts",
                    "../../loaders/src/glTF/1.0/babylon.glTFLoaderInterfaces.ts",
                    "../../loaders/src/glTF/1.0/babylon.glTFLoader.ts",
                    "../../loaders/src/glTF/1.0/babylon.glTFLoaderUtils.ts",
                    "../../loaders/src/glTF/1.0/babylon.glTFLoaderExtension.ts",
                    "../../loaders/src/glTF/1.0/babylon.glTFBinaryExtension.ts",
                    "../../loaders/src/glTF/1.0/babylon.glTFMaterialsCommonExtension.ts",
                    "../../loaders/src/glTF/2.0/babylon.glTFLoaderInterfaces.ts",
                    "../../loaders/src/glTF/2.0/babylon.glTFLoader.ts",
                    "../../loaders/src/glTF/2.0/babylon.glTFLoaderUtils.ts",
                    "../../loaders/src/glTF/2.0/babylon.glTFLoaderExtension.ts",
                    "../../loaders/src/glTF/2.0/babylon.glTFMaterialsPbrSpecularGlossinessExtension.ts"
                ],
                "output": "babylon.glTFFileLoader.js"
            }
        ],
        "build": {
            "srcOutputDirectory": "../../loaders/",
            "distOutputDirectory": "/loaders/"
        }
    },
    "serializers": {
        "libraries": [
            {
                "files": [
                    "../../serializers/src/OBJ/babylon.objSerializer.ts"
                ],
                "output": "babylon.objSerializer.js"
            }
        ],
        "build": {
            "srcOutputDirectory": "../../serializers/",
            "distOutputDirectory": "/serializers/"
        }
    },
    "gui": {
        "libraries": [
            {
                "files": [
                    "../../gui/src/advancedDynamicTexture.ts",
                    "../../gui/src/measure.ts",
                    "../../gui/src/math2D.ts",
                    "../../gui/src/valueAndUnit.ts",
                    "../../gui/src/controls/control.ts",
                    "../../gui/src/controls/container.ts",
                    "../../gui/src/controls/stackPanel.ts",
                    "../../gui/src/controls/rectangle.ts",
                    "../../gui/src/controls/ellipse.ts",
                    "../../gui/src/controls/line.ts",
                    "../../gui/src/controls/slider.ts",
                    "../../gui/src/controls/checkbox.ts",
                    "../../gui/src/controls/textBlock.ts",
                    "../../gui/src/controls/image.ts",
                    "../../gui/src/controls/button.ts"
                ],
                "output": "babylon.gui.js"
            }
        ],
        "build": {
            "srcOutputDirectory": "../../gui/",
            "distOutputDirectory": "/gui/"
        }
    },    
    "canvas2D": {
        "libraries": [
            {
                "files": [
                    "../../canvas2D/src/Tools/babylon.math2D.ts",
                    "../../canvas2D/src/Tools/babylon.IPropertyChanged.ts",
                    "../../canvas2D/src/Tools/babylon.c2dlogging.ts",
                    "../../canvas2D/src/Tools/babylon.observableArray.ts",
                    "../../canvas2D/src/Tools/babylon.observableStringDictionary.ts",
                    "../../canvas2D/src/Engine/babylon.fontTexture.ts",
                    "../../canvas2D/src/Engine/babylon.bounding2d.ts",
                    "../../canvas2D/src/Engine/babylon.primitiveCollisionManager.ts",
                    "../../canvas2D/src/Engine/babylon.canvas2dLayoutEngine.ts",
                    "../../canvas2D/src/Engine/babylon.brushes2d.ts",
                    "../../canvas2D/src/Engine/babylon.smartPropertyPrim.ts",
                    "../../canvas2D/src/Engine/babylon.prim2dBase.ts",
                    "../../canvas2D/src/Engine/babylon.modelRenderCache.ts",
                    "../../canvas2D/src/Engine/babylon.renderablePrim2d.ts",
                    "../../canvas2D/src/Engine/babylon.shape2d.ts",
                    "../../canvas2D/src/Engine/babylon.group2d.ts",
                    "../../canvas2D/src/Engine/babylon.wireFrame2d.ts",
                    "../../canvas2D/src/Engine/babylon.rectangle2d.ts",
                    "../../canvas2D/src/Engine/babylon.ellipse2d.ts",
                    "../../canvas2D/src/Engine/babylon.sprite2d.ts",
                    "../../canvas2D/src/Engine/babylon.atlasPicture.ts",
                    "../../canvas2D/src/Engine/babylon.text2d.ts",
                    "../../canvas2D/src/Engine/babylon.lines2d.ts",
                    "../../canvas2D/src/Engine/babylon.canvas2d.ts",
                    "../../canvas2D/src/Engine/babylon.worldSpaceCanvas2dNode.ts",
                    "../../canvas2D/src/GUI/babylon.gui.UIElement.ts",
                    "../../canvas2D/src/GUI/Layouts/babylon.gui.stackPanel.ts",
                    "../../canvas2D/src/GUI/babylon.gui.control.ts",
                    "../../canvas2D/src/GUI/babylon.gui.contentControl.ts",
                    "../../canvas2D/src/GUI/babylon.gui.window.ts",
                    "../../canvas2D/src/GUI/babylon.gui.label.ts",
                    "../../canvas2D/src/GUI/babylon.gui.button.ts",
                    "../../canvas2D/src/lib.d.ts"
                ],
                "shaderFiles": [
                    "../../canvas2D/src/shaders/**.fx",
                    "!../../canvas2D/src/shaders/**.js.fx"
                ],
                "output": "babylon.canvas2d.js"
            }
        ],
        "build": {
            "srcOutputDirectory": "../../canvas2D/",
            "distOutputDirectory": "/canvas2D/"
        }
    },
    "inspector": {
        "libraries": [
            {
                "files": [
                    "../../inspector/src/Inspector.ts",
                    "../../inspector/src/properties.ts",
                    "../../inspector/src/gui/BasicElement.ts",
                    "../../inspector/src/adapters/Adapter.ts",
                    "../../inspector/src/adapters/CameraAdapter.ts",
                    "../../inspector/src/adapters/SoundAdapter.ts",
                    "../../inspector/src/adapters/TextureAdapter.ts",
                    "../../inspector/src/adapters/Canvas2DAdapter.ts",
                    "../../inspector/src/adapters/LightAdapter.ts",
                    "../../inspector/src/adapters/MaterialAdapter.ts",
                    "../../inspector/src/adapters/MeshAdapter.ts",
                    "../../inspector/src/details/DetailPanel.ts",
                    "../../inspector/src/details/Property.ts",
                    "../../inspector/src/details/PropertyLine.ts",
                    "../../inspector/src/gui/ColorElement.ts",
                    "../../inspector/src/gui/CubeTextureElement.ts",
                    "../../inspector/src/gui/HDRCubeTextureElement.ts",
                    "../../inspector/src/gui/SearchBar.ts",
                    "../../inspector/src/gui/TextureElement.ts",
                    "../../inspector/src/gui/Tooltip.ts",
                    "../../inspector/src/helpers/Helpers.ts",
                    "../../inspector/src/scheduler/Scheduler.ts",
                    "../../inspector/src/tabs/Tab.ts",
                    "../../inspector/src/tabs/PropertyTab.ts",
                    "../../inspector/src/tabs/CameraTab.ts",
                    "../../inspector/src/tabs/SoundTab.ts",
                    "../../inspector/src/tabs/TextureTab.ts",
                    "../../inspector/src/tabs/Canvas2DTab.ts",
                    "../../inspector/src/tabs/LightTab.ts",
                    "../../inspector/src/tabs/MaterialTab.ts",
                    "../../inspector/src/tabs/MeshTab.ts",
                    "../../inspector/src/tabs/SceneTab.ts",
                    "../../inspector/src/tabs/ShaderTab.ts",
                    "../../inspector/src/tabs/ConsoleTab.ts",
                    "../../inspector/src/tabs/StatsTab.ts",
                    "../../inspector/src/tabs/TabBar.ts",
                    "../../inspector/src/tools/AbstractTool.ts",
                    "../../inspector/src/tools/PauseScheduleTool.ts",
                    "../../inspector/src/tools/PickTool.ts",
                    "../../inspector/src/tools/PopupTool.ts",
                    "../../inspector/src/tools/RefreshTool.ts",
                    "../../inspector/src/tools/LabelTool.ts",
                    "../../inspector/src/tools/Toolbar.ts",
                    "../../inspector/src/tools/DisposeTool.ts",
                    "../../inspector/src/tree/TreeItem.ts",
                    "../../inspector/src/treetools/AbstractTreeTool.ts",
                    "../../inspector/src/treetools/BoundingBox.ts",
                    "../../inspector/src/treetools/CameraPOV.ts",
                    "../../inspector/src/treetools/SoundInteractions.ts",
                    "../../inspector/src/treetools/Checkbox.ts",
                    "../../inspector/src/treetools/DebugArea.ts",
                    "../../inspector/src/treetools/Info.ts",
                    "../../inspector/src/lib.d.ts"
                ],
                "sassFiles": [
                    "../../inspector/sass/**/*.scss"
                ],
                "output": "babylon.inspector.js",
                "webpack": "../../inspector/webpack.config.js"
            }
        ],
        "build": {
            "srcOutputDirectory": "../../inspector/",
            "distOutputDirectory": "/inspector/"
        }
    }
}<|MERGE_RESOLUTION|>--- conflicted
+++ resolved
@@ -26,12 +26,8 @@
         "minimalWithBuilder": ["meshBuilder", "standardMaterial", "freeCamera", "hemisphericLight"],
         "minimalViewer": [
                 "meshBuilder", "animations", "arcRotateCamera", "additionalTextures", "textureFormats", "debug",
-<<<<<<< HEAD
-                "multiMaterial", "pbrMaterial", "pointLight", "directionalLight", "spotLight"
-=======
-                "multiMaterial", "additionalPostProcess_blur", "additionalPostProcess_fxaa", "additionalPostProcess_highlights", "additionalPostProcess_imageProcessing",
+                "multiMaterial", "pbrMaterial", "pointLight", "directionalLight", "spotLight", "additionalPostProcess_blur", "additionalPostProcess_fxaa", "additionalPostProcess_highlights", "additionalPostProcess_imageProcessing",
                 "colorCurves"
->>>>>>> daecfa33
         ],
         "distributed": ["minimalViewer"]
     },
