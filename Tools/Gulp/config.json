--- conflicted
+++ resolved
@@ -120,13 +120,9 @@
             "videoDome",
             "photoDome",
             "behaviors",
-<<<<<<< HEAD
-            "imageProcessing"
-=======
             "imageProcessing",
             "occlusionQuery",
-            "transformFeedback"     
->>>>>>> d7234dd3
+            "transformFeedback"
         ],
         "minimal": [
             "meshBuilder",
@@ -248,7 +244,7 @@
                 "core",
                 "debug"
             ]
-        },          
+        },
         "occlusionQuery": {
             "files": [
                 "../../src/Engine/Extensions/babylon.engine.occlusionQuery.js"
@@ -257,7 +253,7 @@
                 "core",
                 "debug"
             ]
-        },          
+        },
         "behaviors": {
             "files": [
                 "../../src/Behaviors/babylon.behavior.js"
@@ -1789,56 +1785,8 @@
     "gui": {
         "libraries": [
             {
-<<<<<<< HEAD
                 "files": [],
                 "noBundleInName": true,
-=======
-                "files": [
-                    "../../gui/src/2D/style.ts",
-                    "../../gui/src/2D/valueAndUnit.ts",
-                    "../../gui/src/2D/advancedDynamicTexture.ts",
-                    "../../gui/src/2D/measure.ts",
-                    "../../gui/src/2D/math2D.ts",
-                    "../../gui/src/2D/multiLinePoint.ts",
-                    "../../gui/src/2D/controls/control.ts",
-                    "../../gui/src/2D/controls/container.ts",
-                    "../../gui/src/2D/controls/stackPanel.ts",
-                    "../../gui/src/2D/controls/rectangle.ts",
-                    "../../gui/src/2D/controls/ellipse.ts",
-                    "../../gui/src/2D/controls/line.ts",
-                    "../../gui/src/2D/controls/slider.ts",
-                    "../../gui/src/2D/controls/checkbox.ts",
-                    "../../gui/src/2D/controls/radioButton.ts",
-                    "../../gui/src/2D/controls/textBlock.ts",
-                    "../../gui/src/2D/controls/image.ts",
-                    "../../gui/src/2D/controls/button.ts",
-                    "../../gui/src/2D/controls/colorpicker.ts",
-                    "../../gui/src/2D/controls/inputText.ts",
-                    "../../gui/src/2D/controls/inputPassword.ts",
-                    "../../gui/src/2D/controls/virtualKeyboard.ts",
-                    "../../gui/src/2D/controls/multiLine.ts",
-                    "../../gui/src/2D/controls/grid.ts",                    
-                    "../../gui/src/3D/gui3DManager.ts",
-                    "../../gui/src/3D/materials/fluentMaterial.ts",
-                    "../../gui/src/3D/vector3WithInfo.ts",
-                    "../../gui/src/3D/controls/control3D.ts",
-                    "../../gui/src/3D/controls/container3D.ts",
-                    "../../gui/src/3D/controls/abstractButton3D.ts",
-                    "../../gui/src/3D/controls/button3D.ts",
-                    "../../gui/src/3D/controls/meshButton3D.ts",
-                    "../../gui/src/3D/controls/holographicButton.ts",
-                    "../../gui/src/3D/controls/stackPanel3D.ts",
-                    "../../gui/src/3D/controls/volumeBasedPanel.ts",
-                    "../../gui/src/3D/controls/spherePanel.ts",
-                    "../../gui/src/3D/controls/planePanel.ts",
-                    "../../gui/src/3D/controls/scatterPanel.ts",
-                    "../../gui/src/3D/controls/cylinderPanel.ts"
-                ],
-                "shaderFiles": [
-                    "../../gui/src/3D/materials/shaders/fluent.vertex.fx",
-                    "../../gui/src/3D/materials/shaders/fluent.fragment.fx"
-                ],
->>>>>>> d7234dd3
                 "output": "babylon.gui.js",
                 "webpack": "../../gui/webpack.config.js",
                 "bundle": "true",
