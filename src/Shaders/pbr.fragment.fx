﻿#if defined(BUMP) || !defined(NORMAL) || defined(FORCENORMALFORWARD) || defined(SPECULARAA) || defined(CLEARCOAT_BUMP) || defined(ANISOTROPIC)
#extension GL_OES_standard_derivatives : enable
#endif

#ifdef LODBASEDMICROSFURACE
#extension GL_EXT_shader_texture_lod : enable
#endif

#define CUSTOM_FRAGMENT_BEGIN

#ifdef LOGARITHMICDEPTH
#extension GL_EXT_frag_depth : enable
#endif

precision highp float;

// Forces linear space for image processing
#ifndef FROMLINEARSPACE
    #define FROMLINEARSPACE
#endif

// Declaration
#include<__decl__pbrFragment>
#include<pbrFragmentExtraDeclaration>
#include<__decl__lightFragment>[0..maxSimultaneousLights]
#include<pbrFragmentSamplersDeclaration>
#include<imageProcessingDeclaration>
#include<clipPlaneFragmentDeclaration>
#include<logDepthDeclaration>
#include<fogFragmentDeclaration>

// Helper Functions
#include<helperFunctions>
#include<pbrHelperFunctions>
#include<imageProcessingFunctions>
#include<shadowsFragmentFunctions>
#include<harmonicsFunctions>
#include<pbrDirectLightingSetupFunctions>
#include<pbrDirectLightingFalloffFunctions>
#include<pbrBRDFFunctions>
#include<pbrDirectLightingFunctions>
#include<pbrIBLFunctions>
#include<bumpFragmentFunctions>

#ifdef REFLECTION
    #include<reflectionFunction>
#endif

#define CUSTOM_FRAGMENT_DEFINITIONS

// _____________________________ MAIN FUNCTION ____________________________
void main(void) {

    #define CUSTOM_FRAGMENT_MAIN_BEGIN

    #include<clipPlaneFragment>

// _____________________________ Geometry Information ____________________________
    vec3 viewDirectionW = normalize(vEyePosition.xyz - vPositionW);

#ifdef NORMAL
    vec3 normalW = normalize(vNormalW);
#else
    vec3 normalW = normalize(cross(dFdx(vPositionW), dFdy(vPositionW))) * vEyePosition.w;
#endif

#ifdef CLEARCOAT
    // Needs to use the geometric normal before bump for this.
    vec3 clearCoatNormalW = normalW;
#endif

#include<bumpFragment>

#if defined(FORCENORMALFORWARD) && defined(NORMAL)
    vec3 faceNormal = normalize(cross(dFdx(vPositionW), dFdy(vPositionW))) * vEyePosition.w;
    #if defined(TWOSIDEDLIGHTING)
        faceNormal = gl_FrontFacing ? faceNormal : -faceNormal;
    #endif

    normalW *= sign(dot(normalW, faceNormal));
#endif

#if defined(TWOSIDEDLIGHTING) && defined(NORMAL)
    normalW = gl_FrontFacing ? normalW : -normalW;
#endif

// _____________________________ Albedo Information ______________________________
    // Albedo
    vec3 surfaceAlbedo = vAlbedoColor.rgb;

    // Alpha
    float alpha = vAlbedoColor.a;

#ifdef ALBEDO
    vec4 albedoTexture = texture2D(albedoSampler, vAlbedoUV + uvOffset);
    #if defined(ALPHAFROMALBEDO) || defined(ALPHATEST)
        alpha *= albedoTexture.a;
    #endif

    surfaceAlbedo *= toLinearSpace(albedoTexture.rgb);
    surfaceAlbedo *= vAlbedoInfos.y;
#endif

#ifdef VERTEXCOLOR
    surfaceAlbedo *= vColor.rgb;
#endif

#define CUSTOM_FRAGMENT_UPDATE_ALBEDO

// _____________________________ Alpha Information _______________________________
#ifdef OPACITY
    vec4 opacityMap = texture2D(opacitySampler, vOpacityUV + uvOffset);

    #ifdef OPACITYRGB
        alpha = getLuminance(opacityMap.rgb);
    #else
        alpha *= opacityMap.a;
    #endif

    alpha *= vOpacityInfos.y;
#endif

#ifdef VERTEXALPHA
    alpha *= vColor.a;
#endif

#if !defined(SS_LINKREFRACTIONTOTRANSPARENCY) && !defined(ALPHAFRESNEL)
    #ifdef ALPHATEST
        if (alpha < ALPHATESTVALUE)
            discard;

        #ifndef ALPHABLEND
            // Prevent to blend with the canvas.
            alpha = 1.0;
        #endif
    #endif
#endif

#define CUSTOM_FRAGMENT_UPDATE_ALPHA

#include<depthPrePass>

#define CUSTOM_FRAGMENT_BEFORE_LIGHTS

// _____________________________ AO    Information _______________________________
    vec3 ambientOcclusionColor = vec3(1., 1., 1.);

#ifdef AMBIENT
    vec3 ambientOcclusionColorMap = texture2D(ambientSampler, vAmbientUV + uvOffset).rgb * vAmbientInfos.y;
    #ifdef AMBIENTINGRAYSCALE
        ambientOcclusionColorMap = vec3(ambientOcclusionColorMap.r, ambientOcclusionColorMap.r, ambientOcclusionColorMap.r);
    #endif
    ambientOcclusionColor = mix(ambientOcclusionColor, ambientOcclusionColorMap, vAmbientInfos.z);
#endif

#ifdef UNLIT
    vec3 diffuseBase = vec3(1., 1., 1.);
#else
    // _____________________________ Reflectivity Info _______________________________
    float microSurface = vReflectivityColor.a;
    vec3 surfaceReflectivityColor = vReflectivityColor.rgb;

    #ifdef METALLICWORKFLOW
        vec2 metallicRoughness = surfaceReflectivityColor.rg;

        #ifdef REFLECTIVITY
            vec4 surfaceMetallicColorMap = texture2D(reflectivitySampler, vReflectivityUV + uvOffset);

            #ifdef AOSTOREINMETALMAPRED
                vec3 aoStoreInMetalMap = vec3(surfaceMetallicColorMap.r, surfaceMetallicColorMap.r, surfaceMetallicColorMap.r);
                ambientOcclusionColor = mix(ambientOcclusionColor, aoStoreInMetalMap, vReflectivityInfos.z);
            #endif

            #ifdef METALLNESSSTOREINMETALMAPBLUE
                metallicRoughness.r *= surfaceMetallicColorMap.b;
            #else
                metallicRoughness.r *= surfaceMetallicColorMap.r;
            #endif

            #ifdef ROUGHNESSSTOREINMETALMAPALPHA
                metallicRoughness.g *= surfaceMetallicColorMap.a;
            #else
                #ifdef ROUGHNESSSTOREINMETALMAPGREEN
                    metallicRoughness.g *= surfaceMetallicColorMap.g;
                #endif
            #endif
        #endif

        #ifdef MICROSURFACEMAP
            vec4 microSurfaceTexel = texture2D(microSurfaceSampler, vMicroSurfaceSamplerUV + uvOffset) * vMicroSurfaceSamplerInfos.y;
            metallicRoughness.g *= microSurfaceTexel.r;
        #endif

        #define CUSTOM_FRAGMENT_UPDATE_METALLICROUGHNESS
		
        // Compute microsurface from roughness.
        microSurface = 1.0 - metallicRoughness.g;

        // Diffuse is used as the base of the reflectivity.
        vec3 baseColor = surfaceAlbedo;

        #ifdef REFLECTANCE
            // Following Frostbite Remapping,
            // https://seblagarde.files.wordpress.com/2015/07/course_notes_moving_frostbite_to_pbr_v32.pdf page 115
            // vec3 f0 = 0.16 * reflectance * reflectance * (1.0 - metallic) + baseColor * metallic;
            // where 0.16 * reflectance * reflectance remaps the reflectance to allow storage in 8 bit texture

            // Compute the converted diffuse.
            surfaceAlbedo = baseColor.rgb * (1.0 - metallicRoughness.r);

            // Compute the converted reflectivity.
            surfaceReflectivityColor = mix(0.16 * reflectance * reflectance, baseColor, metallicRoughness.r);
        #else
            // we are here fixing our default reflectance to a common value for none metallic surface.

            // Default specular reflectance at normal incidence.
            // 4% corresponds to index of refraction (IOR) of 1.50, approximately equal to glass.
            const vec3 DefaultSpecularReflectanceDielectric = vec3(0.04, 0.04, 0.04);

            // Compute the converted diffuse.
            surfaceAlbedo = mix(baseColor.rgb * (1.0 - DefaultSpecularReflectanceDielectric.r), vec3(0., 0., 0.), metallicRoughness.r);

            // Compute the converted reflectivity.
            surfaceReflectivityColor = mix(DefaultSpecularReflectanceDielectric, baseColor, metallicRoughness.r);
        #endif
    #else
        #ifdef REFLECTIVITY
            vec4 surfaceReflectivityColorMap = texture2D(reflectivitySampler, vReflectivityUV + uvOffset);
            surfaceReflectivityColor *= toLinearSpace(surfaceReflectivityColorMap.rgb);
            surfaceReflectivityColor *= vReflectivityInfos.y;

            #ifdef MICROSURFACEFROMREFLECTIVITYMAP
                microSurface *= surfaceReflectivityColorMap.a;
                microSurface *= vReflectivityInfos.z;
            #else
                #ifdef MICROSURFACEAUTOMATIC
                    microSurface *= computeDefaultMicroSurface(microSurface, surfaceReflectivityColor);
                #endif

                #ifdef MICROSURFACEMAP
                    vec4 microSurfaceTexel = texture2D(microSurfaceSampler, vMicroSurfaceSamplerUV + uvOffset) * vMicroSurfaceSamplerInfos.y;
                    microSurface *= microSurfaceTexel.r;
                #endif
				
                #define CUSTOM_FRAGMENT_UPDATE_MICROSURFACE
				
            #endif
        #endif
    #endif
	
	// Adapt microSurface.
    microSurface = saturate(microSurface);
    // Compute roughness.
    float roughness = 1. - microSurface;

    // _____________________________ Alpha Fresnel ___________________________________
    #ifdef ALPHAFRESNEL
        #if defined(ALPHATEST) || defined(ALPHABLEND)
            // Convert approximate perceptual opacity (gamma-encoded opacity) to linear opacity (absorptance, or inverse transmission)
            // for use with the linear HDR render target. The final composition will be converted back to gamma encoded values for eventual display.
            // Uses power 2.0 rather than 2.2 for simplicity/efficiency, and because the mapping does not need to map the gamma applied to RGB.
            float opacityPerceptual = alpha;

            #ifdef LINEARALPHAFRESNEL
                float opacity0 = opacityPerceptual;
            #else
                float opacity0 = opacityPerceptual * opacityPerceptual;
            #endif
            float opacity90 = fresnelGrazingReflectance(opacity0);

            vec3 normalForward = faceforward(normalW, -viewDirectionW, normalW);

            // Calculate the appropriate linear opacity for the current viewing angle (formally, this quantity is the "directional absorptance").
            alpha = getReflectanceFromAnalyticalBRDFLookup_Jones(saturate(dot(viewDirectionW, normalForward)), vec3(opacity0), vec3(opacity90), sqrt(microSurface)).x;

            #ifdef ALPHATEST
                if (alpha < ALPHATESTVALUE)
                    discard;

                #ifndef ALPHABLEND
                    // Prevent to blend with the canvas.
                    alpha = 1.0;
                #endif
            #endif
        #endif
    #endif

    // _____________________________ Compute Geometry info _________________________________
    float NdotVUnclamped = dot(normalW, viewDirectionW);
    // The order 1886 page 3.
    float NdotV = absEps(NdotVUnclamped);
    float alphaG = convertRoughnessToAverageSlope(roughness);
    vec2 AARoughnessFactors = getAARoughnessFactors(normalW.xyz);

    #ifdef SPECULARAA
        // Adapt linear roughness (alphaG) to geometric curvature of the current pixel.
        alphaG += AARoughnessFactors.y;
    #endif

    #ifdef ANISOTROPIC
        float anisotropy = vAnisotropy.b;
        vec3 anisotropyDirection = vec3(vAnisotropy.xy, 0.);

        #ifdef ANISOTROPIC_TEXTURE
            vec3 anisotropyMapData = texture2D(anisotropySampler, vAnisotropyUV + uvOffset).rgb * vAnisotropyInfos.y;
            anisotropy *= anisotropyMapData.b;
            anisotropyDirection.rg *= anisotropyMapData.rg * 2.0 - 1.0;
        #endif

        mat3 anisoTBN = mat3(normalize(TBN[0]), normalize(TBN[1]), normalize(TBN[2]));
        vec3 anisotropicTangent = normalize(anisoTBN * anisotropyDirection);
        vec3 anisotropicBitangent = normalize(cross(anisoTBN[2], anisotropicTangent));
        
        vec3 anisotropicNormal = getAnisotropicBentNormals(anisotropicTangent, anisotropicBitangent, normalW, viewDirectionW, anisotropy);
    #endif

    // _____________________________ Refraction Info _______________________________________
    #ifdef SS_REFRACTION
        vec4 environmentRefraction = vec4(0., 0., 0., 0.);

        #ifdef ANISOTROPIC
            vec3 refractionVector = refract(-viewDirectionW, anisotropicNormal, vRefractionInfos.y);
        #else
            vec3 refractionVector = refract(-viewDirectionW, normalW, vRefractionInfos.y);
        #endif

        #ifdef SS_REFRACTIONMAP_OPPOSITEZ
            refractionVector.z *= -1.0;
        #endif

        // _____________________________ 2D vs 3D Maps ________________________________
        #ifdef SS_REFRACTIONMAP_3D
            refractionVector.y = refractionVector.y * vRefractionInfos.w;
            vec3 refractionCoords = refractionVector;
            refractionCoords = vec3(refractionMatrix * vec4(refractionCoords, 0));
        #else
            vec3 vRefractionUVW = vec3(refractionMatrix * (view * vec4(vPositionW + refractionVector * vRefractionInfos.z, 1.0)));
            vec2 refractionCoords = vRefractionUVW.xy / vRefractionUVW.z;
            refractionCoords.y = 1.0 - refractionCoords.y;
        #endif

        #ifdef SS_LODINREFRACTIONALPHA
            float refractionLOD = getLodFromAlphaG(vRefractionMicrosurfaceInfos.x, alphaG, NdotVUnclamped);
        #elif defined(SS_LINEARSPECULARREFRACTION)
            float refractionLOD = getLinearLodFromRoughness(vRefractionMicrosurfaceInfos.x, roughness);
        #else
            float refractionLOD = getLodFromAlphaG(vRefractionMicrosurfaceInfos.x, alphaG);
        #endif

        #ifdef LODBASEDMICROSFURACE
            // Apply environment convolution scale/offset filter tuning parameters to the mipmap LOD selection
            refractionLOD = refractionLOD * vRefractionMicrosurfaceInfos.y + vRefractionMicrosurfaceInfos.z;

            #ifdef SS_LODINREFRACTIONALPHA
                // Automatic LOD adjustment to ensure that the smoothness-based environment LOD selection
                // is constrained to appropriate LOD levels in order to prevent aliasing.
                // The environment map is first sampled without custom LOD selection to determine
                // the hardware-selected LOD, and this is then used to constrain the final LOD selection
                // so that excessive surface smoothness does not cause aliasing (e.g. on curved geometry
                // where the normal is varying rapidly).

                // Note: Shader Model 4.1 or higher can provide this directly via CalculateLevelOfDetail(), and
                // manual calculation via derivatives is also possible, but for simplicity we use the 
                // hardware LOD calculation with the alpha channel containing the LOD for each mipmap.
                float automaticRefractionLOD = UNPACK_LOD(sampleRefraction(refractionSampler, refractionCoords).a);
                float requestedRefractionLOD = max(automaticRefractionLOD, refractionLOD);
            #else
                float requestedRefractionLOD = refractionLOD;
            #endif

            environmentRefraction = sampleRefractionLod(refractionSampler, refractionCoords, requestedRefractionLOD);
        #else
            float lodRefractionNormalized = saturate(refractionLOD / log2(vRefractionMicrosurfaceInfos.x));
            float lodRefractionNormalizedDoubled = lodRefractionNormalized * 2.0;

            vec4 environmentRefractionMid = sampleRefraction(refractionSampler, refractionCoords);
            if(lodRefractionNormalizedDoubled < 1.0){
                environmentRefraction = mix(
                    sampleRefraction(refractionSamplerHigh, refractionCoords),
                    environmentRefractionMid,
                    lodRefractionNormalizedDoubled
                );
            }else{
                environmentRefraction = mix(
                    environmentRefractionMid,
                    sampleRefraction(refractionSamplerLow, refractionCoords),
                    lodRefractionNormalizedDoubled - 1.0
                );
            }
        #endif

        #ifdef SS_RGBDREFRACTION
            environmentRefraction.rgb = fromRGBD(environmentRefraction);
        #endif

        #ifdef SS_GAMMAREFRACTION
            environmentRefraction.rgb = toLinearSpace(environmentRefraction.rgb);
        #endif

        // _____________________________ Levels _____________________________________
        environmentRefraction.rgb *= vRefractionInfos.x;
    #endif

    // _____________________________ Reflection Info _______________________________________
    #ifdef REFLECTION
        vec4 environmentRadiance = vec4(0., 0., 0., 0.);
        vec3 environmentIrradiance = vec3(0., 0., 0.);

        #ifdef ANISOTROPIC
            vec3 reflectionVector = computeReflectionCoords(vec4(vPositionW, 1.0), anisotropicNormal);
        #else
            vec3 reflectionVector = computeReflectionCoords(vec4(vPositionW, 1.0), normalW);
        #endif

        #ifdef REFLECTIONMAP_OPPOSITEZ
            reflectionVector.z *= -1.0;
        #endif

        // _____________________________ 2D vs 3D Maps ________________________________
        #ifdef REFLECTIONMAP_3D
            vec3 reflectionCoords = reflectionVector;
        #else
            vec2 reflectionCoords = reflectionVector.xy;
            #ifdef REFLECTIONMAP_PROJECTION
                reflectionCoords /= reflectionVector.z;
            #endif
            reflectionCoords.y = 1.0 - reflectionCoords.y;
        #endif

        #if defined(LODINREFLECTIONALPHA) && !defined(REFLECTIONMAP_SKYBOX)
            float reflectionLOD = getLodFromAlphaG(vReflectionMicrosurfaceInfos.x, alphaG, NdotVUnclamped);
        #elif defined(LINEARSPECULARREFLECTION)
            float refractionLOD = getLinearLodFromRoughness(vReflectionMicrosurfaceInfos.x, roughness);
        #else
            float reflectionLOD = getLodFromAlphaG(vReflectionMicrosurfaceInfos.x, alphaG);
        #endif

        #ifdef LODBASEDMICROSFURACE
            // Apply environment convolution scale/offset filter tuning parameters to the mipmap LOD selection
            reflectionLOD = reflectionLOD * vReflectionMicrosurfaceInfos.y + vReflectionMicrosurfaceInfos.z;

            #ifdef LODINREFLECTIONALPHA
                // Automatic LOD adjustment to ensure that the smoothness-based environment LOD selection
                // is constrained to appropriate LOD levels in order to prevent aliasing.
                // The environment map is first sampled without custom LOD selection to determine
                // the hardware-selected LOD, and this is then used to constrain the final LOD selection
                // so that excessive surface smoothness does not cause aliasing (e.g. on curved geometry
                // where the normal is varying rapidly).

                // Note: Shader Model 4.1 or higher can provide this directly via CalculateLevelOfDetail(), and
                // manual calculation via derivatives is also possible, but for simplicity we use the
                // hardware LOD calculation with the alpha channel containing the LOD for each mipmap.
                float automaticReflectionLOD = UNPACK_LOD(sampleReflection(reflectionSampler, reflectionCoords).a);
                float requestedReflectionLOD = max(automaticReflectionLOD, reflectionLOD);
            #else
                float requestedReflectionLOD = reflectionLOD;
            #endif

            environmentRadiance = sampleReflectionLod(reflectionSampler, reflectionCoords, requestedReflectionLOD);
        #else
            float lodReflectionNormalized = saturate(reflectionLOD / log2(vReflectionMicrosurfaceInfos.x));
            float lodReflectionNormalizedDoubled = lodReflectionNormalized * 2.0;

            vec4 environmentSpecularMid = sampleReflection(reflectionSampler, reflectionCoords);
            if(lodReflectionNormalizedDoubled < 1.0){
                environmentRadiance = mix(
                    sampleReflection(reflectionSamplerHigh, reflectionCoords),
                    environmentSpecularMid,
                    lodReflectionNormalizedDoubled
                );
            }else{
                environmentRadiance = mix(
                    environmentSpecularMid,
                    sampleReflection(reflectionSamplerLow, reflectionCoords),
                    lodReflectionNormalizedDoubled - 1.0
                );
            }
        #endif

        #ifdef RGBDREFLECTION
            environmentRadiance.rgb = fromRGBD(environmentRadiance);
        #endif

        #ifdef GAMMAREFLECTION
            environmentRadiance.rgb = toLinearSpace(environmentRadiance.rgb);
        #endif

        // _____________________________ Irradiance ________________________________
        #ifdef USESPHERICALFROMREFLECTIONMAP
            #if defined(NORMAL) && defined(USESPHERICALINVERTEX)
                environmentIrradiance = vEnvironmentIrradiance;
            #else
                #ifdef ANISOTROPIC
                    vec3 irradianceVector = vec3(reflectionMatrix * vec4(anisotropicNormal, 0)).xyz;
                #else
                    vec3 irradianceVector = vec3(reflectionMatrix * vec4(normalW, 0)).xyz;
                #endif

                #ifdef REFLECTIONMAP_OPPOSITEZ
                    irradianceVector.z *= -1.0;
                #endif

                environmentIrradiance = computeEnvironmentIrradiance(irradianceVector);
            #endif
        #elif defined(USEIRRADIANCEMAP)
            environmentIrradiance = sampleReflection(irradianceSampler, reflectionCoords).rgb;
            #ifdef RGBDREFLECTION
                environmentIrradiance.rgb = fromRGBD(environmentIrradiance);
            #endif

            #ifdef GAMMAREFLECTION
                environmentIrradiance.rgb = toLinearSpace(environmentIrradiance.rgb);
            #endif
        #endif

        // _____________________________ Levels _____________________________________
        environmentRadiance.rgb *= vReflectionInfos.x;
        environmentRadiance.rgb *= vReflectionColor.rgb;
        environmentIrradiance *= vReflectionColor.rgb;
    #endif

    // ___________________ Compute Reflectance aka R0 F0 info _________________________
    float reflectance = max(max(surfaceReflectivityColor.r, surfaceReflectivityColor.g), surfaceReflectivityColor.b);
    float reflectance90 = fresnelGrazingReflectance(reflectance);
    vec3 specularEnvironmentR0 = surfaceReflectivityColor.rgb;
    vec3 specularEnvironmentR90 = vec3(1.0, 1.0, 1.0) * reflectance90;

    // ________________________________ Sheen Information ______________________________
    #ifdef SHEEN
        float sheenIntensity = vSheenColor.a;

        #ifdef SHEEN_TEXTURE
            vec4 sheenMapData = texture2D(sheenSampler, vSheenUV + uvOffset) * vSheenInfos.y;
            sheenIntensity *= sheenMapData.a;
        #endif

        #ifdef SHEEN_LINKWITHALBEDO
            float sheenFactor = pow5(1.0-sheenIntensity);
            vec3 sheenColor = baseColor.rgb*(1.0-sheenFactor);
            float sheenRoughness = sheenIntensity;
            // remap albedo.
            surfaceAlbedo.rgb *= sheenFactor;
        #else
            vec3 sheenColor = vSheenColor.rgb;
            #ifdef SHEEN_TEXTURE
                sheenColor.rgb *= toLinearSpace(sheenMapData.rgb);
            #endif
            float sheenRoughness = roughness;

            // Sheen Lobe Layering.
            sheenIntensity *= (1. - reflectance);

            // Remap F0 and sheen.
            sheenColor *= sheenIntensity;
        #endif

        // Sheen Reflection
        #if defined(REFLECTION)
            float sheenAlphaG = convertRoughnessToAverageSlope(sheenRoughness);

            #ifdef SPECULARAA
                // Adapt linear roughness (alphaG) to geometric curvature of the current pixel.
                sheenAlphaG += AARoughnessFactors.y;
            #endif

            vec4 environmentSheenRadiance = vec4(0., 0., 0., 0.);

            // _____________________________ 2D vs 3D Maps ________________________________
            #if defined(LODINREFLECTIONALPHA) && !defined(REFLECTIONMAP_SKYBOX)
                float sheenReflectionLOD = getLodFromAlphaG(vReflectionMicrosurfaceInfos.x, sheenAlphaG, NdotVUnclamped);
            #elif defined(LINEARSPECULARREFLECTION)
                float sheenReflectionLOD = getLinearLodFromRoughness(vReflectionMicrosurfaceInfos.x, sheenRoughness);
            #else
                float sheenReflectionLOD = getLodFromAlphaG(vReflectionMicrosurfaceInfos.x, sheenAlphaG);
            #endif

            #ifdef LODBASEDMICROSFURACE
                // Apply environment convolution scale/offset filter tuning parameters to the mipmap LOD selection
                sheenReflectionLOD = sheenReflectionLOD * vReflectionMicrosurfaceInfos.y + vReflectionMicrosurfaceInfos.z;
                environmentSheenRadiance = sampleReflectionLod(reflectionSampler, reflectionCoords, sheenReflectionLOD);
            #else
                float lodSheenReflectionNormalized = saturate(sheenReflectionLOD / log2(vReflectionMicrosurfaceInfos.x));
                float lodSheenReflectionNormalizedDoubled = lodSheenReflectionNormalized * 2.0;

                vec4 environmentSheenMid = sampleReflection(reflectionSampler, reflectionCoords);
                if(lodSheenReflectionNormalizedDoubled < 1.0){
                    environmentSheenRadiance = mix(
                        sampleReflection(reflectionSamplerHigh, reflectionCoords),
                        environmentSheenMid,
                        lodSheenReflectionNormalizedDoubled
                    );
                }else{
                    environmentSheenRadiance = mix(
                        environmentSheenMid,
                        sampleReflection(reflectionSamplerLow, reflectionCoords),
                        lodSheenReflectionNormalizedDoubled - 1.0
                    );
                }
            #endif

            #ifdef RGBDREFLECTION
                environmentSheenRadiance.rgb = fromRGBD(environmentSheenRadiance);
            #endif

            #ifdef GAMMAREFLECTION
                environmentSheenRadiance.rgb = toLinearSpace(environmentSheenRadiance.rgb);
            #endif

            // _____________________________ Levels _____________________________________
            environmentSheenRadiance.rgb *= vReflectionInfos.x;
            environmentSheenRadiance.rgb *= vReflectionColor.rgb;
        #endif
    #endif

    // _____________________________ Clear Coat Information ____________________________
    #ifdef CLEARCOAT
        // Clear COAT parameters.
        float clearCoatIntensity = vClearCoatParams.x;
        float clearCoatRoughness = vClearCoatParams.y;

        #ifdef CLEARCOAT_TEXTURE
            vec2 clearCoatMapData = texture2D(clearCoatSampler, vClearCoatUV + uvOffset).rg * vClearCoatInfos.y;
            clearCoatIntensity *= clearCoatMapData.x;
            clearCoatRoughness *= clearCoatMapData.y;
        #endif

        #ifdef CLEARCOAT_TINT
            vec3 clearCoatColor = vClearCoatTintParams.rgb;
            float clearCoatThickness = vClearCoatTintParams.a;

            #ifdef CLEARCOAT_TINT_TEXTURE
                vec4 clearCoatTintMapData = texture2D(clearCoatTintSampler, vClearCoatTintUV + uvOffset);
                clearCoatColor *= toLinearSpace(clearCoatTintMapData.rgb);
                clearCoatThickness *= clearCoatTintMapData.a;
            #endif

            clearCoatColor = computeColorAtDistanceInMedia(clearCoatColor, clearCoatColorAtDistance);
        #endif

        // remapping and linearization of clear coat roughness
        // Let s see how it ends up in gltf
        // clearCoatRoughness = mix(0.089, 0.6, clearCoatRoughness);

        // Remap F0 to account for the change of interface within the material.
        vec3 specularEnvironmentR0Updated = getR0RemappedForClearCoat(specularEnvironmentR0);
        specularEnvironmentR0 = mix(specularEnvironmentR0, specularEnvironmentR0Updated, clearCoatIntensity);

        #ifdef CLEARCOAT_BUMP
            #ifdef NORMALXYSCALE
                float clearCoatNormalScale = 1.0;
            #else
                float clearCoatNormalScale = vClearCoatBumpInfos.y;
            #endif

            #if defined(TANGENT) && defined(NORMAL)
                mat3 TBNClearCoat = vTBN;
            #else
                mat3 TBNClearCoat = cotangent_frame(clearCoatNormalW * clearCoatNormalScale, vPositionW, vClearCoatBumpUV, vClearCoatTangentSpaceParams);
            #endif

            #ifdef OBJECTSPACE_NORMALMAP
                clearCoatNormalW = normalize(texture2D(clearCoatBumpSampler, vClearCoatBumpUV + uvOffset).xyz  * 2.0 - 1.0);
                clearCoatNormalW = normalize(mat3(normalMatrix) * clearCoatNormalW);
            #else
<<<<<<< HEAD
                clearCoatNormalW = perturbNormal(TBN, vClearCoatBumpUV + uvOffset, texture2D(clearCoatBumpSampler, vClearCoatBumpUV+uvOffset).xyz, vClearCoatBumpInfos.y);
=======
                clearCoatNormalW = perturbNormal(TBN, texture2D(clearCoatBumpSampler, vClearCoatBumpUV + uvOffset).xyz, vClearCoatBumpInfos.y);
>>>>>>> 97cf296d
            #endif
        #endif

        #if defined(FORCENORMALFORWARD) && defined(NORMAL)
            clearCoatNormalW *= sign(dot(clearCoatNormalW, faceNormal));
        #endif

        #if defined(TWOSIDEDLIGHTING) && defined(NORMAL)
            clearCoatNormalW = gl_FrontFacing ? clearCoatNormalW : -clearCoatNormalW;
        #endif

        // Clear Coat AA
        vec2 clearCoatAARoughnessFactors = getAARoughnessFactors(clearCoatNormalW.xyz);

        // Compute N dot V.
        float clearCoatNdotVUnclamped = dot(clearCoatNormalW, viewDirectionW);
        // The order 1886 page 3.
        float clearCoatNdotV = absEps(clearCoatNdotVUnclamped);

        // Clear Coat Reflection
        #if defined(REFLECTION)
            float clearCoatAlphaG = convertRoughnessToAverageSlope(clearCoatRoughness);

            #ifdef SPECULARAA
                // Adapt linear roughness (alphaG) to geometric curvature of the current pixel.
                clearCoatAlphaG += clearCoatAARoughnessFactors.y;
            #endif

            vec4 environmentClearCoatRadiance = vec4(0., 0., 0., 0.);

            vec3 clearCoatReflectionVector = computeReflectionCoords(vec4(vPositionW, 1.0), clearCoatNormalW);
            #ifdef REFLECTIONMAP_OPPOSITEZ
                clearCoatReflectionVector.z *= -1.0;
            #endif

            // _____________________________ 2D vs 3D Maps ________________________________
            #ifdef REFLECTIONMAP_3D
                vec3 clearCoatReflectionCoords = clearCoatReflectionVector;
            #else
                vec2 clearCoatReflectionCoords = clearCoatReflectionVector.xy;
                #ifdef REFLECTIONMAP_PROJECTION
                    clearCoatReflectionCoords /= clearCoatReflectionVector.z;
                #endif
                clearCoatReflectionCoords.y = 1.0 - clearCoatReflectionCoords.y;
            #endif

            #if defined(LODINREFLECTIONALPHA) && !defined(REFLECTIONMAP_SKYBOX)
                float clearCoatReflectionLOD = getLodFromAlphaG(vReflectionMicrosurfaceInfos.x, clearCoatAlphaG, clearCoatNdotVUnclamped);
            #elif defined(LINEARSPECULARREFLECTION)
                float sheenReflectionLOD = getLinearLodFromRoughness(vReflectionMicrosurfaceInfos.x, clearCoatRoughness);
            #else
                float clearCoatReflectionLOD = getLodFromAlphaG(vReflectionMicrosurfaceInfos.x, clearCoatAlphaG);
            #endif

            #ifdef LODBASEDMICROSFURACE
                // Apply environment convolution scale/offset filter tuning parameters to the mipmap LOD selection
                clearCoatReflectionLOD = clearCoatReflectionLOD * vReflectionMicrosurfaceInfos.y + vReflectionMicrosurfaceInfos.z;
                float requestedClearCoatReflectionLOD = clearCoatReflectionLOD;

                environmentClearCoatRadiance = sampleReflectionLod(reflectionSampler, clearCoatReflectionCoords, requestedClearCoatReflectionLOD);
            #else
                float lodClearCoatReflectionNormalized = saturate(clearCoatReflectionLOD / log2(vReflectionMicrosurfaceInfos.x));
                float lodClearCoatReflectionNormalizedDoubled = lodClearCoatReflectionNormalized * 2.0;

                vec4 environmentClearCoatMid = sampleReflection(reflectionSampler, reflectionCoords);
                if(lodClearCoatReflectionNormalizedDoubled < 1.0){
                    environmentClearCoatRadiance = mix(
                        sampleReflection(reflectionSamplerHigh, clearCoatReflectionCoords),
                        environmentClearCoatMid,
                        lodClearCoatReflectionNormalizedDoubled
                    );
                }else{
                    environmentClearCoatRadiance = mix(
                        environmentClearCoatMid,
                        sampleReflection(reflectionSamplerLow, clearCoatReflectionCoords),
                        lodClearCoatReflectionNormalizedDoubled - 1.0
                    );
                }
            #endif

            #ifdef RGBDREFLECTION
                environmentClearCoatRadiance.rgb = fromRGBD(environmentClearCoatRadiance);
            #endif

            #ifdef GAMMAREFLECTION
                environmentClearCoatRadiance.rgb = toLinearSpace(environmentClearCoatRadiance.rgb);
            #endif

            #ifdef CLEARCOAT_TINT
                // Used later on in the light fragment and ibl.
                vec3 clearCoatVRefract = -refract(vPositionW, clearCoatNormalW, vClearCoatRefractionParams.y);
                // The order 1886 page 3.
                float clearCoatNdotVRefract = absEps(dot(clearCoatNormalW, clearCoatVRefract));
                vec3 absorption = vec3(0.);
            #endif

            // _____________________________ Levels _____________________________________
            environmentClearCoatRadiance.rgb *= vReflectionInfos.x;
            environmentClearCoatRadiance.rgb *= vReflectionColor.rgb;
        #endif
    #endif

    // _____________________________ IBL BRDF + Energy Cons ________________________________
    #if defined(ENVIRONMENTBRDF)
        // BRDF Lookup
        vec3 environmentBrdf = getBRDFLookup(NdotV, roughness);

        #ifdef MS_BRDF_ENERGY_CONSERVATION
            vec3 energyConservationFactor = getEnergyConservationFactor(specularEnvironmentR0, environmentBrdf);
        #endif
    #endif

    // ___________________________________ SubSurface ______________________________________
    #ifdef SUBSURFACE
        #ifdef SS_REFRACTION
            float refractionIntensity = vSubSurfaceIntensity.x;
            #ifdef SS_LINKREFRACTIONTOTRANSPARENCY
                refractionIntensity *= (1.0 - alpha);
                // Put alpha back to 1;
                alpha = 1.0;
            #endif
        #endif
        #ifdef SS_TRANSLUCENCY
            float translucencyIntensity = vSubSurfaceIntensity.y;
        #endif
        #ifdef SS_SCATTERING
            float scatteringIntensity = vSubSurfaceIntensity.z;
        #endif

        #ifdef SS_THICKNESSANDMASK_TEXTURE
            vec4 thicknessMap = texture2D(thicknessSampler, vThicknessUV + uvOffset);
            float thickness = thicknessMap.r * vThicknessParam.y + vThicknessParam.x;

            #ifdef SS_MASK_FROM_THICKNESS_TEXTURE
                #ifdef SS_REFRACTION
                    refractionIntensity *= thicknessMap.g;
                #endif
                #ifdef SS_TRANSLUCENCY
                    translucencyIntensity *= thicknessMap.b;
                #endif
                #ifdef SS_SCATTERING
                    scatteringIntensity *= thicknessMap.a;
                #endif
            #endif
        #else
            float thickness = vThicknessParam.y;
        #endif

        #ifdef SS_TRANSLUCENCY
            thickness = maxEps(thickness);
            vec3 transmittance = transmittanceBRDF_Burley(vTintColor.rgb, vDiffusionDistance, thickness);
            transmittance *= translucencyIntensity;
        #endif
    #endif

    // ____________________________________________________________________________________
    // _____________________________ Direct Lighting Info __________________________________
    vec3 diffuseBase = vec3(0., 0., 0.);
    #ifdef SPECULARTERM
        vec3 specularBase = vec3(0., 0., 0.);
    #endif
    #ifdef CLEARCOAT
        vec3 clearCoatBase = vec3(0., 0., 0.);
    #endif
    #ifdef SHEEN
        vec3 sheenBase = vec3(0., 0., 0.);
    #endif

    #ifdef LIGHTMAP
        vec3 lightmapColor = texture2D(lightmapSampler, vLightmapUV + uvOffset).rgb;
        #ifdef GAMMALIGHTMAP
            lightmapColor = toLinearSpace(lightmapColor);
        #endif
        lightmapColor *= vLightmapInfos.y;
    #endif

    // Direct Lighting Variables
    preLightingInfo preInfo;
    lightingInfo info;
    float shadow = 1.; // 1 - shadowLevel

    #include<lightFragment>[0..maxSimultaneousLights]

    // _________________________ Specular Environment Oclusion __________________________
    #if defined(ENVIRONMENTBRDF) && !defined(REFLECTIONMAP_SKYBOX)
        vec3 specularEnvironmentReflectance = getReflectanceFromBRDFLookup(specularEnvironmentR0, environmentBrdf);

        #ifdef RADIANCEOCCLUSION
            #ifdef AMBIENTINGRAYSCALE
                float ambientMonochrome = ambientOcclusionColor.r;
            #else
                float ambientMonochrome = getLuminance(ambientOcclusionColor);
            #endif

            float seo = environmentRadianceOcclusion(ambientMonochrome, NdotVUnclamped);
            specularEnvironmentReflectance *= seo;
        #endif

        #ifdef HORIZONOCCLUSION
            #ifdef BUMP
                #ifdef REFLECTIONMAP_3D
                    float eho = environmentHorizonOcclusion(-viewDirectionW, normalW);
                    specularEnvironmentReflectance *= eho;
                #endif
            #endif
        #endif
    #else
        // Jones implementation of a well balanced fast analytical solution.
        vec3 specularEnvironmentReflectance = getReflectanceFromAnalyticalBRDFLookup_Jones(NdotV, specularEnvironmentR0, specularEnvironmentR90, sqrt(microSurface));
    #endif

    // _____________________________ Sheen Environment Oclusion __________________________
    #if defined(SHEEN) && defined(REFLECTION)
        vec3 sheenEnvironmentReflectance = getSheenReflectanceFromBRDFLookup(sheenColor, environmentBrdf);

        #ifdef RADIANCEOCCLUSION
            sheenEnvironmentReflectance *= seo;
        #endif

        #ifdef HORIZONOCCLUSION
            #ifdef BUMP
                #ifdef REFLECTIONMAP_3D
                    sheenEnvironmentReflectance *= eho;
                #endif
            #endif
        #endif
    #endif

    // _________________________ Clear Coat Environment Oclusion __________________________
    #ifdef CLEARCOAT
        #if defined(ENVIRONMENTBRDF) && !defined(REFLECTIONMAP_SKYBOX)
            // BRDF Lookup
            vec3 environmentClearCoatBrdf = getBRDFLookup(clearCoatNdotV, clearCoatRoughness);
            vec3 clearCoatEnvironmentReflectance = getReflectanceFromBRDFLookup(vec3(vClearCoatRefractionParams.x), environmentClearCoatBrdf);

            #ifdef RADIANCEOCCLUSION
                float clearCoatSeo = environmentRadianceOcclusion(ambientMonochrome, clearCoatNdotVUnclamped);
                clearCoatEnvironmentReflectance *= clearCoatSeo;
            #endif

            #ifdef HORIZONOCCLUSION
                #ifdef BUMP
                    #ifdef REFLECTIONMAP_3D
                        float clearCoatEho = environmentHorizonOcclusion(-viewDirectionW, clearCoatNormalW);
                        clearCoatEnvironmentReflectance *= clearCoatEho;
                    #endif
                #endif
            #endif
        #else
            // Jones implementation of a well balanced fast analytical solution.
            vec3 clearCoatEnvironmentReflectance = getReflectanceFromAnalyticalBRDFLookup_Jones(clearCoatNdotV, vec3(1.), vec3(1.), sqrt(1. - clearCoatRoughness));
        #endif

        clearCoatEnvironmentReflectance *= clearCoatIntensity;

        #if defined(REFLECTION) && defined(CLEARCOAT_TINT)
            // NdotL = NdotV in IBL
            absorption = computeClearCoatAbsorption(clearCoatNdotVRefract, clearCoatNdotVRefract, clearCoatColor, clearCoatThickness, clearCoatIntensity);

            #ifdef REFLECTION
                environmentIrradiance *= absorption;
            #endif

            #ifdef SHEEN
                sheenEnvironmentReflectance *= absorption;
            #endif

            specularEnvironmentReflectance *= absorption;
        #endif

        // clear coat energy conservation
        float fresnelIBLClearCoat = fresnelSchlickGGX(clearCoatNdotV, vClearCoatRefractionParams.x, CLEARCOATREFLECTANCE90);
        fresnelIBLClearCoat *= clearCoatIntensity;

        float conservationFactor = (1. - fresnelIBLClearCoat);

        #ifdef REFLECTION
            environmentIrradiance *= conservationFactor;
        #endif

        #ifdef SHEEN
            sheenEnvironmentReflectance *= (conservationFactor * conservationFactor);
        #endif

        specularEnvironmentReflectance *= (conservationFactor * conservationFactor);
    #endif

    // _____________________________ Transmittance + Tint ________________________________
    #ifdef SS_REFRACTION
        vec3 refractionTransmittance = vec3(refractionIntensity);
        #ifdef SS_THICKNESSANDMASK_TEXTURE
            vec3 volumeAlbedo = computeColorAtDistanceInMedia(vTintColor.rgb, vTintColor.w);

            // // Simulate Flat Surface
            // thickness /=  dot(refractionVector, -normalW);

            // // Simulate Curved Surface
            // float NdotRefract = dot(normalW, refractionVector);
            // thickness *= -NdotRefract;

            refractionTransmittance *= cocaLambert(volumeAlbedo, thickness);
        #elif defined(SS_LINKREFRACTIONTOTRANSPARENCY)
            // Tint the material with albedo.
            float maxChannel = max(max(surfaceAlbedo.r, surfaceAlbedo.g), surfaceAlbedo.b);
            vec3 volumeAlbedo = saturate(maxChannel * surfaceAlbedo);

            // Tint reflectance
            environmentRefraction.rgb *= volumeAlbedo;
        #else
            // Compute tint from min distance only.
            vec3 volumeAlbedo = computeColorAtDistanceInMedia(vTintColor.rgb, vTintColor.w);
            refractionTransmittance *= cocaLambert(volumeAlbedo, vThicknessParam.y);
        #endif

        // Decrease Albedo Contribution
        surfaceAlbedo *= (1. - refractionIntensity);

        #ifdef REFLECTION
            // Decrease irradiance Contribution
            environmentIrradiance *= (1. - refractionIntensity);
        #endif

        // Add Multiple internal bounces.
        vec3 bounceSpecularEnvironmentReflectance = (2.0 * specularEnvironmentReflectance) / (1.0 + specularEnvironmentReflectance);
        specularEnvironmentReflectance = mix(bounceSpecularEnvironmentReflectance, specularEnvironmentReflectance, refractionIntensity);

        // In theory T = 1 - R.
        refractionTransmittance *= 1.0 - specularEnvironmentReflectance;
    #endif

    // _______________________________  IBL Translucency ________________________________
    #if defined(REFLECTION) && defined(SS_TRANSLUCENCY)
        #if defined(USESPHERICALINVERTEX)
            vec3 irradianceVector = vec3(reflectionMatrix * vec4(normalW, 0)).xyz;
            #ifdef REFLECTIONMAP_OPPOSITEZ
                irradianceVector.z *= -1.0;
            #endif
        #endif

        #if defined(USESPHERICALFROMREFLECTIONMAP)
            vec3 refractionIrradiance = computeEnvironmentIrradiance(-irradianceVector);
        #elif defined(USEIRRADIANCEMAP)
            vec3 refractionIrradiance = sampleReflection(irradianceSampler, -irradianceVector).rgb;
            #ifdef RGBDREFLECTION
                refractionIrradiance.rgb = fromRGBD(refractionIrradiance);
            #endif

            #ifdef GAMMAREFLECTION
                refractionIrradiance.rgb = toLinearSpace(refractionIrradiance.rgb);
            #endif
        #else
            vec3 refractionIrradiance = vec3(0.);
        #endif

        refractionIrradiance *= transmittance;
    #endif

    // ______________________________________________________________________________
    // _____________________________ Energy Conservation  ___________________________
    // Apply Energy Conservation.
    #ifndef METALLICWORKFLOW
        surfaceAlbedo.rgb = (1. - reflectance) * surfaceAlbedo.rgb;
    #endif

    // _____________________________ Irradiance ______________________________________
    #ifdef REFLECTION
        vec3 finalIrradiance = environmentIrradiance;
        #if defined(SS_TRANSLUCENCY)
            finalIrradiance += refractionIrradiance;
        #endif
        finalIrradiance *= surfaceAlbedo.rgb;
    #endif

    // _____________________________ Specular ________________________________________
    #ifdef SPECULARTERM
        vec3 finalSpecular = specularBase;
        finalSpecular = max(finalSpecular, 0.0);

        // Full value needed for alpha.
        vec3 finalSpecularScaled = finalSpecular * vLightingIntensity.x * vLightingIntensity.w;
        #if defined(ENVIRONMENTBRDF) && defined(MS_BRDF_ENERGY_CONSERVATION)
            finalSpecularScaled *= energyConservationFactor;
        #endif
    #endif

    // _____________________________ Radiance ________________________________________
    #ifdef REFLECTION
        vec3 finalRadiance = environmentRadiance.rgb;
        finalRadiance *= specularEnvironmentReflectance;

        // Full value needed for alpha. 
        vec3 finalRadianceScaled = finalRadiance * vLightingIntensity.z;
        #if defined(ENVIRONMENTBRDF) && defined(MS_BRDF_ENERGY_CONSERVATION)
            finalRadianceScaled *= energyConservationFactor;
        #endif
    #endif

    // _____________________________ Refraction ______________________________________
    #ifdef SS_REFRACTION
        vec3 finalRefraction = environmentRefraction.rgb;
        finalRefraction *= refractionTransmittance;
    #endif

    // _____________________________ Clear Coat _______________________________________
    #ifdef CLEARCOAT
        vec3 finalClearCoat = clearCoatBase;
        finalClearCoat = max(finalClearCoat, 0.0);

        // Full value needed for alpha.
        vec3 finalClearCoatScaled = finalClearCoat * vLightingIntensity.x * vLightingIntensity.w;
        #if defined(ENVIRONMENTBRDF) && defined(MS_BRDF_ENERGY_CONSERVATION)
            finalClearCoatScaled *= energyConservationFactor;
        #endif

    // ____________________________ Clear Coat Radiance _______________________________
        #ifdef REFLECTION
            vec3 finalClearCoatRadiance = environmentClearCoatRadiance.rgb;
            finalClearCoatRadiance *= clearCoatEnvironmentReflectance;

            // Full value needed for alpha. 
            vec3 finalClearCoatRadianceScaled = finalClearCoatRadiance * vLightingIntensity.z;
        #endif

        #ifdef SS_REFRACTION
            finalRefraction *= (conservationFactor * conservationFactor);
            #ifdef CLEARCOAT_TINT
                finalRefraction *= absorption;
            #endif
        #endif
    #endif

    // ________________________________ Sheen ________________________________________
    #ifdef SHEEN
        vec3 finalSheen = sheenBase * sheenColor;
        finalSheen = max(finalSheen, 0.0);

        vec3 finalSheenScaled = finalSheen * vLightingIntensity.x * vLightingIntensity.w;
        // #if defined(ENVIRONMENTBRDF) && defined(MS_BRDF_ENERGY_CONSERVATION)
            // The sheen does not use the same BRDF so not energy conservation is possible
            // Should be less a problem as it is usually not metallic
            // finalSheenScaled *= energyConservationFactor;
        // #endif
        
        #ifdef REFLECTION
            vec3 finalSheenRadiance = environmentSheenRadiance.rgb;
            finalSheenRadiance *= sheenEnvironmentReflectance;

            // Full value needed for alpha. 
            vec3 finalSheenRadianceScaled = finalSheenRadiance * vLightingIntensity.z;
        #endif
    #endif

    // _____________________________ Highlights on Alpha _____________________________
    #ifdef ALPHABLEND
        float luminanceOverAlpha = 0.0;
        #if	defined(REFLECTION) && defined(RADIANCEOVERALPHA)
            luminanceOverAlpha += getLuminance(finalRadianceScaled);
            #if defined(CLEARCOAT)
                luminanceOverAlpha += getLuminance(finalClearCoatRadianceScaled);
            #endif
        #endif

        #if defined(SPECULARTERM) && defined(SPECULAROVERALPHA)
            luminanceOverAlpha += getLuminance(finalSpecularScaled);
        #endif

        #if defined(CLEARCOAT) && defined(CLEARCOATOVERALPHA)
            luminanceOverAlpha += getLuminance(finalClearCoatScaled);
        #endif

        #if defined(RADIANCEOVERALPHA) || defined(SPECULAROVERALPHA)
            alpha = saturate(alpha + luminanceOverAlpha * luminanceOverAlpha);
        #endif
    #endif
#endif

// _______________ Not done before as it is unlit only __________________________
// _____________________________ Diffuse ________________________________________
    vec3 finalDiffuse = diffuseBase;
    finalDiffuse *= surfaceAlbedo.rgb;
    finalDiffuse = max(finalDiffuse, 0.0);

// _____________________________ Ambient ________________________________________
    vec3 finalAmbient = vAmbientColor;
    finalAmbient *= surfaceAlbedo.rgb;

// _____________________________ Emissive ________________________________________
    vec3 finalEmissive = vEmissiveColor;
#ifdef EMISSIVE
    vec3 emissiveColorTex = texture2D(emissiveSampler, vEmissiveUV + uvOffset).rgb;
    finalEmissive *= toLinearSpace(emissiveColorTex.rgb);
    finalEmissive *=  vEmissiveInfos.y;
#endif

// ______________________________ Ambient ________________________________________
#ifdef AMBIENT
    vec3 ambientOcclusionForDirectDiffuse = mix(vec3(1.), ambientOcclusionColor, vAmbientInfos.w);
#else
    vec3 ambientOcclusionForDirectDiffuse = ambientOcclusionColor;
#endif

// _______________________________________________________________________________
// _____________________________ Composition _____________________________________
    // Reflection already includes the environment intensity.
    vec4 finalColor = vec4(
        finalAmbient			* ambientOcclusionColor +
        finalDiffuse			* ambientOcclusionForDirectDiffuse * vLightingIntensity.x +
#ifndef UNLIT
    #ifdef REFLECTION
        finalIrradiance			* ambientOcclusionColor * vLightingIntensity.z +
    #endif
    #ifdef SPECULARTERM
    // Computed in the previous step to help with alpha luminance.
    //	finalSpecular			* vLightingIntensity.x * vLightingIntensity.w +
        finalSpecularScaled +
    #endif
    #ifdef CLEARCOAT
    // Computed in the previous step to help with alpha luminance.
    //	finalClearCoat			* vLightingIntensity.x * vLightingIntensity.w +
        finalClearCoatScaled +
    #endif
    #ifdef SHEEN
    // Computed in the previous step to help with alpha luminance.
    //	finalSheen  			* vLightingIntensity.x * vLightingIntensity.w +
        finalSheenScaled +
    #endif
    #ifdef REFLECTION
    // Comupted in the previous step to help with alpha luminance.
    //	finalRadiance			* vLightingIntensity.z +
        finalRadianceScaled +
        #ifdef CLEARCOAT
        //  Comupted in the previous step to help with alpha luminance.
        //  finalClearCoatRadiance * vLightingIntensity.z 
            finalClearCoatRadianceScaled +
        #endif
        #ifdef SHEEN
        //  Comupted in the previous step to help with alpha luminance.
        //  finalSheenRadiance * vLightingIntensity.z 
            finalSheenRadianceScaled +
        #endif
    #endif
    #ifdef SS_REFRACTION
        finalRefraction			* vLightingIntensity.z +
    #endif
#endif
        finalEmissive			* vLightingIntensity.y,
        alpha);

// _____________________________ LightMappping _____________________________________
#ifdef LIGHTMAP
    #ifndef LIGHTMAPEXCLUDED
        #ifdef USELIGHTMAPASSHADOWMAP
            finalColor.rgb *= lightmapColor;
        #else
            finalColor.rgb += lightmapColor;
        #endif
    #endif
#endif

#define CUSTOM_FRAGMENT_BEFORE_FOG

// _____________________________ Finally ___________________________________________
    finalColor = max(finalColor, 0.0);
#include<logDepthFragment>
#include<fogFragment>(color, finalColor)

#ifdef IMAGEPROCESSINGPOSTPROCESS
    // Sanitize output incase invalid normals or tangents have caused div by 0 or undefined behavior
    // this also limits the brightness which helpfully reduces over-sparkling in bloom (native handles this in the bloom blur shader)
    finalColor.rgb = clamp(finalColor.rgb, 0., 30.0);
#else
    // Alway run to ensure we are going back to gamma space.
    finalColor = applyImageProcessing(finalColor);
#endif

    finalColor.a *= visibility;

#ifdef PREMULTIPLYALPHA
    // Convert to associative (premultiplied) format if needed.
    finalColor.rgb *= finalColor.a;
#endif

#define CUSTOM_FRAGMENT_BEFORE_FRAGCOLOR
    gl_FragColor = finalColor;

#include<pbrDebug>
}
<|MERGE_RESOLUTION|>--- conflicted
+++ resolved
@@ -1,1256 +1,1252 @@
-﻿#if defined(BUMP) || !defined(NORMAL) || defined(FORCENORMALFORWARD) || defined(SPECULARAA) || defined(CLEARCOAT_BUMP) || defined(ANISOTROPIC)
-#extension GL_OES_standard_derivatives : enable
-#endif
-
-#ifdef LODBASEDMICROSFURACE
-#extension GL_EXT_shader_texture_lod : enable
-#endif
-
-#define CUSTOM_FRAGMENT_BEGIN
-
-#ifdef LOGARITHMICDEPTH
-#extension GL_EXT_frag_depth : enable
-#endif
-
-precision highp float;
-
-// Forces linear space for image processing
-#ifndef FROMLINEARSPACE
-    #define FROMLINEARSPACE
-#endif
-
-// Declaration
-#include<__decl__pbrFragment>
-#include<pbrFragmentExtraDeclaration>
-#include<__decl__lightFragment>[0..maxSimultaneousLights]
-#include<pbrFragmentSamplersDeclaration>
-#include<imageProcessingDeclaration>
-#include<clipPlaneFragmentDeclaration>
-#include<logDepthDeclaration>
-#include<fogFragmentDeclaration>
-
-// Helper Functions
-#include<helperFunctions>
-#include<pbrHelperFunctions>
-#include<imageProcessingFunctions>
-#include<shadowsFragmentFunctions>
-#include<harmonicsFunctions>
-#include<pbrDirectLightingSetupFunctions>
-#include<pbrDirectLightingFalloffFunctions>
-#include<pbrBRDFFunctions>
-#include<pbrDirectLightingFunctions>
-#include<pbrIBLFunctions>
-#include<bumpFragmentFunctions>
-
-#ifdef REFLECTION
-    #include<reflectionFunction>
-#endif
-
-#define CUSTOM_FRAGMENT_DEFINITIONS
-
-// _____________________________ MAIN FUNCTION ____________________________
-void main(void) {
-
-    #define CUSTOM_FRAGMENT_MAIN_BEGIN
-
-    #include<clipPlaneFragment>
-
-// _____________________________ Geometry Information ____________________________
-    vec3 viewDirectionW = normalize(vEyePosition.xyz - vPositionW);
-
-#ifdef NORMAL
-    vec3 normalW = normalize(vNormalW);
-#else
-    vec3 normalW = normalize(cross(dFdx(vPositionW), dFdy(vPositionW))) * vEyePosition.w;
-#endif
-
-#ifdef CLEARCOAT
-    // Needs to use the geometric normal before bump for this.
-    vec3 clearCoatNormalW = normalW;
-#endif
-
-#include<bumpFragment>
-
-#if defined(FORCENORMALFORWARD) && defined(NORMAL)
-    vec3 faceNormal = normalize(cross(dFdx(vPositionW), dFdy(vPositionW))) * vEyePosition.w;
-    #if defined(TWOSIDEDLIGHTING)
-        faceNormal = gl_FrontFacing ? faceNormal : -faceNormal;
-    #endif
-
-    normalW *= sign(dot(normalW, faceNormal));
-#endif
-
-#if defined(TWOSIDEDLIGHTING) && defined(NORMAL)
-    normalW = gl_FrontFacing ? normalW : -normalW;
-#endif
-
-// _____________________________ Albedo Information ______________________________
-    // Albedo
-    vec3 surfaceAlbedo = vAlbedoColor.rgb;
-
-    // Alpha
-    float alpha = vAlbedoColor.a;
-
-#ifdef ALBEDO
-    vec4 albedoTexture = texture2D(albedoSampler, vAlbedoUV + uvOffset);
-    #if defined(ALPHAFROMALBEDO) || defined(ALPHATEST)
-        alpha *= albedoTexture.a;
-    #endif
-
-    surfaceAlbedo *= toLinearSpace(albedoTexture.rgb);
-    surfaceAlbedo *= vAlbedoInfos.y;
-#endif
-
-#ifdef VERTEXCOLOR
-    surfaceAlbedo *= vColor.rgb;
-#endif
-
-#define CUSTOM_FRAGMENT_UPDATE_ALBEDO
-
-// _____________________________ Alpha Information _______________________________
-#ifdef OPACITY
-    vec4 opacityMap = texture2D(opacitySampler, vOpacityUV + uvOffset);
-
-    #ifdef OPACITYRGB
-        alpha = getLuminance(opacityMap.rgb);
-    #else
-        alpha *= opacityMap.a;
-    #endif
-
-    alpha *= vOpacityInfos.y;
-#endif
-
-#ifdef VERTEXALPHA
-    alpha *= vColor.a;
-#endif
-
-#if !defined(SS_LINKREFRACTIONTOTRANSPARENCY) && !defined(ALPHAFRESNEL)
-    #ifdef ALPHATEST
-        if (alpha < ALPHATESTVALUE)
-            discard;
-
-        #ifndef ALPHABLEND
-            // Prevent to blend with the canvas.
-            alpha = 1.0;
-        #endif
-    #endif
-#endif
-
-#define CUSTOM_FRAGMENT_UPDATE_ALPHA
-
-#include<depthPrePass>
-
-#define CUSTOM_FRAGMENT_BEFORE_LIGHTS
-
-// _____________________________ AO    Information _______________________________
-    vec3 ambientOcclusionColor = vec3(1., 1., 1.);
-
-#ifdef AMBIENT
-    vec3 ambientOcclusionColorMap = texture2D(ambientSampler, vAmbientUV + uvOffset).rgb * vAmbientInfos.y;
-    #ifdef AMBIENTINGRAYSCALE
-        ambientOcclusionColorMap = vec3(ambientOcclusionColorMap.r, ambientOcclusionColorMap.r, ambientOcclusionColorMap.r);
-    #endif
-    ambientOcclusionColor = mix(ambientOcclusionColor, ambientOcclusionColorMap, vAmbientInfos.z);
-#endif
-
-#ifdef UNLIT
-    vec3 diffuseBase = vec3(1., 1., 1.);
-#else
-    // _____________________________ Reflectivity Info _______________________________
-    float microSurface = vReflectivityColor.a;
-    vec3 surfaceReflectivityColor = vReflectivityColor.rgb;
-
-    #ifdef METALLICWORKFLOW
-        vec2 metallicRoughness = surfaceReflectivityColor.rg;
-
-        #ifdef REFLECTIVITY
-            vec4 surfaceMetallicColorMap = texture2D(reflectivitySampler, vReflectivityUV + uvOffset);
-
-            #ifdef AOSTOREINMETALMAPRED
-                vec3 aoStoreInMetalMap = vec3(surfaceMetallicColorMap.r, surfaceMetallicColorMap.r, surfaceMetallicColorMap.r);
-                ambientOcclusionColor = mix(ambientOcclusionColor, aoStoreInMetalMap, vReflectivityInfos.z);
-            #endif
-
-            #ifdef METALLNESSSTOREINMETALMAPBLUE
-                metallicRoughness.r *= surfaceMetallicColorMap.b;
-            #else
-                metallicRoughness.r *= surfaceMetallicColorMap.r;
-            #endif
-
-            #ifdef ROUGHNESSSTOREINMETALMAPALPHA
-                metallicRoughness.g *= surfaceMetallicColorMap.a;
-            #else
-                #ifdef ROUGHNESSSTOREINMETALMAPGREEN
-                    metallicRoughness.g *= surfaceMetallicColorMap.g;
-                #endif
-            #endif
-        #endif
-
-        #ifdef MICROSURFACEMAP
-            vec4 microSurfaceTexel = texture2D(microSurfaceSampler, vMicroSurfaceSamplerUV + uvOffset) * vMicroSurfaceSamplerInfos.y;
-            metallicRoughness.g *= microSurfaceTexel.r;
-        #endif
-
-        #define CUSTOM_FRAGMENT_UPDATE_METALLICROUGHNESS
-		
-        // Compute microsurface from roughness.
-        microSurface = 1.0 - metallicRoughness.g;
-
-        // Diffuse is used as the base of the reflectivity.
-        vec3 baseColor = surfaceAlbedo;
-
-        #ifdef REFLECTANCE
-            // Following Frostbite Remapping,
-            // https://seblagarde.files.wordpress.com/2015/07/course_notes_moving_frostbite_to_pbr_v32.pdf page 115
-            // vec3 f0 = 0.16 * reflectance * reflectance * (1.0 - metallic) + baseColor * metallic;
-            // where 0.16 * reflectance * reflectance remaps the reflectance to allow storage in 8 bit texture
-
-            // Compute the converted diffuse.
-            surfaceAlbedo = baseColor.rgb * (1.0 - metallicRoughness.r);
-
-            // Compute the converted reflectivity.
-            surfaceReflectivityColor = mix(0.16 * reflectance * reflectance, baseColor, metallicRoughness.r);
-        #else
-            // we are here fixing our default reflectance to a common value for none metallic surface.
-
-            // Default specular reflectance at normal incidence.
-            // 4% corresponds to index of refraction (IOR) of 1.50, approximately equal to glass.
-            const vec3 DefaultSpecularReflectanceDielectric = vec3(0.04, 0.04, 0.04);
-
-            // Compute the converted diffuse.
-            surfaceAlbedo = mix(baseColor.rgb * (1.0 - DefaultSpecularReflectanceDielectric.r), vec3(0., 0., 0.), metallicRoughness.r);
-
-            // Compute the converted reflectivity.
-            surfaceReflectivityColor = mix(DefaultSpecularReflectanceDielectric, baseColor, metallicRoughness.r);
-        #endif
-    #else
-        #ifdef REFLECTIVITY
-            vec4 surfaceReflectivityColorMap = texture2D(reflectivitySampler, vReflectivityUV + uvOffset);
-            surfaceReflectivityColor *= toLinearSpace(surfaceReflectivityColorMap.rgb);
-            surfaceReflectivityColor *= vReflectivityInfos.y;
-
-            #ifdef MICROSURFACEFROMREFLECTIVITYMAP
-                microSurface *= surfaceReflectivityColorMap.a;
-                microSurface *= vReflectivityInfos.z;
-            #else
-                #ifdef MICROSURFACEAUTOMATIC
-                    microSurface *= computeDefaultMicroSurface(microSurface, surfaceReflectivityColor);
-                #endif
-
-                #ifdef MICROSURFACEMAP
-                    vec4 microSurfaceTexel = texture2D(microSurfaceSampler, vMicroSurfaceSamplerUV + uvOffset) * vMicroSurfaceSamplerInfos.y;
-                    microSurface *= microSurfaceTexel.r;
-                #endif
-				
-                #define CUSTOM_FRAGMENT_UPDATE_MICROSURFACE
-				
-            #endif
-        #endif
-    #endif
-	
-	// Adapt microSurface.
-    microSurface = saturate(microSurface);
-    // Compute roughness.
-    float roughness = 1. - microSurface;
-
-    // _____________________________ Alpha Fresnel ___________________________________
-    #ifdef ALPHAFRESNEL
-        #if defined(ALPHATEST) || defined(ALPHABLEND)
-            // Convert approximate perceptual opacity (gamma-encoded opacity) to linear opacity (absorptance, or inverse transmission)
-            // for use with the linear HDR render target. The final composition will be converted back to gamma encoded values for eventual display.
-            // Uses power 2.0 rather than 2.2 for simplicity/efficiency, and because the mapping does not need to map the gamma applied to RGB.
-            float opacityPerceptual = alpha;
-
-            #ifdef LINEARALPHAFRESNEL
-                float opacity0 = opacityPerceptual;
-            #else
-                float opacity0 = opacityPerceptual * opacityPerceptual;
-            #endif
-            float opacity90 = fresnelGrazingReflectance(opacity0);
-
-            vec3 normalForward = faceforward(normalW, -viewDirectionW, normalW);
-
-            // Calculate the appropriate linear opacity for the current viewing angle (formally, this quantity is the "directional absorptance").
-            alpha = getReflectanceFromAnalyticalBRDFLookup_Jones(saturate(dot(viewDirectionW, normalForward)), vec3(opacity0), vec3(opacity90), sqrt(microSurface)).x;
-
-            #ifdef ALPHATEST
-                if (alpha < ALPHATESTVALUE)
-                    discard;
-
-                #ifndef ALPHABLEND
-                    // Prevent to blend with the canvas.
-                    alpha = 1.0;
-                #endif
-            #endif
-        #endif
-    #endif
-
-    // _____________________________ Compute Geometry info _________________________________
-    float NdotVUnclamped = dot(normalW, viewDirectionW);
-    // The order 1886 page 3.
-    float NdotV = absEps(NdotVUnclamped);
-    float alphaG = convertRoughnessToAverageSlope(roughness);
-    vec2 AARoughnessFactors = getAARoughnessFactors(normalW.xyz);
-
-    #ifdef SPECULARAA
-        // Adapt linear roughness (alphaG) to geometric curvature of the current pixel.
-        alphaG += AARoughnessFactors.y;
-    #endif
-
-    #ifdef ANISOTROPIC
-        float anisotropy = vAnisotropy.b;
-        vec3 anisotropyDirection = vec3(vAnisotropy.xy, 0.);
-
-        #ifdef ANISOTROPIC_TEXTURE
-            vec3 anisotropyMapData = texture2D(anisotropySampler, vAnisotropyUV + uvOffset).rgb * vAnisotropyInfos.y;
-            anisotropy *= anisotropyMapData.b;
-            anisotropyDirection.rg *= anisotropyMapData.rg * 2.0 - 1.0;
-        #endif
-
-        mat3 anisoTBN = mat3(normalize(TBN[0]), normalize(TBN[1]), normalize(TBN[2]));
-        vec3 anisotropicTangent = normalize(anisoTBN * anisotropyDirection);
-        vec3 anisotropicBitangent = normalize(cross(anisoTBN[2], anisotropicTangent));
-        
-        vec3 anisotropicNormal = getAnisotropicBentNormals(anisotropicTangent, anisotropicBitangent, normalW, viewDirectionW, anisotropy);
-    #endif
-
-    // _____________________________ Refraction Info _______________________________________
-    #ifdef SS_REFRACTION
-        vec4 environmentRefraction = vec4(0., 0., 0., 0.);
-
-        #ifdef ANISOTROPIC
-            vec3 refractionVector = refract(-viewDirectionW, anisotropicNormal, vRefractionInfos.y);
-        #else
-            vec3 refractionVector = refract(-viewDirectionW, normalW, vRefractionInfos.y);
-        #endif
-
-        #ifdef SS_REFRACTIONMAP_OPPOSITEZ
-            refractionVector.z *= -1.0;
-        #endif
-
-        // _____________________________ 2D vs 3D Maps ________________________________
-        #ifdef SS_REFRACTIONMAP_3D
-            refractionVector.y = refractionVector.y * vRefractionInfos.w;
-            vec3 refractionCoords = refractionVector;
-            refractionCoords = vec3(refractionMatrix * vec4(refractionCoords, 0));
-        #else
-            vec3 vRefractionUVW = vec3(refractionMatrix * (view * vec4(vPositionW + refractionVector * vRefractionInfos.z, 1.0)));
-            vec2 refractionCoords = vRefractionUVW.xy / vRefractionUVW.z;
-            refractionCoords.y = 1.0 - refractionCoords.y;
-        #endif
-
-        #ifdef SS_LODINREFRACTIONALPHA
-            float refractionLOD = getLodFromAlphaG(vRefractionMicrosurfaceInfos.x, alphaG, NdotVUnclamped);
-        #elif defined(SS_LINEARSPECULARREFRACTION)
-            float refractionLOD = getLinearLodFromRoughness(vRefractionMicrosurfaceInfos.x, roughness);
-        #else
-            float refractionLOD = getLodFromAlphaG(vRefractionMicrosurfaceInfos.x, alphaG);
-        #endif
-
-        #ifdef LODBASEDMICROSFURACE
-            // Apply environment convolution scale/offset filter tuning parameters to the mipmap LOD selection
-            refractionLOD = refractionLOD * vRefractionMicrosurfaceInfos.y + vRefractionMicrosurfaceInfos.z;
-
-            #ifdef SS_LODINREFRACTIONALPHA
-                // Automatic LOD adjustment to ensure that the smoothness-based environment LOD selection
-                // is constrained to appropriate LOD levels in order to prevent aliasing.
-                // The environment map is first sampled without custom LOD selection to determine
-                // the hardware-selected LOD, and this is then used to constrain the final LOD selection
-                // so that excessive surface smoothness does not cause aliasing (e.g. on curved geometry
-                // where the normal is varying rapidly).
-
-                // Note: Shader Model 4.1 or higher can provide this directly via CalculateLevelOfDetail(), and
-                // manual calculation via derivatives is also possible, but for simplicity we use the 
-                // hardware LOD calculation with the alpha channel containing the LOD for each mipmap.
-                float automaticRefractionLOD = UNPACK_LOD(sampleRefraction(refractionSampler, refractionCoords).a);
-                float requestedRefractionLOD = max(automaticRefractionLOD, refractionLOD);
-            #else
-                float requestedRefractionLOD = refractionLOD;
-            #endif
-
-            environmentRefraction = sampleRefractionLod(refractionSampler, refractionCoords, requestedRefractionLOD);
-        #else
-            float lodRefractionNormalized = saturate(refractionLOD / log2(vRefractionMicrosurfaceInfos.x));
-            float lodRefractionNormalizedDoubled = lodRefractionNormalized * 2.0;
-
-            vec4 environmentRefractionMid = sampleRefraction(refractionSampler, refractionCoords);
-            if(lodRefractionNormalizedDoubled < 1.0){
-                environmentRefraction = mix(
-                    sampleRefraction(refractionSamplerHigh, refractionCoords),
-                    environmentRefractionMid,
-                    lodRefractionNormalizedDoubled
-                );
-            }else{
-                environmentRefraction = mix(
-                    environmentRefractionMid,
-                    sampleRefraction(refractionSamplerLow, refractionCoords),
-                    lodRefractionNormalizedDoubled - 1.0
-                );
-            }
-        #endif
-
-        #ifdef SS_RGBDREFRACTION
-            environmentRefraction.rgb = fromRGBD(environmentRefraction);
-        #endif
-
-        #ifdef SS_GAMMAREFRACTION
-            environmentRefraction.rgb = toLinearSpace(environmentRefraction.rgb);
-        #endif
-
-        // _____________________________ Levels _____________________________________
-        environmentRefraction.rgb *= vRefractionInfos.x;
-    #endif
-
-    // _____________________________ Reflection Info _______________________________________
-    #ifdef REFLECTION
-        vec4 environmentRadiance = vec4(0., 0., 0., 0.);
-        vec3 environmentIrradiance = vec3(0., 0., 0.);
-
-        #ifdef ANISOTROPIC
-            vec3 reflectionVector = computeReflectionCoords(vec4(vPositionW, 1.0), anisotropicNormal);
-        #else
-            vec3 reflectionVector = computeReflectionCoords(vec4(vPositionW, 1.0), normalW);
-        #endif
-
-        #ifdef REFLECTIONMAP_OPPOSITEZ
-            reflectionVector.z *= -1.0;
-        #endif
-
-        // _____________________________ 2D vs 3D Maps ________________________________
-        #ifdef REFLECTIONMAP_3D
-            vec3 reflectionCoords = reflectionVector;
-        #else
-            vec2 reflectionCoords = reflectionVector.xy;
-            #ifdef REFLECTIONMAP_PROJECTION
-                reflectionCoords /= reflectionVector.z;
-            #endif
-            reflectionCoords.y = 1.0 - reflectionCoords.y;
-        #endif
-
-        #if defined(LODINREFLECTIONALPHA) && !defined(REFLECTIONMAP_SKYBOX)
-            float reflectionLOD = getLodFromAlphaG(vReflectionMicrosurfaceInfos.x, alphaG, NdotVUnclamped);
-        #elif defined(LINEARSPECULARREFLECTION)
-            float refractionLOD = getLinearLodFromRoughness(vReflectionMicrosurfaceInfos.x, roughness);
-        #else
-            float reflectionLOD = getLodFromAlphaG(vReflectionMicrosurfaceInfos.x, alphaG);
-        #endif
-
-        #ifdef LODBASEDMICROSFURACE
-            // Apply environment convolution scale/offset filter tuning parameters to the mipmap LOD selection
-            reflectionLOD = reflectionLOD * vReflectionMicrosurfaceInfos.y + vReflectionMicrosurfaceInfos.z;
-
-            #ifdef LODINREFLECTIONALPHA
-                // Automatic LOD adjustment to ensure that the smoothness-based environment LOD selection
-                // is constrained to appropriate LOD levels in order to prevent aliasing.
-                // The environment map is first sampled without custom LOD selection to determine
-                // the hardware-selected LOD, and this is then used to constrain the final LOD selection
-                // so that excessive surface smoothness does not cause aliasing (e.g. on curved geometry
-                // where the normal is varying rapidly).
-
-                // Note: Shader Model 4.1 or higher can provide this directly via CalculateLevelOfDetail(), and
-                // manual calculation via derivatives is also possible, but for simplicity we use the
-                // hardware LOD calculation with the alpha channel containing the LOD for each mipmap.
-                float automaticReflectionLOD = UNPACK_LOD(sampleReflection(reflectionSampler, reflectionCoords).a);
-                float requestedReflectionLOD = max(automaticReflectionLOD, reflectionLOD);
-            #else
-                float requestedReflectionLOD = reflectionLOD;
-            #endif
-
-            environmentRadiance = sampleReflectionLod(reflectionSampler, reflectionCoords, requestedReflectionLOD);
-        #else
-            float lodReflectionNormalized = saturate(reflectionLOD / log2(vReflectionMicrosurfaceInfos.x));
-            float lodReflectionNormalizedDoubled = lodReflectionNormalized * 2.0;
-
-            vec4 environmentSpecularMid = sampleReflection(reflectionSampler, reflectionCoords);
-            if(lodReflectionNormalizedDoubled < 1.0){
-                environmentRadiance = mix(
-                    sampleReflection(reflectionSamplerHigh, reflectionCoords),
-                    environmentSpecularMid,
-                    lodReflectionNormalizedDoubled
-                );
-            }else{
-                environmentRadiance = mix(
-                    environmentSpecularMid,
-                    sampleReflection(reflectionSamplerLow, reflectionCoords),
-                    lodReflectionNormalizedDoubled - 1.0
-                );
-            }
-        #endif
-
-        #ifdef RGBDREFLECTION
-            environmentRadiance.rgb = fromRGBD(environmentRadiance);
-        #endif
-
-        #ifdef GAMMAREFLECTION
-            environmentRadiance.rgb = toLinearSpace(environmentRadiance.rgb);
-        #endif
-
-        // _____________________________ Irradiance ________________________________
-        #ifdef USESPHERICALFROMREFLECTIONMAP
-            #if defined(NORMAL) && defined(USESPHERICALINVERTEX)
-                environmentIrradiance = vEnvironmentIrradiance;
-            #else
-                #ifdef ANISOTROPIC
-                    vec3 irradianceVector = vec3(reflectionMatrix * vec4(anisotropicNormal, 0)).xyz;
-                #else
-                    vec3 irradianceVector = vec3(reflectionMatrix * vec4(normalW, 0)).xyz;
-                #endif
-
-                #ifdef REFLECTIONMAP_OPPOSITEZ
-                    irradianceVector.z *= -1.0;
-                #endif
-
-                environmentIrradiance = computeEnvironmentIrradiance(irradianceVector);
-            #endif
-        #elif defined(USEIRRADIANCEMAP)
-            environmentIrradiance = sampleReflection(irradianceSampler, reflectionCoords).rgb;
-            #ifdef RGBDREFLECTION
-                environmentIrradiance.rgb = fromRGBD(environmentIrradiance);
-            #endif
-
-            #ifdef GAMMAREFLECTION
-                environmentIrradiance.rgb = toLinearSpace(environmentIrradiance.rgb);
-            #endif
-        #endif
-
-        // _____________________________ Levels _____________________________________
-        environmentRadiance.rgb *= vReflectionInfos.x;
-        environmentRadiance.rgb *= vReflectionColor.rgb;
-        environmentIrradiance *= vReflectionColor.rgb;
-    #endif
-
-    // ___________________ Compute Reflectance aka R0 F0 info _________________________
-    float reflectance = max(max(surfaceReflectivityColor.r, surfaceReflectivityColor.g), surfaceReflectivityColor.b);
-    float reflectance90 = fresnelGrazingReflectance(reflectance);
-    vec3 specularEnvironmentR0 = surfaceReflectivityColor.rgb;
-    vec3 specularEnvironmentR90 = vec3(1.0, 1.0, 1.0) * reflectance90;
-
-    // ________________________________ Sheen Information ______________________________
-    #ifdef SHEEN
-        float sheenIntensity = vSheenColor.a;
-
-        #ifdef SHEEN_TEXTURE
-            vec4 sheenMapData = texture2D(sheenSampler, vSheenUV + uvOffset) * vSheenInfos.y;
-            sheenIntensity *= sheenMapData.a;
-        #endif
-
-        #ifdef SHEEN_LINKWITHALBEDO
-            float sheenFactor = pow5(1.0-sheenIntensity);
-            vec3 sheenColor = baseColor.rgb*(1.0-sheenFactor);
-            float sheenRoughness = sheenIntensity;
-            // remap albedo.
-            surfaceAlbedo.rgb *= sheenFactor;
-        #else
-            vec3 sheenColor = vSheenColor.rgb;
-            #ifdef SHEEN_TEXTURE
-                sheenColor.rgb *= toLinearSpace(sheenMapData.rgb);
-            #endif
-            float sheenRoughness = roughness;
-
-            // Sheen Lobe Layering.
-            sheenIntensity *= (1. - reflectance);
-
-            // Remap F0 and sheen.
-            sheenColor *= sheenIntensity;
-        #endif
-
-        // Sheen Reflection
-        #if defined(REFLECTION)
-            float sheenAlphaG = convertRoughnessToAverageSlope(sheenRoughness);
-
-            #ifdef SPECULARAA
-                // Adapt linear roughness (alphaG) to geometric curvature of the current pixel.
-                sheenAlphaG += AARoughnessFactors.y;
-            #endif
-
-            vec4 environmentSheenRadiance = vec4(0., 0., 0., 0.);
-
-            // _____________________________ 2D vs 3D Maps ________________________________
-            #if defined(LODINREFLECTIONALPHA) && !defined(REFLECTIONMAP_SKYBOX)
-                float sheenReflectionLOD = getLodFromAlphaG(vReflectionMicrosurfaceInfos.x, sheenAlphaG, NdotVUnclamped);
-            #elif defined(LINEARSPECULARREFLECTION)
-                float sheenReflectionLOD = getLinearLodFromRoughness(vReflectionMicrosurfaceInfos.x, sheenRoughness);
-            #else
-                float sheenReflectionLOD = getLodFromAlphaG(vReflectionMicrosurfaceInfos.x, sheenAlphaG);
-            #endif
-
-            #ifdef LODBASEDMICROSFURACE
-                // Apply environment convolution scale/offset filter tuning parameters to the mipmap LOD selection
-                sheenReflectionLOD = sheenReflectionLOD * vReflectionMicrosurfaceInfos.y + vReflectionMicrosurfaceInfos.z;
-                environmentSheenRadiance = sampleReflectionLod(reflectionSampler, reflectionCoords, sheenReflectionLOD);
-            #else
-                float lodSheenReflectionNormalized = saturate(sheenReflectionLOD / log2(vReflectionMicrosurfaceInfos.x));
-                float lodSheenReflectionNormalizedDoubled = lodSheenReflectionNormalized * 2.0;
-
-                vec4 environmentSheenMid = sampleReflection(reflectionSampler, reflectionCoords);
-                if(lodSheenReflectionNormalizedDoubled < 1.0){
-                    environmentSheenRadiance = mix(
-                        sampleReflection(reflectionSamplerHigh, reflectionCoords),
-                        environmentSheenMid,
-                        lodSheenReflectionNormalizedDoubled
-                    );
-                }else{
-                    environmentSheenRadiance = mix(
-                        environmentSheenMid,
-                        sampleReflection(reflectionSamplerLow, reflectionCoords),
-                        lodSheenReflectionNormalizedDoubled - 1.0
-                    );
-                }
-            #endif
-
-            #ifdef RGBDREFLECTION
-                environmentSheenRadiance.rgb = fromRGBD(environmentSheenRadiance);
-            #endif
-
-            #ifdef GAMMAREFLECTION
-                environmentSheenRadiance.rgb = toLinearSpace(environmentSheenRadiance.rgb);
-            #endif
-
-            // _____________________________ Levels _____________________________________
-            environmentSheenRadiance.rgb *= vReflectionInfos.x;
-            environmentSheenRadiance.rgb *= vReflectionColor.rgb;
-        #endif
-    #endif
-
-    // _____________________________ Clear Coat Information ____________________________
-    #ifdef CLEARCOAT
-        // Clear COAT parameters.
-        float clearCoatIntensity = vClearCoatParams.x;
-        float clearCoatRoughness = vClearCoatParams.y;
-
-        #ifdef CLEARCOAT_TEXTURE
-            vec2 clearCoatMapData = texture2D(clearCoatSampler, vClearCoatUV + uvOffset).rg * vClearCoatInfos.y;
-            clearCoatIntensity *= clearCoatMapData.x;
-            clearCoatRoughness *= clearCoatMapData.y;
-        #endif
-
-        #ifdef CLEARCOAT_TINT
-            vec3 clearCoatColor = vClearCoatTintParams.rgb;
-            float clearCoatThickness = vClearCoatTintParams.a;
-
-            #ifdef CLEARCOAT_TINT_TEXTURE
-                vec4 clearCoatTintMapData = texture2D(clearCoatTintSampler, vClearCoatTintUV + uvOffset);
-                clearCoatColor *= toLinearSpace(clearCoatTintMapData.rgb);
-                clearCoatThickness *= clearCoatTintMapData.a;
-            #endif
-
-            clearCoatColor = computeColorAtDistanceInMedia(clearCoatColor, clearCoatColorAtDistance);
-        #endif
-
-        // remapping and linearization of clear coat roughness
-        // Let s see how it ends up in gltf
-        // clearCoatRoughness = mix(0.089, 0.6, clearCoatRoughness);
-
-        // Remap F0 to account for the change of interface within the material.
-        vec3 specularEnvironmentR0Updated = getR0RemappedForClearCoat(specularEnvironmentR0);
-        specularEnvironmentR0 = mix(specularEnvironmentR0, specularEnvironmentR0Updated, clearCoatIntensity);
-
-        #ifdef CLEARCOAT_BUMP
-            #ifdef NORMALXYSCALE
-                float clearCoatNormalScale = 1.0;
-            #else
-                float clearCoatNormalScale = vClearCoatBumpInfos.y;
-            #endif
-
-            #if defined(TANGENT) && defined(NORMAL)
-                mat3 TBNClearCoat = vTBN;
-            #else
-                mat3 TBNClearCoat = cotangent_frame(clearCoatNormalW * clearCoatNormalScale, vPositionW, vClearCoatBumpUV, vClearCoatTangentSpaceParams);
-            #endif
-
-            #ifdef OBJECTSPACE_NORMALMAP
-                clearCoatNormalW = normalize(texture2D(clearCoatBumpSampler, vClearCoatBumpUV + uvOffset).xyz  * 2.0 - 1.0);
-                clearCoatNormalW = normalize(mat3(normalMatrix) * clearCoatNormalW);
-            #else
-<<<<<<< HEAD
-                clearCoatNormalW = perturbNormal(TBN, vClearCoatBumpUV + uvOffset, texture2D(clearCoatBumpSampler, vClearCoatBumpUV+uvOffset).xyz, vClearCoatBumpInfos.y);
-=======
-                clearCoatNormalW = perturbNormal(TBN, texture2D(clearCoatBumpSampler, vClearCoatBumpUV + uvOffset).xyz, vClearCoatBumpInfos.y);
->>>>>>> 97cf296d
-            #endif
-        #endif
-
-        #if defined(FORCENORMALFORWARD) && defined(NORMAL)
-            clearCoatNormalW *= sign(dot(clearCoatNormalW, faceNormal));
-        #endif
-
-        #if defined(TWOSIDEDLIGHTING) && defined(NORMAL)
-            clearCoatNormalW = gl_FrontFacing ? clearCoatNormalW : -clearCoatNormalW;
-        #endif
-
-        // Clear Coat AA
-        vec2 clearCoatAARoughnessFactors = getAARoughnessFactors(clearCoatNormalW.xyz);
-
-        // Compute N dot V.
-        float clearCoatNdotVUnclamped = dot(clearCoatNormalW, viewDirectionW);
-        // The order 1886 page 3.
-        float clearCoatNdotV = absEps(clearCoatNdotVUnclamped);
-
-        // Clear Coat Reflection
-        #if defined(REFLECTION)
-            float clearCoatAlphaG = convertRoughnessToAverageSlope(clearCoatRoughness);
-
-            #ifdef SPECULARAA
-                // Adapt linear roughness (alphaG) to geometric curvature of the current pixel.
-                clearCoatAlphaG += clearCoatAARoughnessFactors.y;
-            #endif
-
-            vec4 environmentClearCoatRadiance = vec4(0., 0., 0., 0.);
-
-            vec3 clearCoatReflectionVector = computeReflectionCoords(vec4(vPositionW, 1.0), clearCoatNormalW);
-            #ifdef REFLECTIONMAP_OPPOSITEZ
-                clearCoatReflectionVector.z *= -1.0;
-            #endif
-
-            // _____________________________ 2D vs 3D Maps ________________________________
-            #ifdef REFLECTIONMAP_3D
-                vec3 clearCoatReflectionCoords = clearCoatReflectionVector;
-            #else
-                vec2 clearCoatReflectionCoords = clearCoatReflectionVector.xy;
-                #ifdef REFLECTIONMAP_PROJECTION
-                    clearCoatReflectionCoords /= clearCoatReflectionVector.z;
-                #endif
-                clearCoatReflectionCoords.y = 1.0 - clearCoatReflectionCoords.y;
-            #endif
-
-            #if defined(LODINREFLECTIONALPHA) && !defined(REFLECTIONMAP_SKYBOX)
-                float clearCoatReflectionLOD = getLodFromAlphaG(vReflectionMicrosurfaceInfos.x, clearCoatAlphaG, clearCoatNdotVUnclamped);
-            #elif defined(LINEARSPECULARREFLECTION)
-                float sheenReflectionLOD = getLinearLodFromRoughness(vReflectionMicrosurfaceInfos.x, clearCoatRoughness);
-            #else
-                float clearCoatReflectionLOD = getLodFromAlphaG(vReflectionMicrosurfaceInfos.x, clearCoatAlphaG);
-            #endif
-
-            #ifdef LODBASEDMICROSFURACE
-                // Apply environment convolution scale/offset filter tuning parameters to the mipmap LOD selection
-                clearCoatReflectionLOD = clearCoatReflectionLOD * vReflectionMicrosurfaceInfos.y + vReflectionMicrosurfaceInfos.z;
-                float requestedClearCoatReflectionLOD = clearCoatReflectionLOD;
-
-                environmentClearCoatRadiance = sampleReflectionLod(reflectionSampler, clearCoatReflectionCoords, requestedClearCoatReflectionLOD);
-            #else
-                float lodClearCoatReflectionNormalized = saturate(clearCoatReflectionLOD / log2(vReflectionMicrosurfaceInfos.x));
-                float lodClearCoatReflectionNormalizedDoubled = lodClearCoatReflectionNormalized * 2.0;
-
-                vec4 environmentClearCoatMid = sampleReflection(reflectionSampler, reflectionCoords);
-                if(lodClearCoatReflectionNormalizedDoubled < 1.0){
-                    environmentClearCoatRadiance = mix(
-                        sampleReflection(reflectionSamplerHigh, clearCoatReflectionCoords),
-                        environmentClearCoatMid,
-                        lodClearCoatReflectionNormalizedDoubled
-                    );
-                }else{
-                    environmentClearCoatRadiance = mix(
-                        environmentClearCoatMid,
-                        sampleReflection(reflectionSamplerLow, clearCoatReflectionCoords),
-                        lodClearCoatReflectionNormalizedDoubled - 1.0
-                    );
-                }
-            #endif
-
-            #ifdef RGBDREFLECTION
-                environmentClearCoatRadiance.rgb = fromRGBD(environmentClearCoatRadiance);
-            #endif
-
-            #ifdef GAMMAREFLECTION
-                environmentClearCoatRadiance.rgb = toLinearSpace(environmentClearCoatRadiance.rgb);
-            #endif
-
-            #ifdef CLEARCOAT_TINT
-                // Used later on in the light fragment and ibl.
-                vec3 clearCoatVRefract = -refract(vPositionW, clearCoatNormalW, vClearCoatRefractionParams.y);
-                // The order 1886 page 3.
-                float clearCoatNdotVRefract = absEps(dot(clearCoatNormalW, clearCoatVRefract));
-                vec3 absorption = vec3(0.);
-            #endif
-
-            // _____________________________ Levels _____________________________________
-            environmentClearCoatRadiance.rgb *= vReflectionInfos.x;
-            environmentClearCoatRadiance.rgb *= vReflectionColor.rgb;
-        #endif
-    #endif
-
-    // _____________________________ IBL BRDF + Energy Cons ________________________________
-    #if defined(ENVIRONMENTBRDF)
-        // BRDF Lookup
-        vec3 environmentBrdf = getBRDFLookup(NdotV, roughness);
-
-        #ifdef MS_BRDF_ENERGY_CONSERVATION
-            vec3 energyConservationFactor = getEnergyConservationFactor(specularEnvironmentR0, environmentBrdf);
-        #endif
-    #endif
-
-    // ___________________________________ SubSurface ______________________________________
-    #ifdef SUBSURFACE
-        #ifdef SS_REFRACTION
-            float refractionIntensity = vSubSurfaceIntensity.x;
-            #ifdef SS_LINKREFRACTIONTOTRANSPARENCY
-                refractionIntensity *= (1.0 - alpha);
-                // Put alpha back to 1;
-                alpha = 1.0;
-            #endif
-        #endif
-        #ifdef SS_TRANSLUCENCY
-            float translucencyIntensity = vSubSurfaceIntensity.y;
-        #endif
-        #ifdef SS_SCATTERING
-            float scatteringIntensity = vSubSurfaceIntensity.z;
-        #endif
-
-        #ifdef SS_THICKNESSANDMASK_TEXTURE
-            vec4 thicknessMap = texture2D(thicknessSampler, vThicknessUV + uvOffset);
-            float thickness = thicknessMap.r * vThicknessParam.y + vThicknessParam.x;
-
-            #ifdef SS_MASK_FROM_THICKNESS_TEXTURE
-                #ifdef SS_REFRACTION
-                    refractionIntensity *= thicknessMap.g;
-                #endif
-                #ifdef SS_TRANSLUCENCY
-                    translucencyIntensity *= thicknessMap.b;
-                #endif
-                #ifdef SS_SCATTERING
-                    scatteringIntensity *= thicknessMap.a;
-                #endif
-            #endif
-        #else
-            float thickness = vThicknessParam.y;
-        #endif
-
-        #ifdef SS_TRANSLUCENCY
-            thickness = maxEps(thickness);
-            vec3 transmittance = transmittanceBRDF_Burley(vTintColor.rgb, vDiffusionDistance, thickness);
-            transmittance *= translucencyIntensity;
-        #endif
-    #endif
-
-    // ____________________________________________________________________________________
-    // _____________________________ Direct Lighting Info __________________________________
-    vec3 diffuseBase = vec3(0., 0., 0.);
-    #ifdef SPECULARTERM
-        vec3 specularBase = vec3(0., 0., 0.);
-    #endif
-    #ifdef CLEARCOAT
-        vec3 clearCoatBase = vec3(0., 0., 0.);
-    #endif
-    #ifdef SHEEN
-        vec3 sheenBase = vec3(0., 0., 0.);
-    #endif
-
-    #ifdef LIGHTMAP
-        vec3 lightmapColor = texture2D(lightmapSampler, vLightmapUV + uvOffset).rgb;
-        #ifdef GAMMALIGHTMAP
-            lightmapColor = toLinearSpace(lightmapColor);
-        #endif
-        lightmapColor *= vLightmapInfos.y;
-    #endif
-
-    // Direct Lighting Variables
-    preLightingInfo preInfo;
-    lightingInfo info;
-    float shadow = 1.; // 1 - shadowLevel
-
-    #include<lightFragment>[0..maxSimultaneousLights]
-
-    // _________________________ Specular Environment Oclusion __________________________
-    #if defined(ENVIRONMENTBRDF) && !defined(REFLECTIONMAP_SKYBOX)
-        vec3 specularEnvironmentReflectance = getReflectanceFromBRDFLookup(specularEnvironmentR0, environmentBrdf);
-
-        #ifdef RADIANCEOCCLUSION
-            #ifdef AMBIENTINGRAYSCALE
-                float ambientMonochrome = ambientOcclusionColor.r;
-            #else
-                float ambientMonochrome = getLuminance(ambientOcclusionColor);
-            #endif
-
-            float seo = environmentRadianceOcclusion(ambientMonochrome, NdotVUnclamped);
-            specularEnvironmentReflectance *= seo;
-        #endif
-
-        #ifdef HORIZONOCCLUSION
-            #ifdef BUMP
-                #ifdef REFLECTIONMAP_3D
-                    float eho = environmentHorizonOcclusion(-viewDirectionW, normalW);
-                    specularEnvironmentReflectance *= eho;
-                #endif
-            #endif
-        #endif
-    #else
-        // Jones implementation of a well balanced fast analytical solution.
-        vec3 specularEnvironmentReflectance = getReflectanceFromAnalyticalBRDFLookup_Jones(NdotV, specularEnvironmentR0, specularEnvironmentR90, sqrt(microSurface));
-    #endif
-
-    // _____________________________ Sheen Environment Oclusion __________________________
-    #if defined(SHEEN) && defined(REFLECTION)
-        vec3 sheenEnvironmentReflectance = getSheenReflectanceFromBRDFLookup(sheenColor, environmentBrdf);
-
-        #ifdef RADIANCEOCCLUSION
-            sheenEnvironmentReflectance *= seo;
-        #endif
-
-        #ifdef HORIZONOCCLUSION
-            #ifdef BUMP
-                #ifdef REFLECTIONMAP_3D
-                    sheenEnvironmentReflectance *= eho;
-                #endif
-            #endif
-        #endif
-    #endif
-
-    // _________________________ Clear Coat Environment Oclusion __________________________
-    #ifdef CLEARCOAT
-        #if defined(ENVIRONMENTBRDF) && !defined(REFLECTIONMAP_SKYBOX)
-            // BRDF Lookup
-            vec3 environmentClearCoatBrdf = getBRDFLookup(clearCoatNdotV, clearCoatRoughness);
-            vec3 clearCoatEnvironmentReflectance = getReflectanceFromBRDFLookup(vec3(vClearCoatRefractionParams.x), environmentClearCoatBrdf);
-
-            #ifdef RADIANCEOCCLUSION
-                float clearCoatSeo = environmentRadianceOcclusion(ambientMonochrome, clearCoatNdotVUnclamped);
-                clearCoatEnvironmentReflectance *= clearCoatSeo;
-            #endif
-
-            #ifdef HORIZONOCCLUSION
-                #ifdef BUMP
-                    #ifdef REFLECTIONMAP_3D
-                        float clearCoatEho = environmentHorizonOcclusion(-viewDirectionW, clearCoatNormalW);
-                        clearCoatEnvironmentReflectance *= clearCoatEho;
-                    #endif
-                #endif
-            #endif
-        #else
-            // Jones implementation of a well balanced fast analytical solution.
-            vec3 clearCoatEnvironmentReflectance = getReflectanceFromAnalyticalBRDFLookup_Jones(clearCoatNdotV, vec3(1.), vec3(1.), sqrt(1. - clearCoatRoughness));
-        #endif
-
-        clearCoatEnvironmentReflectance *= clearCoatIntensity;
-
-        #if defined(REFLECTION) && defined(CLEARCOAT_TINT)
-            // NdotL = NdotV in IBL
-            absorption = computeClearCoatAbsorption(clearCoatNdotVRefract, clearCoatNdotVRefract, clearCoatColor, clearCoatThickness, clearCoatIntensity);
-
-            #ifdef REFLECTION
-                environmentIrradiance *= absorption;
-            #endif
-
-            #ifdef SHEEN
-                sheenEnvironmentReflectance *= absorption;
-            #endif
-
-            specularEnvironmentReflectance *= absorption;
-        #endif
-
-        // clear coat energy conservation
-        float fresnelIBLClearCoat = fresnelSchlickGGX(clearCoatNdotV, vClearCoatRefractionParams.x, CLEARCOATREFLECTANCE90);
-        fresnelIBLClearCoat *= clearCoatIntensity;
-
-        float conservationFactor = (1. - fresnelIBLClearCoat);
-
-        #ifdef REFLECTION
-            environmentIrradiance *= conservationFactor;
-        #endif
-
-        #ifdef SHEEN
-            sheenEnvironmentReflectance *= (conservationFactor * conservationFactor);
-        #endif
-
-        specularEnvironmentReflectance *= (conservationFactor * conservationFactor);
-    #endif
-
-    // _____________________________ Transmittance + Tint ________________________________
-    #ifdef SS_REFRACTION
-        vec3 refractionTransmittance = vec3(refractionIntensity);
-        #ifdef SS_THICKNESSANDMASK_TEXTURE
-            vec3 volumeAlbedo = computeColorAtDistanceInMedia(vTintColor.rgb, vTintColor.w);
-
-            // // Simulate Flat Surface
-            // thickness /=  dot(refractionVector, -normalW);
-
-            // // Simulate Curved Surface
-            // float NdotRefract = dot(normalW, refractionVector);
-            // thickness *= -NdotRefract;
-
-            refractionTransmittance *= cocaLambert(volumeAlbedo, thickness);
-        #elif defined(SS_LINKREFRACTIONTOTRANSPARENCY)
-            // Tint the material with albedo.
-            float maxChannel = max(max(surfaceAlbedo.r, surfaceAlbedo.g), surfaceAlbedo.b);
-            vec3 volumeAlbedo = saturate(maxChannel * surfaceAlbedo);
-
-            // Tint reflectance
-            environmentRefraction.rgb *= volumeAlbedo;
-        #else
-            // Compute tint from min distance only.
-            vec3 volumeAlbedo = computeColorAtDistanceInMedia(vTintColor.rgb, vTintColor.w);
-            refractionTransmittance *= cocaLambert(volumeAlbedo, vThicknessParam.y);
-        #endif
-
-        // Decrease Albedo Contribution
-        surfaceAlbedo *= (1. - refractionIntensity);
-
-        #ifdef REFLECTION
-            // Decrease irradiance Contribution
-            environmentIrradiance *= (1. - refractionIntensity);
-        #endif
-
-        // Add Multiple internal bounces.
-        vec3 bounceSpecularEnvironmentReflectance = (2.0 * specularEnvironmentReflectance) / (1.0 + specularEnvironmentReflectance);
-        specularEnvironmentReflectance = mix(bounceSpecularEnvironmentReflectance, specularEnvironmentReflectance, refractionIntensity);
-
-        // In theory T = 1 - R.
-        refractionTransmittance *= 1.0 - specularEnvironmentReflectance;
-    #endif
-
-    // _______________________________  IBL Translucency ________________________________
-    #if defined(REFLECTION) && defined(SS_TRANSLUCENCY)
-        #if defined(USESPHERICALINVERTEX)
-            vec3 irradianceVector = vec3(reflectionMatrix * vec4(normalW, 0)).xyz;
-            #ifdef REFLECTIONMAP_OPPOSITEZ
-                irradianceVector.z *= -1.0;
-            #endif
-        #endif
-
-        #if defined(USESPHERICALFROMREFLECTIONMAP)
-            vec3 refractionIrradiance = computeEnvironmentIrradiance(-irradianceVector);
-        #elif defined(USEIRRADIANCEMAP)
-            vec3 refractionIrradiance = sampleReflection(irradianceSampler, -irradianceVector).rgb;
-            #ifdef RGBDREFLECTION
-                refractionIrradiance.rgb = fromRGBD(refractionIrradiance);
-            #endif
-
-            #ifdef GAMMAREFLECTION
-                refractionIrradiance.rgb = toLinearSpace(refractionIrradiance.rgb);
-            #endif
-        #else
-            vec3 refractionIrradiance = vec3(0.);
-        #endif
-
-        refractionIrradiance *= transmittance;
-    #endif
-
-    // ______________________________________________________________________________
-    // _____________________________ Energy Conservation  ___________________________
-    // Apply Energy Conservation.
-    #ifndef METALLICWORKFLOW
-        surfaceAlbedo.rgb = (1. - reflectance) * surfaceAlbedo.rgb;
-    #endif
-
-    // _____________________________ Irradiance ______________________________________
-    #ifdef REFLECTION
-        vec3 finalIrradiance = environmentIrradiance;
-        #if defined(SS_TRANSLUCENCY)
-            finalIrradiance += refractionIrradiance;
-        #endif
-        finalIrradiance *= surfaceAlbedo.rgb;
-    #endif
-
-    // _____________________________ Specular ________________________________________
-    #ifdef SPECULARTERM
-        vec3 finalSpecular = specularBase;
-        finalSpecular = max(finalSpecular, 0.0);
-
-        // Full value needed for alpha.
-        vec3 finalSpecularScaled = finalSpecular * vLightingIntensity.x * vLightingIntensity.w;
-        #if defined(ENVIRONMENTBRDF) && defined(MS_BRDF_ENERGY_CONSERVATION)
-            finalSpecularScaled *= energyConservationFactor;
-        #endif
-    #endif
-
-    // _____________________________ Radiance ________________________________________
-    #ifdef REFLECTION
-        vec3 finalRadiance = environmentRadiance.rgb;
-        finalRadiance *= specularEnvironmentReflectance;
-
-        // Full value needed for alpha. 
-        vec3 finalRadianceScaled = finalRadiance * vLightingIntensity.z;
-        #if defined(ENVIRONMENTBRDF) && defined(MS_BRDF_ENERGY_CONSERVATION)
-            finalRadianceScaled *= energyConservationFactor;
-        #endif
-    #endif
-
-    // _____________________________ Refraction ______________________________________
-    #ifdef SS_REFRACTION
-        vec3 finalRefraction = environmentRefraction.rgb;
-        finalRefraction *= refractionTransmittance;
-    #endif
-
-    // _____________________________ Clear Coat _______________________________________
-    #ifdef CLEARCOAT
-        vec3 finalClearCoat = clearCoatBase;
-        finalClearCoat = max(finalClearCoat, 0.0);
-
-        // Full value needed for alpha.
-        vec3 finalClearCoatScaled = finalClearCoat * vLightingIntensity.x * vLightingIntensity.w;
-        #if defined(ENVIRONMENTBRDF) && defined(MS_BRDF_ENERGY_CONSERVATION)
-            finalClearCoatScaled *= energyConservationFactor;
-        #endif
-
-    // ____________________________ Clear Coat Radiance _______________________________
-        #ifdef REFLECTION
-            vec3 finalClearCoatRadiance = environmentClearCoatRadiance.rgb;
-            finalClearCoatRadiance *= clearCoatEnvironmentReflectance;
-
-            // Full value needed for alpha. 
-            vec3 finalClearCoatRadianceScaled = finalClearCoatRadiance * vLightingIntensity.z;
-        #endif
-
-        #ifdef SS_REFRACTION
-            finalRefraction *= (conservationFactor * conservationFactor);
-            #ifdef CLEARCOAT_TINT
-                finalRefraction *= absorption;
-            #endif
-        #endif
-    #endif
-
-    // ________________________________ Sheen ________________________________________
-    #ifdef SHEEN
-        vec3 finalSheen = sheenBase * sheenColor;
-        finalSheen = max(finalSheen, 0.0);
-
-        vec3 finalSheenScaled = finalSheen * vLightingIntensity.x * vLightingIntensity.w;
-        // #if defined(ENVIRONMENTBRDF) && defined(MS_BRDF_ENERGY_CONSERVATION)
-            // The sheen does not use the same BRDF so not energy conservation is possible
-            // Should be less a problem as it is usually not metallic
-            // finalSheenScaled *= energyConservationFactor;
-        // #endif
-        
-        #ifdef REFLECTION
-            vec3 finalSheenRadiance = environmentSheenRadiance.rgb;
-            finalSheenRadiance *= sheenEnvironmentReflectance;
-
-            // Full value needed for alpha. 
-            vec3 finalSheenRadianceScaled = finalSheenRadiance * vLightingIntensity.z;
-        #endif
-    #endif
-
-    // _____________________________ Highlights on Alpha _____________________________
-    #ifdef ALPHABLEND
-        float luminanceOverAlpha = 0.0;
-        #if	defined(REFLECTION) && defined(RADIANCEOVERALPHA)
-            luminanceOverAlpha += getLuminance(finalRadianceScaled);
-            #if defined(CLEARCOAT)
-                luminanceOverAlpha += getLuminance(finalClearCoatRadianceScaled);
-            #endif
-        #endif
-
-        #if defined(SPECULARTERM) && defined(SPECULAROVERALPHA)
-            luminanceOverAlpha += getLuminance(finalSpecularScaled);
-        #endif
-
-        #if defined(CLEARCOAT) && defined(CLEARCOATOVERALPHA)
-            luminanceOverAlpha += getLuminance(finalClearCoatScaled);
-        #endif
-
-        #if defined(RADIANCEOVERALPHA) || defined(SPECULAROVERALPHA)
-            alpha = saturate(alpha + luminanceOverAlpha * luminanceOverAlpha);
-        #endif
-    #endif
-#endif
-
-// _______________ Not done before as it is unlit only __________________________
-// _____________________________ Diffuse ________________________________________
-    vec3 finalDiffuse = diffuseBase;
-    finalDiffuse *= surfaceAlbedo.rgb;
-    finalDiffuse = max(finalDiffuse, 0.0);
-
-// _____________________________ Ambient ________________________________________
-    vec3 finalAmbient = vAmbientColor;
-    finalAmbient *= surfaceAlbedo.rgb;
-
-// _____________________________ Emissive ________________________________________
-    vec3 finalEmissive = vEmissiveColor;
-#ifdef EMISSIVE
-    vec3 emissiveColorTex = texture2D(emissiveSampler, vEmissiveUV + uvOffset).rgb;
-    finalEmissive *= toLinearSpace(emissiveColorTex.rgb);
-    finalEmissive *=  vEmissiveInfos.y;
-#endif
-
-// ______________________________ Ambient ________________________________________
-#ifdef AMBIENT
-    vec3 ambientOcclusionForDirectDiffuse = mix(vec3(1.), ambientOcclusionColor, vAmbientInfos.w);
-#else
-    vec3 ambientOcclusionForDirectDiffuse = ambientOcclusionColor;
-#endif
-
-// _______________________________________________________________________________
-// _____________________________ Composition _____________________________________
-    // Reflection already includes the environment intensity.
-    vec4 finalColor = vec4(
-        finalAmbient			* ambientOcclusionColor +
-        finalDiffuse			* ambientOcclusionForDirectDiffuse * vLightingIntensity.x +
-#ifndef UNLIT
-    #ifdef REFLECTION
-        finalIrradiance			* ambientOcclusionColor * vLightingIntensity.z +
-    #endif
-    #ifdef SPECULARTERM
-    // Computed in the previous step to help with alpha luminance.
-    //	finalSpecular			* vLightingIntensity.x * vLightingIntensity.w +
-        finalSpecularScaled +
-    #endif
-    #ifdef CLEARCOAT
-    // Computed in the previous step to help with alpha luminance.
-    //	finalClearCoat			* vLightingIntensity.x * vLightingIntensity.w +
-        finalClearCoatScaled +
-    #endif
-    #ifdef SHEEN
-    // Computed in the previous step to help with alpha luminance.
-    //	finalSheen  			* vLightingIntensity.x * vLightingIntensity.w +
-        finalSheenScaled +
-    #endif
-    #ifdef REFLECTION
-    // Comupted in the previous step to help with alpha luminance.
-    //	finalRadiance			* vLightingIntensity.z +
-        finalRadianceScaled +
-        #ifdef CLEARCOAT
-        //  Comupted in the previous step to help with alpha luminance.
-        //  finalClearCoatRadiance * vLightingIntensity.z 
-            finalClearCoatRadianceScaled +
-        #endif
-        #ifdef SHEEN
-        //  Comupted in the previous step to help with alpha luminance.
-        //  finalSheenRadiance * vLightingIntensity.z 
-            finalSheenRadianceScaled +
-        #endif
-    #endif
-    #ifdef SS_REFRACTION
-        finalRefraction			* vLightingIntensity.z +
-    #endif
-#endif
-        finalEmissive			* vLightingIntensity.y,
-        alpha);
-
-// _____________________________ LightMappping _____________________________________
-#ifdef LIGHTMAP
-    #ifndef LIGHTMAPEXCLUDED
-        #ifdef USELIGHTMAPASSHADOWMAP
-            finalColor.rgb *= lightmapColor;
-        #else
-            finalColor.rgb += lightmapColor;
-        #endif
-    #endif
-#endif
-
-#define CUSTOM_FRAGMENT_BEFORE_FOG
-
-// _____________________________ Finally ___________________________________________
-    finalColor = max(finalColor, 0.0);
-#include<logDepthFragment>
-#include<fogFragment>(color, finalColor)
-
-#ifdef IMAGEPROCESSINGPOSTPROCESS
-    // Sanitize output incase invalid normals or tangents have caused div by 0 or undefined behavior
-    // this also limits the brightness which helpfully reduces over-sparkling in bloom (native handles this in the bloom blur shader)
-    finalColor.rgb = clamp(finalColor.rgb, 0., 30.0);
-#else
-    // Alway run to ensure we are going back to gamma space.
-    finalColor = applyImageProcessing(finalColor);
-#endif
-
-    finalColor.a *= visibility;
-
-#ifdef PREMULTIPLYALPHA
-    // Convert to associative (premultiplied) format if needed.
-    finalColor.rgb *= finalColor.a;
-#endif
-
-#define CUSTOM_FRAGMENT_BEFORE_FRAGCOLOR
-    gl_FragColor = finalColor;
-
-#include<pbrDebug>
-}
+﻿#if defined(BUMP) || !defined(NORMAL) || defined(FORCENORMALFORWARD) || defined(SPECULARAA) || defined(CLEARCOAT_BUMP) || defined(ANISOTROPIC)
+#extension GL_OES_standard_derivatives : enable
+#endif
+
+#ifdef LODBASEDMICROSFURACE
+#extension GL_EXT_shader_texture_lod : enable
+#endif
+
+#define CUSTOM_FRAGMENT_BEGIN
+
+#ifdef LOGARITHMICDEPTH
+#extension GL_EXT_frag_depth : enable
+#endif
+
+precision highp float;
+
+// Forces linear space for image processing
+#ifndef FROMLINEARSPACE
+    #define FROMLINEARSPACE
+#endif
+
+// Declaration
+#include<__decl__pbrFragment>
+#include<pbrFragmentExtraDeclaration>
+#include<__decl__lightFragment>[0..maxSimultaneousLights]
+#include<pbrFragmentSamplersDeclaration>
+#include<imageProcessingDeclaration>
+#include<clipPlaneFragmentDeclaration>
+#include<logDepthDeclaration>
+#include<fogFragmentDeclaration>
+
+// Helper Functions
+#include<helperFunctions>
+#include<pbrHelperFunctions>
+#include<imageProcessingFunctions>
+#include<shadowsFragmentFunctions>
+#include<harmonicsFunctions>
+#include<pbrDirectLightingSetupFunctions>
+#include<pbrDirectLightingFalloffFunctions>
+#include<pbrBRDFFunctions>
+#include<pbrDirectLightingFunctions>
+#include<pbrIBLFunctions>
+#include<bumpFragmentFunctions>
+
+#ifdef REFLECTION
+    #include<reflectionFunction>
+#endif
+
+#define CUSTOM_FRAGMENT_DEFINITIONS
+
+// _____________________________ MAIN FUNCTION ____________________________
+void main(void) {
+
+    #define CUSTOM_FRAGMENT_MAIN_BEGIN
+
+    #include<clipPlaneFragment>
+
+// _____________________________ Geometry Information ____________________________
+    vec3 viewDirectionW = normalize(vEyePosition.xyz - vPositionW);
+
+#ifdef NORMAL
+    vec3 normalW = normalize(vNormalW);
+#else
+    vec3 normalW = normalize(cross(dFdx(vPositionW), dFdy(vPositionW))) * vEyePosition.w;
+#endif
+
+#ifdef CLEARCOAT
+    // Needs to use the geometric normal before bump for this.
+    vec3 clearCoatNormalW = normalW;
+#endif
+
+#include<bumpFragment>
+
+#if defined(FORCENORMALFORWARD) && defined(NORMAL)
+    vec3 faceNormal = normalize(cross(dFdx(vPositionW), dFdy(vPositionW))) * vEyePosition.w;
+    #if defined(TWOSIDEDLIGHTING)
+        faceNormal = gl_FrontFacing ? faceNormal : -faceNormal;
+    #endif
+
+    normalW *= sign(dot(normalW, faceNormal));
+#endif
+
+#if defined(TWOSIDEDLIGHTING) && defined(NORMAL)
+    normalW = gl_FrontFacing ? normalW : -normalW;
+#endif
+
+// _____________________________ Albedo Information ______________________________
+    // Albedo
+    vec3 surfaceAlbedo = vAlbedoColor.rgb;
+
+    // Alpha
+    float alpha = vAlbedoColor.a;
+
+#ifdef ALBEDO
+    vec4 albedoTexture = texture2D(albedoSampler, vAlbedoUV + uvOffset);
+    #if defined(ALPHAFROMALBEDO) || defined(ALPHATEST)
+        alpha *= albedoTexture.a;
+    #endif
+
+    surfaceAlbedo *= toLinearSpace(albedoTexture.rgb);
+    surfaceAlbedo *= vAlbedoInfos.y;
+#endif
+
+#ifdef VERTEXCOLOR
+    surfaceAlbedo *= vColor.rgb;
+#endif
+
+#define CUSTOM_FRAGMENT_UPDATE_ALBEDO
+
+// _____________________________ Alpha Information _______________________________
+#ifdef OPACITY
+    vec4 opacityMap = texture2D(opacitySampler, vOpacityUV + uvOffset);
+
+    #ifdef OPACITYRGB
+        alpha = getLuminance(opacityMap.rgb);
+    #else
+        alpha *= opacityMap.a;
+    #endif
+
+    alpha *= vOpacityInfos.y;
+#endif
+
+#ifdef VERTEXALPHA
+    alpha *= vColor.a;
+#endif
+
+#if !defined(SS_LINKREFRACTIONTOTRANSPARENCY) && !defined(ALPHAFRESNEL)
+    #ifdef ALPHATEST
+        if (alpha < ALPHATESTVALUE)
+            discard;
+
+        #ifndef ALPHABLEND
+            // Prevent to blend with the canvas.
+            alpha = 1.0;
+        #endif
+    #endif
+#endif
+
+#define CUSTOM_FRAGMENT_UPDATE_ALPHA
+
+#include<depthPrePass>
+
+#define CUSTOM_FRAGMENT_BEFORE_LIGHTS
+
+// _____________________________ AO    Information _______________________________
+    vec3 ambientOcclusionColor = vec3(1., 1., 1.);
+
+#ifdef AMBIENT
+    vec3 ambientOcclusionColorMap = texture2D(ambientSampler, vAmbientUV + uvOffset).rgb * vAmbientInfos.y;
+    #ifdef AMBIENTINGRAYSCALE
+        ambientOcclusionColorMap = vec3(ambientOcclusionColorMap.r, ambientOcclusionColorMap.r, ambientOcclusionColorMap.r);
+    #endif
+    ambientOcclusionColor = mix(ambientOcclusionColor, ambientOcclusionColorMap, vAmbientInfos.z);
+#endif
+
+#ifdef UNLIT
+    vec3 diffuseBase = vec3(1., 1., 1.);
+#else
+    // _____________________________ Reflectivity Info _______________________________
+    float microSurface = vReflectivityColor.a;
+    vec3 surfaceReflectivityColor = vReflectivityColor.rgb;
+
+    #ifdef METALLICWORKFLOW
+        vec2 metallicRoughness = surfaceReflectivityColor.rg;
+
+        #ifdef REFLECTIVITY
+            vec4 surfaceMetallicColorMap = texture2D(reflectivitySampler, vReflectivityUV + uvOffset);
+
+            #ifdef AOSTOREINMETALMAPRED
+                vec3 aoStoreInMetalMap = vec3(surfaceMetallicColorMap.r, surfaceMetallicColorMap.r, surfaceMetallicColorMap.r);
+                ambientOcclusionColor = mix(ambientOcclusionColor, aoStoreInMetalMap, vReflectivityInfos.z);
+            #endif
+
+            #ifdef METALLNESSSTOREINMETALMAPBLUE
+                metallicRoughness.r *= surfaceMetallicColorMap.b;
+            #else
+                metallicRoughness.r *= surfaceMetallicColorMap.r;
+            #endif
+
+            #ifdef ROUGHNESSSTOREINMETALMAPALPHA
+                metallicRoughness.g *= surfaceMetallicColorMap.a;
+            #else
+                #ifdef ROUGHNESSSTOREINMETALMAPGREEN
+                    metallicRoughness.g *= surfaceMetallicColorMap.g;
+                #endif
+            #endif
+        #endif
+
+        #ifdef MICROSURFACEMAP
+            vec4 microSurfaceTexel = texture2D(microSurfaceSampler, vMicroSurfaceSamplerUV + uvOffset) * vMicroSurfaceSamplerInfos.y;
+            metallicRoughness.g *= microSurfaceTexel.r;
+        #endif
+
+        #define CUSTOM_FRAGMENT_UPDATE_METALLICROUGHNESS
+		
+        // Compute microsurface from roughness.
+        microSurface = 1.0 - metallicRoughness.g;
+
+        // Diffuse is used as the base of the reflectivity.
+        vec3 baseColor = surfaceAlbedo;
+
+        #ifdef REFLECTANCE
+            // Following Frostbite Remapping,
+            // https://seblagarde.files.wordpress.com/2015/07/course_notes_moving_frostbite_to_pbr_v32.pdf page 115
+            // vec3 f0 = 0.16 * reflectance * reflectance * (1.0 - metallic) + baseColor * metallic;
+            // where 0.16 * reflectance * reflectance remaps the reflectance to allow storage in 8 bit texture
+
+            // Compute the converted diffuse.
+            surfaceAlbedo = baseColor.rgb * (1.0 - metallicRoughness.r);
+
+            // Compute the converted reflectivity.
+            surfaceReflectivityColor = mix(0.16 * reflectance * reflectance, baseColor, metallicRoughness.r);
+        #else
+            // we are here fixing our default reflectance to a common value for none metallic surface.
+
+            // Default specular reflectance at normal incidence.
+            // 4% corresponds to index of refraction (IOR) of 1.50, approximately equal to glass.
+            const vec3 DefaultSpecularReflectanceDielectric = vec3(0.04, 0.04, 0.04);
+
+            // Compute the converted diffuse.
+            surfaceAlbedo = mix(baseColor.rgb * (1.0 - DefaultSpecularReflectanceDielectric.r), vec3(0., 0., 0.), metallicRoughness.r);
+
+            // Compute the converted reflectivity.
+            surfaceReflectivityColor = mix(DefaultSpecularReflectanceDielectric, baseColor, metallicRoughness.r);
+        #endif
+    #else
+        #ifdef REFLECTIVITY
+            vec4 surfaceReflectivityColorMap = texture2D(reflectivitySampler, vReflectivityUV + uvOffset);
+            surfaceReflectivityColor *= toLinearSpace(surfaceReflectivityColorMap.rgb);
+            surfaceReflectivityColor *= vReflectivityInfos.y;
+
+            #ifdef MICROSURFACEFROMREFLECTIVITYMAP
+                microSurface *= surfaceReflectivityColorMap.a;
+                microSurface *= vReflectivityInfos.z;
+            #else
+                #ifdef MICROSURFACEAUTOMATIC
+                    microSurface *= computeDefaultMicroSurface(microSurface, surfaceReflectivityColor);
+                #endif
+
+                #ifdef MICROSURFACEMAP
+                    vec4 microSurfaceTexel = texture2D(microSurfaceSampler, vMicroSurfaceSamplerUV + uvOffset) * vMicroSurfaceSamplerInfos.y;
+                    microSurface *= microSurfaceTexel.r;
+                #endif
+				
+                #define CUSTOM_FRAGMENT_UPDATE_MICROSURFACE
+				
+            #endif
+        #endif
+    #endif
+	
+	// Adapt microSurface.
+    microSurface = saturate(microSurface);
+    // Compute roughness.
+    float roughness = 1. - microSurface;
+
+    // _____________________________ Alpha Fresnel ___________________________________
+    #ifdef ALPHAFRESNEL
+        #if defined(ALPHATEST) || defined(ALPHABLEND)
+            // Convert approximate perceptual opacity (gamma-encoded opacity) to linear opacity (absorptance, or inverse transmission)
+            // for use with the linear HDR render target. The final composition will be converted back to gamma encoded values for eventual display.
+            // Uses power 2.0 rather than 2.2 for simplicity/efficiency, and because the mapping does not need to map the gamma applied to RGB.
+            float opacityPerceptual = alpha;
+
+            #ifdef LINEARALPHAFRESNEL
+                float opacity0 = opacityPerceptual;
+            #else
+                float opacity0 = opacityPerceptual * opacityPerceptual;
+            #endif
+            float opacity90 = fresnelGrazingReflectance(opacity0);
+
+            vec3 normalForward = faceforward(normalW, -viewDirectionW, normalW);
+
+            // Calculate the appropriate linear opacity for the current viewing angle (formally, this quantity is the "directional absorptance").
+            alpha = getReflectanceFromAnalyticalBRDFLookup_Jones(saturate(dot(viewDirectionW, normalForward)), vec3(opacity0), vec3(opacity90), sqrt(microSurface)).x;
+
+            #ifdef ALPHATEST
+                if (alpha < ALPHATESTVALUE)
+                    discard;
+
+                #ifndef ALPHABLEND
+                    // Prevent to blend with the canvas.
+                    alpha = 1.0;
+                #endif
+            #endif
+        #endif
+    #endif
+
+    // _____________________________ Compute Geometry info _________________________________
+    float NdotVUnclamped = dot(normalW, viewDirectionW);
+    // The order 1886 page 3.
+    float NdotV = absEps(NdotVUnclamped);
+    float alphaG = convertRoughnessToAverageSlope(roughness);
+    vec2 AARoughnessFactors = getAARoughnessFactors(normalW.xyz);
+
+    #ifdef SPECULARAA
+        // Adapt linear roughness (alphaG) to geometric curvature of the current pixel.
+        alphaG += AARoughnessFactors.y;
+    #endif
+
+    #ifdef ANISOTROPIC
+        float anisotropy = vAnisotropy.b;
+        vec3 anisotropyDirection = vec3(vAnisotropy.xy, 0.);
+
+        #ifdef ANISOTROPIC_TEXTURE
+            vec3 anisotropyMapData = texture2D(anisotropySampler, vAnisotropyUV + uvOffset).rgb * vAnisotropyInfos.y;
+            anisotropy *= anisotropyMapData.b;
+            anisotropyDirection.rg *= anisotropyMapData.rg * 2.0 - 1.0;
+        #endif
+
+        mat3 anisoTBN = mat3(normalize(TBN[0]), normalize(TBN[1]), normalize(TBN[2]));
+        vec3 anisotropicTangent = normalize(anisoTBN * anisotropyDirection);
+        vec3 anisotropicBitangent = normalize(cross(anisoTBN[2], anisotropicTangent));
+        
+        vec3 anisotropicNormal = getAnisotropicBentNormals(anisotropicTangent, anisotropicBitangent, normalW, viewDirectionW, anisotropy);
+    #endif
+
+    // _____________________________ Refraction Info _______________________________________
+    #ifdef SS_REFRACTION
+        vec4 environmentRefraction = vec4(0., 0., 0., 0.);
+
+        #ifdef ANISOTROPIC
+            vec3 refractionVector = refract(-viewDirectionW, anisotropicNormal, vRefractionInfos.y);
+        #else
+            vec3 refractionVector = refract(-viewDirectionW, normalW, vRefractionInfos.y);
+        #endif
+
+        #ifdef SS_REFRACTIONMAP_OPPOSITEZ
+            refractionVector.z *= -1.0;
+        #endif
+
+        // _____________________________ 2D vs 3D Maps ________________________________
+        #ifdef SS_REFRACTIONMAP_3D
+            refractionVector.y = refractionVector.y * vRefractionInfos.w;
+            vec3 refractionCoords = refractionVector;
+            refractionCoords = vec3(refractionMatrix * vec4(refractionCoords, 0));
+        #else
+            vec3 vRefractionUVW = vec3(refractionMatrix * (view * vec4(vPositionW + refractionVector * vRefractionInfos.z, 1.0)));
+            vec2 refractionCoords = vRefractionUVW.xy / vRefractionUVW.z;
+            refractionCoords.y = 1.0 - refractionCoords.y;
+        #endif
+
+        #ifdef SS_LODINREFRACTIONALPHA
+            float refractionLOD = getLodFromAlphaG(vRefractionMicrosurfaceInfos.x, alphaG, NdotVUnclamped);
+        #elif defined(SS_LINEARSPECULARREFRACTION)
+            float refractionLOD = getLinearLodFromRoughness(vRefractionMicrosurfaceInfos.x, roughness);
+        #else
+            float refractionLOD = getLodFromAlphaG(vRefractionMicrosurfaceInfos.x, alphaG);
+        #endif
+
+        #ifdef LODBASEDMICROSFURACE
+            // Apply environment convolution scale/offset filter tuning parameters to the mipmap LOD selection
+            refractionLOD = refractionLOD * vRefractionMicrosurfaceInfos.y + vRefractionMicrosurfaceInfos.z;
+
+            #ifdef SS_LODINREFRACTIONALPHA
+                // Automatic LOD adjustment to ensure that the smoothness-based environment LOD selection
+                // is constrained to appropriate LOD levels in order to prevent aliasing.
+                // The environment map is first sampled without custom LOD selection to determine
+                // the hardware-selected LOD, and this is then used to constrain the final LOD selection
+                // so that excessive surface smoothness does not cause aliasing (e.g. on curved geometry
+                // where the normal is varying rapidly).
+
+                // Note: Shader Model 4.1 or higher can provide this directly via CalculateLevelOfDetail(), and
+                // manual calculation via derivatives is also possible, but for simplicity we use the 
+                // hardware LOD calculation with the alpha channel containing the LOD for each mipmap.
+                float automaticRefractionLOD = UNPACK_LOD(sampleRefraction(refractionSampler, refractionCoords).a);
+                float requestedRefractionLOD = max(automaticRefractionLOD, refractionLOD);
+            #else
+                float requestedRefractionLOD = refractionLOD;
+            #endif
+
+            environmentRefraction = sampleRefractionLod(refractionSampler, refractionCoords, requestedRefractionLOD);
+        #else
+            float lodRefractionNormalized = saturate(refractionLOD / log2(vRefractionMicrosurfaceInfos.x));
+            float lodRefractionNormalizedDoubled = lodRefractionNormalized * 2.0;
+
+            vec4 environmentRefractionMid = sampleRefraction(refractionSampler, refractionCoords);
+            if(lodRefractionNormalizedDoubled < 1.0){
+                environmentRefraction = mix(
+                    sampleRefraction(refractionSamplerHigh, refractionCoords),
+                    environmentRefractionMid,
+                    lodRefractionNormalizedDoubled
+                );
+            }else{
+                environmentRefraction = mix(
+                    environmentRefractionMid,
+                    sampleRefraction(refractionSamplerLow, refractionCoords),
+                    lodRefractionNormalizedDoubled - 1.0
+                );
+            }
+        #endif
+
+        #ifdef SS_RGBDREFRACTION
+            environmentRefraction.rgb = fromRGBD(environmentRefraction);
+        #endif
+
+        #ifdef SS_GAMMAREFRACTION
+            environmentRefraction.rgb = toLinearSpace(environmentRefraction.rgb);
+        #endif
+
+        // _____________________________ Levels _____________________________________
+        environmentRefraction.rgb *= vRefractionInfos.x;
+    #endif
+
+    // _____________________________ Reflection Info _______________________________________
+    #ifdef REFLECTION
+        vec4 environmentRadiance = vec4(0., 0., 0., 0.);
+        vec3 environmentIrradiance = vec3(0., 0., 0.);
+
+        #ifdef ANISOTROPIC
+            vec3 reflectionVector = computeReflectionCoords(vec4(vPositionW, 1.0), anisotropicNormal);
+        #else
+            vec3 reflectionVector = computeReflectionCoords(vec4(vPositionW, 1.0), normalW);
+        #endif
+
+        #ifdef REFLECTIONMAP_OPPOSITEZ
+            reflectionVector.z *= -1.0;
+        #endif
+
+        // _____________________________ 2D vs 3D Maps ________________________________
+        #ifdef REFLECTIONMAP_3D
+            vec3 reflectionCoords = reflectionVector;
+        #else
+            vec2 reflectionCoords = reflectionVector.xy;
+            #ifdef REFLECTIONMAP_PROJECTION
+                reflectionCoords /= reflectionVector.z;
+            #endif
+            reflectionCoords.y = 1.0 - reflectionCoords.y;
+        #endif
+
+        #if defined(LODINREFLECTIONALPHA) && !defined(REFLECTIONMAP_SKYBOX)
+            float reflectionLOD = getLodFromAlphaG(vReflectionMicrosurfaceInfos.x, alphaG, NdotVUnclamped);
+        #elif defined(LINEARSPECULARREFLECTION)
+            float refractionLOD = getLinearLodFromRoughness(vReflectionMicrosurfaceInfos.x, roughness);
+        #else
+            float reflectionLOD = getLodFromAlphaG(vReflectionMicrosurfaceInfos.x, alphaG);
+        #endif
+
+        #ifdef LODBASEDMICROSFURACE
+            // Apply environment convolution scale/offset filter tuning parameters to the mipmap LOD selection
+            reflectionLOD = reflectionLOD * vReflectionMicrosurfaceInfos.y + vReflectionMicrosurfaceInfos.z;
+
+            #ifdef LODINREFLECTIONALPHA
+                // Automatic LOD adjustment to ensure that the smoothness-based environment LOD selection
+                // is constrained to appropriate LOD levels in order to prevent aliasing.
+                // The environment map is first sampled without custom LOD selection to determine
+                // the hardware-selected LOD, and this is then used to constrain the final LOD selection
+                // so that excessive surface smoothness does not cause aliasing (e.g. on curved geometry
+                // where the normal is varying rapidly).
+
+                // Note: Shader Model 4.1 or higher can provide this directly via CalculateLevelOfDetail(), and
+                // manual calculation via derivatives is also possible, but for simplicity we use the
+                // hardware LOD calculation with the alpha channel containing the LOD for each mipmap.
+                float automaticReflectionLOD = UNPACK_LOD(sampleReflection(reflectionSampler, reflectionCoords).a);
+                float requestedReflectionLOD = max(automaticReflectionLOD, reflectionLOD);
+            #else
+                float requestedReflectionLOD = reflectionLOD;
+            #endif
+
+            environmentRadiance = sampleReflectionLod(reflectionSampler, reflectionCoords, requestedReflectionLOD);
+        #else
+            float lodReflectionNormalized = saturate(reflectionLOD / log2(vReflectionMicrosurfaceInfos.x));
+            float lodReflectionNormalizedDoubled = lodReflectionNormalized * 2.0;
+
+            vec4 environmentSpecularMid = sampleReflection(reflectionSampler, reflectionCoords);
+            if(lodReflectionNormalizedDoubled < 1.0){
+                environmentRadiance = mix(
+                    sampleReflection(reflectionSamplerHigh, reflectionCoords),
+                    environmentSpecularMid,
+                    lodReflectionNormalizedDoubled
+                );
+            }else{
+                environmentRadiance = mix(
+                    environmentSpecularMid,
+                    sampleReflection(reflectionSamplerLow, reflectionCoords),
+                    lodReflectionNormalizedDoubled - 1.0
+                );
+            }
+        #endif
+
+        #ifdef RGBDREFLECTION
+            environmentRadiance.rgb = fromRGBD(environmentRadiance);
+        #endif
+
+        #ifdef GAMMAREFLECTION
+            environmentRadiance.rgb = toLinearSpace(environmentRadiance.rgb);
+        #endif
+
+        // _____________________________ Irradiance ________________________________
+        #ifdef USESPHERICALFROMREFLECTIONMAP
+            #if defined(NORMAL) && defined(USESPHERICALINVERTEX)
+                environmentIrradiance = vEnvironmentIrradiance;
+            #else
+                #ifdef ANISOTROPIC
+                    vec3 irradianceVector = vec3(reflectionMatrix * vec4(anisotropicNormal, 0)).xyz;
+                #else
+                    vec3 irradianceVector = vec3(reflectionMatrix * vec4(normalW, 0)).xyz;
+                #endif
+
+                #ifdef REFLECTIONMAP_OPPOSITEZ
+                    irradianceVector.z *= -1.0;
+                #endif
+
+                environmentIrradiance = computeEnvironmentIrradiance(irradianceVector);
+            #endif
+        #elif defined(USEIRRADIANCEMAP)
+            environmentIrradiance = sampleReflection(irradianceSampler, reflectionCoords).rgb;
+            #ifdef RGBDREFLECTION
+                environmentIrradiance.rgb = fromRGBD(environmentIrradiance);
+            #endif
+
+            #ifdef GAMMAREFLECTION
+                environmentIrradiance.rgb = toLinearSpace(environmentIrradiance.rgb);
+            #endif
+        #endif
+
+        // _____________________________ Levels _____________________________________
+        environmentRadiance.rgb *= vReflectionInfos.x;
+        environmentRadiance.rgb *= vReflectionColor.rgb;
+        environmentIrradiance *= vReflectionColor.rgb;
+    #endif
+
+    // ___________________ Compute Reflectance aka R0 F0 info _________________________
+    float reflectance = max(max(surfaceReflectivityColor.r, surfaceReflectivityColor.g), surfaceReflectivityColor.b);
+    float reflectance90 = fresnelGrazingReflectance(reflectance);
+    vec3 specularEnvironmentR0 = surfaceReflectivityColor.rgb;
+    vec3 specularEnvironmentR90 = vec3(1.0, 1.0, 1.0) * reflectance90;
+
+    // ________________________________ Sheen Information ______________________________
+    #ifdef SHEEN
+        float sheenIntensity = vSheenColor.a;
+
+        #ifdef SHEEN_TEXTURE
+            vec4 sheenMapData = texture2D(sheenSampler, vSheenUV + uvOffset) * vSheenInfos.y;
+            sheenIntensity *= sheenMapData.a;
+        #endif
+
+        #ifdef SHEEN_LINKWITHALBEDO
+            float sheenFactor = pow5(1.0-sheenIntensity);
+            vec3 sheenColor = baseColor.rgb*(1.0-sheenFactor);
+            float sheenRoughness = sheenIntensity;
+            // remap albedo.
+            surfaceAlbedo.rgb *= sheenFactor;
+        #else
+            vec3 sheenColor = vSheenColor.rgb;
+            #ifdef SHEEN_TEXTURE
+                sheenColor.rgb *= toLinearSpace(sheenMapData.rgb);
+            #endif
+            float sheenRoughness = roughness;
+
+            // Sheen Lobe Layering.
+            sheenIntensity *= (1. - reflectance);
+
+            // Remap F0 and sheen.
+            sheenColor *= sheenIntensity;
+        #endif
+
+        // Sheen Reflection
+        #if defined(REFLECTION)
+            float sheenAlphaG = convertRoughnessToAverageSlope(sheenRoughness);
+
+            #ifdef SPECULARAA
+                // Adapt linear roughness (alphaG) to geometric curvature of the current pixel.
+                sheenAlphaG += AARoughnessFactors.y;
+            #endif
+
+            vec4 environmentSheenRadiance = vec4(0., 0., 0., 0.);
+
+            // _____________________________ 2D vs 3D Maps ________________________________
+            #if defined(LODINREFLECTIONALPHA) && !defined(REFLECTIONMAP_SKYBOX)
+                float sheenReflectionLOD = getLodFromAlphaG(vReflectionMicrosurfaceInfos.x, sheenAlphaG, NdotVUnclamped);
+            #elif defined(LINEARSPECULARREFLECTION)
+                float sheenReflectionLOD = getLinearLodFromRoughness(vReflectionMicrosurfaceInfos.x, sheenRoughness);
+            #else
+                float sheenReflectionLOD = getLodFromAlphaG(vReflectionMicrosurfaceInfos.x, sheenAlphaG);
+            #endif
+
+            #ifdef LODBASEDMICROSFURACE
+                // Apply environment convolution scale/offset filter tuning parameters to the mipmap LOD selection
+                sheenReflectionLOD = sheenReflectionLOD * vReflectionMicrosurfaceInfos.y + vReflectionMicrosurfaceInfos.z;
+                environmentSheenRadiance = sampleReflectionLod(reflectionSampler, reflectionCoords, sheenReflectionLOD);
+            #else
+                float lodSheenReflectionNormalized = saturate(sheenReflectionLOD / log2(vReflectionMicrosurfaceInfos.x));
+                float lodSheenReflectionNormalizedDoubled = lodSheenReflectionNormalized * 2.0;
+
+                vec4 environmentSheenMid = sampleReflection(reflectionSampler, reflectionCoords);
+                if(lodSheenReflectionNormalizedDoubled < 1.0){
+                    environmentSheenRadiance = mix(
+                        sampleReflection(reflectionSamplerHigh, reflectionCoords),
+                        environmentSheenMid,
+                        lodSheenReflectionNormalizedDoubled
+                    );
+                }else{
+                    environmentSheenRadiance = mix(
+                        environmentSheenMid,
+                        sampleReflection(reflectionSamplerLow, reflectionCoords),
+                        lodSheenReflectionNormalizedDoubled - 1.0
+                    );
+                }
+            #endif
+
+            #ifdef RGBDREFLECTION
+                environmentSheenRadiance.rgb = fromRGBD(environmentSheenRadiance);
+            #endif
+
+            #ifdef GAMMAREFLECTION
+                environmentSheenRadiance.rgb = toLinearSpace(environmentSheenRadiance.rgb);
+            #endif
+
+            // _____________________________ Levels _____________________________________
+            environmentSheenRadiance.rgb *= vReflectionInfos.x;
+            environmentSheenRadiance.rgb *= vReflectionColor.rgb;
+        #endif
+    #endif
+
+    // _____________________________ Clear Coat Information ____________________________
+    #ifdef CLEARCOAT
+        // Clear COAT parameters.
+        float clearCoatIntensity = vClearCoatParams.x;
+        float clearCoatRoughness = vClearCoatParams.y;
+
+        #ifdef CLEARCOAT_TEXTURE
+            vec2 clearCoatMapData = texture2D(clearCoatSampler, vClearCoatUV + uvOffset).rg * vClearCoatInfos.y;
+            clearCoatIntensity *= clearCoatMapData.x;
+            clearCoatRoughness *= clearCoatMapData.y;
+        #endif
+
+        #ifdef CLEARCOAT_TINT
+            vec3 clearCoatColor = vClearCoatTintParams.rgb;
+            float clearCoatThickness = vClearCoatTintParams.a;
+
+            #ifdef CLEARCOAT_TINT_TEXTURE
+                vec4 clearCoatTintMapData = texture2D(clearCoatTintSampler, vClearCoatTintUV + uvOffset);
+                clearCoatColor *= toLinearSpace(clearCoatTintMapData.rgb);
+                clearCoatThickness *= clearCoatTintMapData.a;
+            #endif
+
+            clearCoatColor = computeColorAtDistanceInMedia(clearCoatColor, clearCoatColorAtDistance);
+        #endif
+
+        // remapping and linearization of clear coat roughness
+        // Let s see how it ends up in gltf
+        // clearCoatRoughness = mix(0.089, 0.6, clearCoatRoughness);
+
+        // Remap F0 to account for the change of interface within the material.
+        vec3 specularEnvironmentR0Updated = getR0RemappedForClearCoat(specularEnvironmentR0);
+        specularEnvironmentR0 = mix(specularEnvironmentR0, specularEnvironmentR0Updated, clearCoatIntensity);
+
+        #ifdef CLEARCOAT_BUMP
+            #ifdef NORMALXYSCALE
+                float clearCoatNormalScale = 1.0;
+            #else
+                float clearCoatNormalScale = vClearCoatBumpInfos.y;
+            #endif
+
+            #if defined(TANGENT) && defined(NORMAL)
+                mat3 TBNClearCoat = vTBN;
+            #else
+                mat3 TBNClearCoat = cotangent_frame(clearCoatNormalW * clearCoatNormalScale, vPositionW, vClearCoatBumpUV, vClearCoatTangentSpaceParams);
+            #endif
+
+            #ifdef OBJECTSPACE_NORMALMAP
+                clearCoatNormalW = normalize(texture2D(clearCoatBumpSampler, vClearCoatBumpUV + uvOffset).xyz  * 2.0 - 1.0);
+                clearCoatNormalW = normalize(mat3(normalMatrix) * clearCoatNormalW);
+            #else
+                clearCoatNormalW = perturbNormal(TBN, texture2D(clearCoatBumpSampler, vClearCoatBumpUV + uvOffset).xyz, vClearCoatBumpInfos.y);
+            #endif
+        #endif
+
+        #if defined(FORCENORMALFORWARD) && defined(NORMAL)
+            clearCoatNormalW *= sign(dot(clearCoatNormalW, faceNormal));
+        #endif
+
+        #if defined(TWOSIDEDLIGHTING) && defined(NORMAL)
+            clearCoatNormalW = gl_FrontFacing ? clearCoatNormalW : -clearCoatNormalW;
+        #endif
+
+        // Clear Coat AA
+        vec2 clearCoatAARoughnessFactors = getAARoughnessFactors(clearCoatNormalW.xyz);
+
+        // Compute N dot V.
+        float clearCoatNdotVUnclamped = dot(clearCoatNormalW, viewDirectionW);
+        // The order 1886 page 3.
+        float clearCoatNdotV = absEps(clearCoatNdotVUnclamped);
+
+        // Clear Coat Reflection
+        #if defined(REFLECTION)
+            float clearCoatAlphaG = convertRoughnessToAverageSlope(clearCoatRoughness);
+
+            #ifdef SPECULARAA
+                // Adapt linear roughness (alphaG) to geometric curvature of the current pixel.
+                clearCoatAlphaG += clearCoatAARoughnessFactors.y;
+            #endif
+
+            vec4 environmentClearCoatRadiance = vec4(0., 0., 0., 0.);
+
+            vec3 clearCoatReflectionVector = computeReflectionCoords(vec4(vPositionW, 1.0), clearCoatNormalW);
+            #ifdef REFLECTIONMAP_OPPOSITEZ
+                clearCoatReflectionVector.z *= -1.0;
+            #endif
+
+            // _____________________________ 2D vs 3D Maps ________________________________
+            #ifdef REFLECTIONMAP_3D
+                vec3 clearCoatReflectionCoords = clearCoatReflectionVector;
+            #else
+                vec2 clearCoatReflectionCoords = clearCoatReflectionVector.xy;
+                #ifdef REFLECTIONMAP_PROJECTION
+                    clearCoatReflectionCoords /= clearCoatReflectionVector.z;
+                #endif
+                clearCoatReflectionCoords.y = 1.0 - clearCoatReflectionCoords.y;
+            #endif
+
+            #if defined(LODINREFLECTIONALPHA) && !defined(REFLECTIONMAP_SKYBOX)
+                float clearCoatReflectionLOD = getLodFromAlphaG(vReflectionMicrosurfaceInfos.x, clearCoatAlphaG, clearCoatNdotVUnclamped);
+            #elif defined(LINEARSPECULARREFLECTION)
+                float sheenReflectionLOD = getLinearLodFromRoughness(vReflectionMicrosurfaceInfos.x, clearCoatRoughness);
+            #else
+                float clearCoatReflectionLOD = getLodFromAlphaG(vReflectionMicrosurfaceInfos.x, clearCoatAlphaG);
+            #endif
+
+            #ifdef LODBASEDMICROSFURACE
+                // Apply environment convolution scale/offset filter tuning parameters to the mipmap LOD selection
+                clearCoatReflectionLOD = clearCoatReflectionLOD * vReflectionMicrosurfaceInfos.y + vReflectionMicrosurfaceInfos.z;
+                float requestedClearCoatReflectionLOD = clearCoatReflectionLOD;
+
+                environmentClearCoatRadiance = sampleReflectionLod(reflectionSampler, clearCoatReflectionCoords, requestedClearCoatReflectionLOD);
+            #else
+                float lodClearCoatReflectionNormalized = saturate(clearCoatReflectionLOD / log2(vReflectionMicrosurfaceInfos.x));
+                float lodClearCoatReflectionNormalizedDoubled = lodClearCoatReflectionNormalized * 2.0;
+
+                vec4 environmentClearCoatMid = sampleReflection(reflectionSampler, reflectionCoords);
+                if(lodClearCoatReflectionNormalizedDoubled < 1.0){
+                    environmentClearCoatRadiance = mix(
+                        sampleReflection(reflectionSamplerHigh, clearCoatReflectionCoords),
+                        environmentClearCoatMid,
+                        lodClearCoatReflectionNormalizedDoubled
+                    );
+                }else{
+                    environmentClearCoatRadiance = mix(
+                        environmentClearCoatMid,
+                        sampleReflection(reflectionSamplerLow, clearCoatReflectionCoords),
+                        lodClearCoatReflectionNormalizedDoubled - 1.0
+                    );
+                }
+            #endif
+
+            #ifdef RGBDREFLECTION
+                environmentClearCoatRadiance.rgb = fromRGBD(environmentClearCoatRadiance);
+            #endif
+
+            #ifdef GAMMAREFLECTION
+                environmentClearCoatRadiance.rgb = toLinearSpace(environmentClearCoatRadiance.rgb);
+            #endif
+
+            #ifdef CLEARCOAT_TINT
+                // Used later on in the light fragment and ibl.
+                vec3 clearCoatVRefract = -refract(vPositionW, clearCoatNormalW, vClearCoatRefractionParams.y);
+                // The order 1886 page 3.
+                float clearCoatNdotVRefract = absEps(dot(clearCoatNormalW, clearCoatVRefract));
+                vec3 absorption = vec3(0.);
+            #endif
+
+            // _____________________________ Levels _____________________________________
+            environmentClearCoatRadiance.rgb *= vReflectionInfos.x;
+            environmentClearCoatRadiance.rgb *= vReflectionColor.rgb;
+        #endif
+    #endif
+
+    // _____________________________ IBL BRDF + Energy Cons ________________________________
+    #if defined(ENVIRONMENTBRDF)
+        // BRDF Lookup
+        vec3 environmentBrdf = getBRDFLookup(NdotV, roughness);
+
+        #ifdef MS_BRDF_ENERGY_CONSERVATION
+            vec3 energyConservationFactor = getEnergyConservationFactor(specularEnvironmentR0, environmentBrdf);
+        #endif
+    #endif
+
+    // ___________________________________ SubSurface ______________________________________
+    #ifdef SUBSURFACE
+        #ifdef SS_REFRACTION
+            float refractionIntensity = vSubSurfaceIntensity.x;
+            #ifdef SS_LINKREFRACTIONTOTRANSPARENCY
+                refractionIntensity *= (1.0 - alpha);
+                // Put alpha back to 1;
+                alpha = 1.0;
+            #endif
+        #endif
+        #ifdef SS_TRANSLUCENCY
+            float translucencyIntensity = vSubSurfaceIntensity.y;
+        #endif
+        #ifdef SS_SCATTERING
+            float scatteringIntensity = vSubSurfaceIntensity.z;
+        #endif
+
+        #ifdef SS_THICKNESSANDMASK_TEXTURE
+            vec4 thicknessMap = texture2D(thicknessSampler, vThicknessUV + uvOffset);
+            float thickness = thicknessMap.r * vThicknessParam.y + vThicknessParam.x;
+
+            #ifdef SS_MASK_FROM_THICKNESS_TEXTURE
+                #ifdef SS_REFRACTION
+                    refractionIntensity *= thicknessMap.g;
+                #endif
+                #ifdef SS_TRANSLUCENCY
+                    translucencyIntensity *= thicknessMap.b;
+                #endif
+                #ifdef SS_SCATTERING
+                    scatteringIntensity *= thicknessMap.a;
+                #endif
+            #endif
+        #else
+            float thickness = vThicknessParam.y;
+        #endif
+
+        #ifdef SS_TRANSLUCENCY
+            thickness = maxEps(thickness);
+            vec3 transmittance = transmittanceBRDF_Burley(vTintColor.rgb, vDiffusionDistance, thickness);
+            transmittance *= translucencyIntensity;
+        #endif
+    #endif
+
+    // ____________________________________________________________________________________
+    // _____________________________ Direct Lighting Info __________________________________
+    vec3 diffuseBase = vec3(0., 0., 0.);
+    #ifdef SPECULARTERM
+        vec3 specularBase = vec3(0., 0., 0.);
+    #endif
+    #ifdef CLEARCOAT
+        vec3 clearCoatBase = vec3(0., 0., 0.);
+    #endif
+    #ifdef SHEEN
+        vec3 sheenBase = vec3(0., 0., 0.);
+    #endif
+
+    #ifdef LIGHTMAP
+        vec3 lightmapColor = texture2D(lightmapSampler, vLightmapUV + uvOffset).rgb;
+        #ifdef GAMMALIGHTMAP
+            lightmapColor = toLinearSpace(lightmapColor);
+        #endif
+        lightmapColor *= vLightmapInfos.y;
+    #endif
+
+    // Direct Lighting Variables
+    preLightingInfo preInfo;
+    lightingInfo info;
+    float shadow = 1.; // 1 - shadowLevel
+
+    #include<lightFragment>[0..maxSimultaneousLights]
+
+    // _________________________ Specular Environment Oclusion __________________________
+    #if defined(ENVIRONMENTBRDF) && !defined(REFLECTIONMAP_SKYBOX)
+        vec3 specularEnvironmentReflectance = getReflectanceFromBRDFLookup(specularEnvironmentR0, environmentBrdf);
+
+        #ifdef RADIANCEOCCLUSION
+            #ifdef AMBIENTINGRAYSCALE
+                float ambientMonochrome = ambientOcclusionColor.r;
+            #else
+                float ambientMonochrome = getLuminance(ambientOcclusionColor);
+            #endif
+
+            float seo = environmentRadianceOcclusion(ambientMonochrome, NdotVUnclamped);
+            specularEnvironmentReflectance *= seo;
+        #endif
+
+        #ifdef HORIZONOCCLUSION
+            #ifdef BUMP
+                #ifdef REFLECTIONMAP_3D
+                    float eho = environmentHorizonOcclusion(-viewDirectionW, normalW);
+                    specularEnvironmentReflectance *= eho;
+                #endif
+            #endif
+        #endif
+    #else
+        // Jones implementation of a well balanced fast analytical solution.
+        vec3 specularEnvironmentReflectance = getReflectanceFromAnalyticalBRDFLookup_Jones(NdotV, specularEnvironmentR0, specularEnvironmentR90, sqrt(microSurface));
+    #endif
+
+    // _____________________________ Sheen Environment Oclusion __________________________
+    #if defined(SHEEN) && defined(REFLECTION)
+        vec3 sheenEnvironmentReflectance = getSheenReflectanceFromBRDFLookup(sheenColor, environmentBrdf);
+
+        #ifdef RADIANCEOCCLUSION
+            sheenEnvironmentReflectance *= seo;
+        #endif
+
+        #ifdef HORIZONOCCLUSION
+            #ifdef BUMP
+                #ifdef REFLECTIONMAP_3D
+                    sheenEnvironmentReflectance *= eho;
+                #endif
+            #endif
+        #endif
+    #endif
+
+    // _________________________ Clear Coat Environment Oclusion __________________________
+    #ifdef CLEARCOAT
+        #if defined(ENVIRONMENTBRDF) && !defined(REFLECTIONMAP_SKYBOX)
+            // BRDF Lookup
+            vec3 environmentClearCoatBrdf = getBRDFLookup(clearCoatNdotV, clearCoatRoughness);
+            vec3 clearCoatEnvironmentReflectance = getReflectanceFromBRDFLookup(vec3(vClearCoatRefractionParams.x), environmentClearCoatBrdf);
+
+            #ifdef RADIANCEOCCLUSION
+                float clearCoatSeo = environmentRadianceOcclusion(ambientMonochrome, clearCoatNdotVUnclamped);
+                clearCoatEnvironmentReflectance *= clearCoatSeo;
+            #endif
+
+            #ifdef HORIZONOCCLUSION
+                #ifdef BUMP
+                    #ifdef REFLECTIONMAP_3D
+                        float clearCoatEho = environmentHorizonOcclusion(-viewDirectionW, clearCoatNormalW);
+                        clearCoatEnvironmentReflectance *= clearCoatEho;
+                    #endif
+                #endif
+            #endif
+        #else
+            // Jones implementation of a well balanced fast analytical solution.
+            vec3 clearCoatEnvironmentReflectance = getReflectanceFromAnalyticalBRDFLookup_Jones(clearCoatNdotV, vec3(1.), vec3(1.), sqrt(1. - clearCoatRoughness));
+        #endif
+
+        clearCoatEnvironmentReflectance *= clearCoatIntensity;
+
+        #if defined(REFLECTION) && defined(CLEARCOAT_TINT)
+            // NdotL = NdotV in IBL
+            absorption = computeClearCoatAbsorption(clearCoatNdotVRefract, clearCoatNdotVRefract, clearCoatColor, clearCoatThickness, clearCoatIntensity);
+
+            #ifdef REFLECTION
+                environmentIrradiance *= absorption;
+            #endif
+
+            #ifdef SHEEN
+                sheenEnvironmentReflectance *= absorption;
+            #endif
+
+            specularEnvironmentReflectance *= absorption;
+        #endif
+
+        // clear coat energy conservation
+        float fresnelIBLClearCoat = fresnelSchlickGGX(clearCoatNdotV, vClearCoatRefractionParams.x, CLEARCOATREFLECTANCE90);
+        fresnelIBLClearCoat *= clearCoatIntensity;
+
+        float conservationFactor = (1. - fresnelIBLClearCoat);
+
+        #ifdef REFLECTION
+            environmentIrradiance *= conservationFactor;
+        #endif
+
+        #ifdef SHEEN
+            sheenEnvironmentReflectance *= (conservationFactor * conservationFactor);
+        #endif
+
+        specularEnvironmentReflectance *= (conservationFactor * conservationFactor);
+    #endif
+
+    // _____________________________ Transmittance + Tint ________________________________
+    #ifdef SS_REFRACTION
+        vec3 refractionTransmittance = vec3(refractionIntensity);
+        #ifdef SS_THICKNESSANDMASK_TEXTURE
+            vec3 volumeAlbedo = computeColorAtDistanceInMedia(vTintColor.rgb, vTintColor.w);
+
+            // // Simulate Flat Surface
+            // thickness /=  dot(refractionVector, -normalW);
+
+            // // Simulate Curved Surface
+            // float NdotRefract = dot(normalW, refractionVector);
+            // thickness *= -NdotRefract;
+
+            refractionTransmittance *= cocaLambert(volumeAlbedo, thickness);
+        #elif defined(SS_LINKREFRACTIONTOTRANSPARENCY)
+            // Tint the material with albedo.
+            float maxChannel = max(max(surfaceAlbedo.r, surfaceAlbedo.g), surfaceAlbedo.b);
+            vec3 volumeAlbedo = saturate(maxChannel * surfaceAlbedo);
+
+            // Tint reflectance
+            environmentRefraction.rgb *= volumeAlbedo;
+        #else
+            // Compute tint from min distance only.
+            vec3 volumeAlbedo = computeColorAtDistanceInMedia(vTintColor.rgb, vTintColor.w);
+            refractionTransmittance *= cocaLambert(volumeAlbedo, vThicknessParam.y);
+        #endif
+
+        // Decrease Albedo Contribution
+        surfaceAlbedo *= (1. - refractionIntensity);
+
+        #ifdef REFLECTION
+            // Decrease irradiance Contribution
+            environmentIrradiance *= (1. - refractionIntensity);
+        #endif
+
+        // Add Multiple internal bounces.
+        vec3 bounceSpecularEnvironmentReflectance = (2.0 * specularEnvironmentReflectance) / (1.0 + specularEnvironmentReflectance);
+        specularEnvironmentReflectance = mix(bounceSpecularEnvironmentReflectance, specularEnvironmentReflectance, refractionIntensity);
+
+        // In theory T = 1 - R.
+        refractionTransmittance *= 1.0 - specularEnvironmentReflectance;
+    #endif
+
+    // _______________________________  IBL Translucency ________________________________
+    #if defined(REFLECTION) && defined(SS_TRANSLUCENCY)
+        #if defined(USESPHERICALINVERTEX)
+            vec3 irradianceVector = vec3(reflectionMatrix * vec4(normalW, 0)).xyz;
+            #ifdef REFLECTIONMAP_OPPOSITEZ
+                irradianceVector.z *= -1.0;
+            #endif
+        #endif
+
+        #if defined(USESPHERICALFROMREFLECTIONMAP)
+            vec3 refractionIrradiance = computeEnvironmentIrradiance(-irradianceVector);
+        #elif defined(USEIRRADIANCEMAP)
+            vec3 refractionIrradiance = sampleReflection(irradianceSampler, -irradianceVector).rgb;
+            #ifdef RGBDREFLECTION
+                refractionIrradiance.rgb = fromRGBD(refractionIrradiance);
+            #endif
+
+            #ifdef GAMMAREFLECTION
+                refractionIrradiance.rgb = toLinearSpace(refractionIrradiance.rgb);
+            #endif
+        #else
+            vec3 refractionIrradiance = vec3(0.);
+        #endif
+
+        refractionIrradiance *= transmittance;
+    #endif
+
+    // ______________________________________________________________________________
+    // _____________________________ Energy Conservation  ___________________________
+    // Apply Energy Conservation.
+    #ifndef METALLICWORKFLOW
+        surfaceAlbedo.rgb = (1. - reflectance) * surfaceAlbedo.rgb;
+    #endif
+
+    // _____________________________ Irradiance ______________________________________
+    #ifdef REFLECTION
+        vec3 finalIrradiance = environmentIrradiance;
+        #if defined(SS_TRANSLUCENCY)
+            finalIrradiance += refractionIrradiance;
+        #endif
+        finalIrradiance *= surfaceAlbedo.rgb;
+    #endif
+
+    // _____________________________ Specular ________________________________________
+    #ifdef SPECULARTERM
+        vec3 finalSpecular = specularBase;
+        finalSpecular = max(finalSpecular, 0.0);
+
+        // Full value needed for alpha.
+        vec3 finalSpecularScaled = finalSpecular * vLightingIntensity.x * vLightingIntensity.w;
+        #if defined(ENVIRONMENTBRDF) && defined(MS_BRDF_ENERGY_CONSERVATION)
+            finalSpecularScaled *= energyConservationFactor;
+        #endif
+    #endif
+
+    // _____________________________ Radiance ________________________________________
+    #ifdef REFLECTION
+        vec3 finalRadiance = environmentRadiance.rgb;
+        finalRadiance *= specularEnvironmentReflectance;
+
+        // Full value needed for alpha. 
+        vec3 finalRadianceScaled = finalRadiance * vLightingIntensity.z;
+        #if defined(ENVIRONMENTBRDF) && defined(MS_BRDF_ENERGY_CONSERVATION)
+            finalRadianceScaled *= energyConservationFactor;
+        #endif
+    #endif
+
+    // _____________________________ Refraction ______________________________________
+    #ifdef SS_REFRACTION
+        vec3 finalRefraction = environmentRefraction.rgb;
+        finalRefraction *= refractionTransmittance;
+    #endif
+
+    // _____________________________ Clear Coat _______________________________________
+    #ifdef CLEARCOAT
+        vec3 finalClearCoat = clearCoatBase;
+        finalClearCoat = max(finalClearCoat, 0.0);
+
+        // Full value needed for alpha.
+        vec3 finalClearCoatScaled = finalClearCoat * vLightingIntensity.x * vLightingIntensity.w;
+        #if defined(ENVIRONMENTBRDF) && defined(MS_BRDF_ENERGY_CONSERVATION)
+            finalClearCoatScaled *= energyConservationFactor;
+        #endif
+
+    // ____________________________ Clear Coat Radiance _______________________________
+        #ifdef REFLECTION
+            vec3 finalClearCoatRadiance = environmentClearCoatRadiance.rgb;
+            finalClearCoatRadiance *= clearCoatEnvironmentReflectance;
+
+            // Full value needed for alpha. 
+            vec3 finalClearCoatRadianceScaled = finalClearCoatRadiance * vLightingIntensity.z;
+        #endif
+
+        #ifdef SS_REFRACTION
+            finalRefraction *= (conservationFactor * conservationFactor);
+            #ifdef CLEARCOAT_TINT
+                finalRefraction *= absorption;
+            #endif
+        #endif
+    #endif
+
+    // ________________________________ Sheen ________________________________________
+    #ifdef SHEEN
+        vec3 finalSheen = sheenBase * sheenColor;
+        finalSheen = max(finalSheen, 0.0);
+
+        vec3 finalSheenScaled = finalSheen * vLightingIntensity.x * vLightingIntensity.w;
+        // #if defined(ENVIRONMENTBRDF) && defined(MS_BRDF_ENERGY_CONSERVATION)
+            // The sheen does not use the same BRDF so not energy conservation is possible
+            // Should be less a problem as it is usually not metallic
+            // finalSheenScaled *= energyConservationFactor;
+        // #endif
+        
+        #ifdef REFLECTION
+            vec3 finalSheenRadiance = environmentSheenRadiance.rgb;
+            finalSheenRadiance *= sheenEnvironmentReflectance;
+
+            // Full value needed for alpha. 
+            vec3 finalSheenRadianceScaled = finalSheenRadiance * vLightingIntensity.z;
+        #endif
+    #endif
+
+    // _____________________________ Highlights on Alpha _____________________________
+    #ifdef ALPHABLEND
+        float luminanceOverAlpha = 0.0;
+        #if	defined(REFLECTION) && defined(RADIANCEOVERALPHA)
+            luminanceOverAlpha += getLuminance(finalRadianceScaled);
+            #if defined(CLEARCOAT)
+                luminanceOverAlpha += getLuminance(finalClearCoatRadianceScaled);
+            #endif
+        #endif
+
+        #if defined(SPECULARTERM) && defined(SPECULAROVERALPHA)
+            luminanceOverAlpha += getLuminance(finalSpecularScaled);
+        #endif
+
+        #if defined(CLEARCOAT) && defined(CLEARCOATOVERALPHA)
+            luminanceOverAlpha += getLuminance(finalClearCoatScaled);
+        #endif
+
+        #if defined(RADIANCEOVERALPHA) || defined(SPECULAROVERALPHA)
+            alpha = saturate(alpha + luminanceOverAlpha * luminanceOverAlpha);
+        #endif
+    #endif
+#endif
+
+// _______________ Not done before as it is unlit only __________________________
+// _____________________________ Diffuse ________________________________________
+    vec3 finalDiffuse = diffuseBase;
+    finalDiffuse *= surfaceAlbedo.rgb;
+    finalDiffuse = max(finalDiffuse, 0.0);
+
+// _____________________________ Ambient ________________________________________
+    vec3 finalAmbient = vAmbientColor;
+    finalAmbient *= surfaceAlbedo.rgb;
+
+// _____________________________ Emissive ________________________________________
+    vec3 finalEmissive = vEmissiveColor;
+#ifdef EMISSIVE
+    vec3 emissiveColorTex = texture2D(emissiveSampler, vEmissiveUV + uvOffset).rgb;
+    finalEmissive *= toLinearSpace(emissiveColorTex.rgb);
+    finalEmissive *=  vEmissiveInfos.y;
+#endif
+
+// ______________________________ Ambient ________________________________________
+#ifdef AMBIENT
+    vec3 ambientOcclusionForDirectDiffuse = mix(vec3(1.), ambientOcclusionColor, vAmbientInfos.w);
+#else
+    vec3 ambientOcclusionForDirectDiffuse = ambientOcclusionColor;
+#endif
+
+// _______________________________________________________________________________
+// _____________________________ Composition _____________________________________
+    // Reflection already includes the environment intensity.
+    vec4 finalColor = vec4(
+        finalAmbient			* ambientOcclusionColor +
+        finalDiffuse			* ambientOcclusionForDirectDiffuse * vLightingIntensity.x +
+#ifndef UNLIT
+    #ifdef REFLECTION
+        finalIrradiance			* ambientOcclusionColor * vLightingIntensity.z +
+    #endif
+    #ifdef SPECULARTERM
+    // Computed in the previous step to help with alpha luminance.
+    //	finalSpecular			* vLightingIntensity.x * vLightingIntensity.w +
+        finalSpecularScaled +
+    #endif
+    #ifdef CLEARCOAT
+    // Computed in the previous step to help with alpha luminance.
+    //	finalClearCoat			* vLightingIntensity.x * vLightingIntensity.w +
+        finalClearCoatScaled +
+    #endif
+    #ifdef SHEEN
+    // Computed in the previous step to help with alpha luminance.
+    //	finalSheen  			* vLightingIntensity.x * vLightingIntensity.w +
+        finalSheenScaled +
+    #endif
+    #ifdef REFLECTION
+    // Comupted in the previous step to help with alpha luminance.
+    //	finalRadiance			* vLightingIntensity.z +
+        finalRadianceScaled +
+        #ifdef CLEARCOAT
+        //  Comupted in the previous step to help with alpha luminance.
+        //  finalClearCoatRadiance * vLightingIntensity.z 
+            finalClearCoatRadianceScaled +
+        #endif
+        #ifdef SHEEN
+        //  Comupted in the previous step to help with alpha luminance.
+        //  finalSheenRadiance * vLightingIntensity.z 
+            finalSheenRadianceScaled +
+        #endif
+    #endif
+    #ifdef SS_REFRACTION
+        finalRefraction			* vLightingIntensity.z +
+    #endif
+#endif
+        finalEmissive			* vLightingIntensity.y,
+        alpha);
+
+// _____________________________ LightMappping _____________________________________
+#ifdef LIGHTMAP
+    #ifndef LIGHTMAPEXCLUDED
+        #ifdef USELIGHTMAPASSHADOWMAP
+            finalColor.rgb *= lightmapColor;
+        #else
+            finalColor.rgb += lightmapColor;
+        #endif
+    #endif
+#endif
+
+#define CUSTOM_FRAGMENT_BEFORE_FOG
+
+// _____________________________ Finally ___________________________________________
+    finalColor = max(finalColor, 0.0);
+#include<logDepthFragment>
+#include<fogFragment>(color, finalColor)
+
+#ifdef IMAGEPROCESSINGPOSTPROCESS
+    // Sanitize output incase invalid normals or tangents have caused div by 0 or undefined behavior
+    // this also limits the brightness which helpfully reduces over-sparkling in bloom (native handles this in the bloom blur shader)
+    finalColor.rgb = clamp(finalColor.rgb, 0., 30.0);
+#else
+    // Alway run to ensure we are going back to gamma space.
+    finalColor = applyImageProcessing(finalColor);
+#endif
+
+    finalColor.a *= visibility;
+
+#ifdef PREMULTIPLYALPHA
+    // Convert to associative (premultiplied) format if needed.
+    finalColor.rgb *= finalColor.a;
+#endif
+
+#define CUSTOM_FRAGMENT_BEFORE_FRAGCOLOR
+    gl_FragColor = finalColor;
+
+#include<pbrDebug>
+}