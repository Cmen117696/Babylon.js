--- conflicted
+++ resolved
@@ -1,417 +1,409 @@
-import { ShaderCodeNode } from './shaderCodeNode';
-import { ShaderCodeCursor } from './shaderCodeCursor';
-import { ShaderCodeConditionNode } from './shaderCodeConditionNode';
-import { ShaderCodeTestNode } from './shaderCodeTestNode';
-import { ShaderDefineIsDefinedOperator } from './Expressions/Operators/shaderDefineIsDefinedOperator';
-import { ShaderDefineOrOperator } from './Expressions/Operators/shaderDefineOrOperator';
-import { ShaderDefineAndOperator } from './Expressions/Operators/shaderDefineAndOperator';
-import { ShaderDefineExpression } from './Expressions/shaderDefineExpression';
-import { ShaderDefineArithmeticOperator } from './Expressions/Operators/shaderDefineArithmeticOperator';
-import { ProcessingOptions } from './shaderProcessingOptions';
-import { _DevTools } from '../../Misc/devTools';
-
-declare type WebRequest = import("../../Misc/webRequest").WebRequest;
-declare type LoadFileError = import("../../Misc/fileTools").LoadFileError;
-declare type IOfflineProvider = import("../../Offline/IOfflineProvider").IOfflineProvider;
-declare type IFileRequest  = import("../../Misc/fileRequest").IFileRequest;
-declare type ThinEngine = import("../thinEngine").ThinEngine;
-
-const regexSE = /defined\s*?\((.+?)\)/g;
-const regexSERevert = /defined\s*?\[(.+?)\]/g;
-
-/** @hidden */
-export class ShaderProcessor {
-<<<<<<< HEAD
-    public static Initialize(options: ProcessingOptions): void {
-        if (options.processor && options.processor.initializeShaders) {
-            options.processor.initializeShaders(options.processingContext);
-        }
-    }
-
-    public static Process(sourceCode: string, options: ProcessingOptions, callback: (migratedCode: string) => void) {
-=======
-    public static Process(sourceCode: string, options: ProcessingOptions, callback: (migratedCode: string) => void, engine: ThinEngine) {
->>>>>>> f64b0af5
-        this._ProcessIncludes(sourceCode, options, (codeWithIncludes) => {
-            let migratedCode = this._ProcessShaderConversion(codeWithIncludes, options, engine);
-            callback(migratedCode);
-        });
-    }
-
-    public static Finalize(vertexCode: string, fragmentCode: string, options: ProcessingOptions): { vertexCode: string, fragmentCode: string } {
-        if (!options.processor || !options.processor.finalizeShaders) {
-            return { vertexCode, fragmentCode };
-        }
-
-        return options.processor.finalizeShaders(vertexCode, fragmentCode, options.processingContext);
-    }
-
-    private static _ProcessPrecision(source: string, options: ProcessingOptions): string {
-        const shouldUseHighPrecisionShader = options.shouldUseHighPrecisionShader;
-
-        if (source.indexOf("precision highp float") === -1) {
-            if (!shouldUseHighPrecisionShader) {
-                source = "precision mediump float;\n" + source;
-            } else {
-                source = "precision highp float;\n" + source;
-            }
-        } else {
-            if (!shouldUseHighPrecisionShader) { // Moving highp to mediump
-                source = source.replace("precision highp float", "precision mediump float");
-            }
-        }
-
-        return source;
-    }
-
-    private static _ExtractOperation(expression: string) {
-        let regex = /defined\((.+)\)/;
-
-        let match = regex.exec(expression);
-
-        if (match && match.length) {
-            return new ShaderDefineIsDefinedOperator(match[1].trim(), expression[0] === "!");
-        }
-
-        let operators = ["==", ">=", "<=", "<", ">"];
-        let operator = "";
-        let indexOperator = 0;
-
-        for (operator of operators) {
-            indexOperator = expression.indexOf(operator);
-
-            if (indexOperator > -1) {
-                break;
-            }
-        }
-
-        if (indexOperator === -1) {
-            return new ShaderDefineIsDefinedOperator(expression);
-        }
-
-        let define = expression.substring(0, indexOperator).trim();
-        let value = expression.substring(indexOperator + operator.length).trim();
-
-        return new ShaderDefineArithmeticOperator(define, operator, value);
-    }
-
-    private static _BuildSubExpression(expression: string): ShaderDefineExpression {
-        expression = expression.replace(regexSE, "defined[$1]");
-
-        const postfix = ShaderDefineExpression.infixToPostfix(expression);
-
-        const stack: (string | ShaderDefineExpression)[] = [];
-
-        for (let c of postfix) {
-            if (c !== '||' && c !== '&&') {
-                stack.push(c);
-            } else if (stack.length >= 2) {
-                let v1 = stack[stack.length - 1],
-                    v2 = stack[stack.length - 2];
-
-                stack.length -= 2;
-
-                let operator = c == '&&' ? new ShaderDefineAndOperator() : new ShaderDefineOrOperator();
-
-                if (typeof(v1) === 'string') {
-                    v1 = v1.replace(regexSERevert, "defined($1)");
-                }
-
-                if (typeof(v2) === 'string') {
-                    v2 = v2.replace(regexSERevert, "defined($1)");
-                }
-
-                operator.leftOperand = typeof(v2) === 'string' ? this._ExtractOperation(v2) : v2;
-                operator.rightOperand = typeof(v1) === 'string' ? this._ExtractOperation(v1) : v1;
-
-                stack.push(operator);
-            }
-        }
-
-        let result = stack[stack.length - 1];
-
-        if (typeof(result) === 'string') {
-            result = result.replace(regexSERevert, "defined($1)");
-        }
-
-        // note: stack.length !== 1 if there was an error in the parsing
-
-        return typeof(result) === 'string' ? this._ExtractOperation(result) : result;
-    }
-
-    private static _BuildExpression(line: string, start: number): ShaderCodeTestNode {
-        let node = new ShaderCodeTestNode();
-        let command = line.substring(0, start);
-        let expression = line.substring(start);
-
-        expression = expression.substring(0, ((expression.indexOf("//") + 1) || (expression.length + 1)) - 1).trim();
-
-        if (command === "#ifdef") {
-            node.testExpression = new ShaderDefineIsDefinedOperator(expression);
-        } else if (command === "#ifndef") {
-            node.testExpression = new ShaderDefineIsDefinedOperator(expression, true);
-        } else {
-            node.testExpression = this._BuildSubExpression(expression);
-        }
-
-        return node;
-    }
-
-    private static _MoveCursorWithinIf(cursor: ShaderCodeCursor, rootNode: ShaderCodeConditionNode, ifNode: ShaderCodeNode) {
-        let line = cursor.currentLine;
-        while (this._MoveCursor(cursor, ifNode)) {
-            line = cursor.currentLine;
-            let first5 = line.substring(0, 5).toLowerCase();
-
-            if (first5 === "#else") {
-                let elseNode = new ShaderCodeNode();
-                rootNode.children.push(elseNode);
-                this._MoveCursor(cursor, elseNode);
-                return;
-            } else if (first5 === "#elif") {
-                let elifNode = this._BuildExpression(line, 5);
-
-                rootNode.children.push(elifNode);
-                ifNode = elifNode;
-            }
-        }
-    }
-
-    private static _MoveCursor(cursor: ShaderCodeCursor, rootNode: ShaderCodeNode): boolean {
-        while (cursor.canRead) {
-            cursor.lineIndex++;
-            let line = cursor.currentLine;
-            const keywords = /(#ifdef)|(#else)|(#elif)|(#endif)|(#ifndef)|(#if)/;
-            const matches = keywords.exec(line);
-
-            if (matches && matches.length) {
-                let keyword = matches[0];
-
-                switch (keyword) {
-                    case "#ifdef": {
-                        let newRootNode = new ShaderCodeConditionNode();
-                        rootNode.children.push(newRootNode);
-
-                        let ifNode = this._BuildExpression(line, 6);
-                        newRootNode.children.push(ifNode);
-                        this._MoveCursorWithinIf(cursor, newRootNode, ifNode);
-                        break;
-                    }
-                    case "#else":
-                    case "#elif":
-                        return true;
-                    case "#endif":
-                        return false;
-                    case "#ifndef": {
-                        let newRootNode = new ShaderCodeConditionNode();
-                        rootNode.children.push(newRootNode);
-
-                        let ifNode = this._BuildExpression(line, 7);
-                        newRootNode.children.push(ifNode);
-                        this._MoveCursorWithinIf(cursor, newRootNode, ifNode);
-                        break;
-                    }
-                    case "#if": {
-                        let newRootNode = new ShaderCodeConditionNode();
-                        let ifNode = this._BuildExpression(line, 3);
-                        rootNode.children.push(newRootNode);
-
-                        newRootNode.children.push(ifNode);
-                        this._MoveCursorWithinIf(cursor, newRootNode, ifNode);
-                        break;
-                    }
-                }
-            }
-            else {
-                let newNode = new ShaderCodeNode();
-                newNode.line = line;
-                rootNode.children.push(newNode);
-
-                // Detect additional defines
-                if (line[0] === "#" && line[1] === "d") {
-                    let split = line.replace(";", "").split(" ");
-                    newNode.additionalDefineKey = split[1];
-
-                    if (split.length === 3) {
-                        newNode.additionalDefineValue = split[2];
-                    }
-                }
-            }
-        }
-        return false;
-    }
-
-    private static _EvaluatePreProcessors(sourceCode: string, preprocessors: { [key: string]: string }, options: ProcessingOptions): string {
-        const rootNode = new ShaderCodeNode();
-        let cursor = new ShaderCodeCursor();
-
-        cursor.lineIndex = -1;
-        cursor.lines = sourceCode.split("\n");
-
-        // Decompose (We keep it in 2 steps so it is easier to maintain and perf hit is insignificant)
-        this._MoveCursor(cursor, rootNode);
-
-        // Recompose
-        return rootNode.process(preprocessors, options);
-    }
-
-    private static _PreparePreProcessors(options: ProcessingOptions): { [key: string]: string } {
-        let defines = options.defines;
-        let preprocessors: { [key: string]: string } = {};
-
-        for (var define of defines) {
-            let keyValue = define.replace("#define", "").replace(";", "").trim();
-            let split = keyValue.split(" ");
-            preprocessors[split[0]] = split.length > 1 ? split[1] : "";
-        }
-
-        preprocessors["GL_ES"] = "true";
-        preprocessors["__VERSION__"] = options.version;
-        preprocessors[options.platformName] = "true";
-
-        return preprocessors;
-    }
-
-    private static _ProcessShaderConversion(sourceCode: string, options: ProcessingOptions, engine: ThinEngine): string {
-
-        var preparedSourceCode = this._ProcessPrecision(sourceCode, options);
-
-        if (!options.processor) {
-            return preparedSourceCode;
-        }
-
-        // Already converted
-        if (preparedSourceCode.indexOf("#version 3") !== -1) {
-            return preparedSourceCode.replace("#version 300 es", "");
-        }
-
-        let defines = options.defines;
-
-        let preprocessors = this._PreparePreProcessors(options);
-
-        // General pre processing
-        if (options.processor.preProcessor) {
-            preparedSourceCode = options.processor.preProcessor(preparedSourceCode, defines, options.isFragment, options.processingContext);
-        }
-
-        preparedSourceCode = this._EvaluatePreProcessors(preparedSourceCode, preprocessors, options);
-
-        // Post processing
-        if (options.processor.postProcessor) {
-<<<<<<< HEAD
-            preparedSourceCode = options.processor.postProcessor(preparedSourceCode, defines, options.isFragment, options.processingContext);
-=======
-            preparedSourceCode = options.processor.postProcessor(preparedSourceCode, defines, options.isFragment, engine);
->>>>>>> f64b0af5
-        }
-
-        return preparedSourceCode;
-    }
-
-    private static _ProcessIncludes(sourceCode: string, options: ProcessingOptions, callback: (data: any) => void): void {
-        var regex = /#include<(.+)>(\((.*)\))*(\[(.*)\])*/g;
-        var match = regex.exec(sourceCode);
-
-        var returnValue = new String(sourceCode);
-        var keepProcessing = false;
-
-        while (match != null) {
-            var includeFile = match[1];
-
-            // Uniform declaration
-            if (includeFile.indexOf("__decl__") !== -1) {
-                includeFile = includeFile.replace(/__decl__/, "");
-                if (options.supportsUniformBuffers) {
-                    includeFile = includeFile.replace(/Vertex/, "Ubo");
-                    includeFile = includeFile.replace(/Fragment/, "Ubo");
-                }
-                includeFile = includeFile + "Declaration";
-            }
-
-            if (options.includesShadersStore[includeFile]) {
-                // Substitution
-                var includeContent = options.includesShadersStore[includeFile];
-                if (match[2]) {
-                    var splits = match[3].split(",");
-
-                    for (var index = 0; index < splits.length; index += 2) {
-                        var source = new RegExp(splits[index], "g");
-                        var dest = splits[index + 1];
-
-                        includeContent = includeContent.replace(source, dest);
-                    }
-                }
-
-                if (match[4]) {
-                    var indexString = match[5];
-
-                    if (indexString.indexOf("..") !== -1) {
-                        var indexSplits = indexString.split("..");
-                        var minIndex = parseInt(indexSplits[0]);
-                        var maxIndex = parseInt(indexSplits[1]);
-                        var sourceIncludeContent = includeContent.slice(0);
-                        includeContent = "";
-
-                        if (isNaN(maxIndex)) {
-                            maxIndex = options.indexParameters[indexSplits[1]];
-                        }
-
-                        for (var i = minIndex; i < maxIndex; i++) {
-                            if (!options.supportsUniformBuffers) {
-                                // Ubo replacement
-                                sourceIncludeContent = sourceIncludeContent.replace(/light\{X\}.(\w*)/g, (str: string, p1: string) => {
-                                    return p1 + "{X}";
-                                });
-                            }
-                            includeContent += sourceIncludeContent.replace(/\{X\}/g, i.toString()) + "\n";
-                        }
-                    } else {
-                        if (!options.supportsUniformBuffers) {
-                            // Ubo replacement
-                            includeContent = includeContent.replace(/light\{X\}.(\w*)/g, (str: string, p1: string) => {
-                                return p1 + "{X}";
-                            });
-                        }
-                        includeContent = includeContent.replace(/\{X\}/g, indexString);
-                    }
-                }
-
-                // Replace
-                returnValue = returnValue.replace(match[0], includeContent);
-
-                keepProcessing = keepProcessing || includeContent.indexOf("#include<") >= 0;
-            } else {
-                var includeShaderUrl = options.shadersRepository + "ShadersInclude/" + includeFile + ".fx";
-
-                ShaderProcessor._FileToolsLoadFile(includeShaderUrl, (fileContent) => {
-                    options.includesShadersStore[includeFile] = fileContent as string;
-                    this._ProcessIncludes(<string>returnValue, options, callback);
-                });
-                return;
-            }
-
-            match = regex.exec(sourceCode);
-        }
-
-        if (keepProcessing) {
-            this._ProcessIncludes(returnValue.toString(), options, callback);
-        } else {
-            callback(returnValue);
-        }
-    }
-
-    /**
-     * Loads a file from a url
-     * @param url url to load
-     * @param onSuccess callback called when the file successfully loads
-     * @param onProgress callback called while file is loading (if the server supports this mode)
-     * @param offlineProvider defines the offline provider for caching
-     * @param useArrayBuffer defines a boolean indicating that date must be returned as ArrayBuffer
-     * @param onError callback called when the file fails to load
-     * @returns a file request object
-     * @hidden
-     */
-    public static _FileToolsLoadFile(url: string, onSuccess: (data: string | ArrayBuffer, responseURL?: string) => void, onProgress?: (ev: ProgressEvent) => void, offlineProvider?: IOfflineProvider, useArrayBuffer?: boolean, onError?: (request?: WebRequest, exception?: LoadFileError) => void): IFileRequest {
-        throw  _DevTools.WarnImport("FileTools");
-    }
+import { ShaderCodeNode } from './shaderCodeNode';
+import { ShaderCodeCursor } from './shaderCodeCursor';
+import { ShaderCodeConditionNode } from './shaderCodeConditionNode';
+import { ShaderCodeTestNode } from './shaderCodeTestNode';
+import { ShaderDefineIsDefinedOperator } from './Expressions/Operators/shaderDefineIsDefinedOperator';
+import { ShaderDefineOrOperator } from './Expressions/Operators/shaderDefineOrOperator';
+import { ShaderDefineAndOperator } from './Expressions/Operators/shaderDefineAndOperator';
+import { ShaderDefineExpression } from './Expressions/shaderDefineExpression';
+import { ShaderDefineArithmeticOperator } from './Expressions/Operators/shaderDefineArithmeticOperator';
+import { ProcessingOptions } from './shaderProcessingOptions';
+import { _DevTools } from '../../Misc/devTools';
+
+declare type WebRequest = import("../../Misc/webRequest").WebRequest;
+declare type LoadFileError = import("../../Misc/fileTools").LoadFileError;
+declare type IOfflineProvider = import("../../Offline/IOfflineProvider").IOfflineProvider;
+declare type IFileRequest  = import("../../Misc/fileRequest").IFileRequest;
+declare type ThinEngine = import("../thinEngine").ThinEngine;
+
+const regexSE = /defined\s*?\((.+?)\)/g;
+const regexSERevert = /defined\s*?\[(.+?)\]/g;
+
+/** @hidden */
+export class ShaderProcessor {
+    public static Initialize(options: ProcessingOptions): void {
+        if (options.processor && options.processor.initializeShaders) {
+            options.processor.initializeShaders(options.processingContext);
+        }
+    }
+
+    public static Process(sourceCode: string, options: ProcessingOptions, callback: (migratedCode: string) => void, engine: ThinEngine) {
+        this._ProcessIncludes(sourceCode, options, (codeWithIncludes) => {
+            let migratedCode = this._ProcessShaderConversion(codeWithIncludes, options, engine);
+            callback(migratedCode);
+        });
+    }
+
+    public static Finalize(vertexCode: string, fragmentCode: string, options: ProcessingOptions): { vertexCode: string, fragmentCode: string } {
+        if (!options.processor || !options.processor.finalizeShaders) {
+            return { vertexCode, fragmentCode };
+        }
+
+        return options.processor.finalizeShaders(vertexCode, fragmentCode, options.processingContext);
+    }
+
+    private static _ProcessPrecision(source: string, options: ProcessingOptions): string {
+        const shouldUseHighPrecisionShader = options.shouldUseHighPrecisionShader;
+
+        if (source.indexOf("precision highp float") === -1) {
+            if (!shouldUseHighPrecisionShader) {
+                source = "precision mediump float;\n" + source;
+            } else {
+                source = "precision highp float;\n" + source;
+            }
+        } else {
+            if (!shouldUseHighPrecisionShader) { // Moving highp to mediump
+                source = source.replace("precision highp float", "precision mediump float");
+            }
+        }
+
+        return source;
+    }
+
+    private static _ExtractOperation(expression: string) {
+        let regex = /defined\((.+)\)/;
+
+        let match = regex.exec(expression);
+
+        if (match && match.length) {
+            return new ShaderDefineIsDefinedOperator(match[1].trim(), expression[0] === "!");
+        }
+
+        let operators = ["==", ">=", "<=", "<", ">"];
+        let operator = "";
+        let indexOperator = 0;
+
+        for (operator of operators) {
+            indexOperator = expression.indexOf(operator);
+
+            if (indexOperator > -1) {
+                break;
+            }
+        }
+
+        if (indexOperator === -1) {
+            return new ShaderDefineIsDefinedOperator(expression);
+        }
+
+        let define = expression.substring(0, indexOperator).trim();
+        let value = expression.substring(indexOperator + operator.length).trim();
+
+        return new ShaderDefineArithmeticOperator(define, operator, value);
+    }
+
+    private static _BuildSubExpression(expression: string): ShaderDefineExpression {
+        expression = expression.replace(regexSE, "defined[$1]");
+
+        const postfix = ShaderDefineExpression.infixToPostfix(expression);
+
+        const stack: (string | ShaderDefineExpression)[] = [];
+
+        for (let c of postfix) {
+            if (c !== '||' && c !== '&&') {
+                stack.push(c);
+            } else if (stack.length >= 2) {
+                let v1 = stack[stack.length - 1],
+                    v2 = stack[stack.length - 2];
+
+                stack.length -= 2;
+
+                let operator = c == '&&' ? new ShaderDefineAndOperator() : new ShaderDefineOrOperator();
+
+                if (typeof(v1) === 'string') {
+                    v1 = v1.replace(regexSERevert, "defined($1)");
+                }
+
+                if (typeof(v2) === 'string') {
+                    v2 = v2.replace(regexSERevert, "defined($1)");
+                }
+
+                operator.leftOperand = typeof(v2) === 'string' ? this._ExtractOperation(v2) : v2;
+                operator.rightOperand = typeof(v1) === 'string' ? this._ExtractOperation(v1) : v1;
+
+                stack.push(operator);
+            }
+        }
+
+        let result = stack[stack.length - 1];
+
+        if (typeof(result) === 'string') {
+            result = result.replace(regexSERevert, "defined($1)");
+        }
+
+        // note: stack.length !== 1 if there was an error in the parsing
+
+        return typeof(result) === 'string' ? this._ExtractOperation(result) : result;
+    }
+
+    private static _BuildExpression(line: string, start: number): ShaderCodeTestNode {
+        let node = new ShaderCodeTestNode();
+        let command = line.substring(0, start);
+        let expression = line.substring(start);
+
+        expression = expression.substring(0, ((expression.indexOf("//") + 1) || (expression.length + 1)) - 1).trim();
+
+        if (command === "#ifdef") {
+            node.testExpression = new ShaderDefineIsDefinedOperator(expression);
+        } else if (command === "#ifndef") {
+            node.testExpression = new ShaderDefineIsDefinedOperator(expression, true);
+        } else {
+            node.testExpression = this._BuildSubExpression(expression);
+        }
+
+        return node;
+    }
+
+    private static _MoveCursorWithinIf(cursor: ShaderCodeCursor, rootNode: ShaderCodeConditionNode, ifNode: ShaderCodeNode) {
+        let line = cursor.currentLine;
+        while (this._MoveCursor(cursor, ifNode)) {
+            line = cursor.currentLine;
+            let first5 = line.substring(0, 5).toLowerCase();
+
+            if (first5 === "#else") {
+                let elseNode = new ShaderCodeNode();
+                rootNode.children.push(elseNode);
+                this._MoveCursor(cursor, elseNode);
+                return;
+            } else if (first5 === "#elif") {
+                let elifNode = this._BuildExpression(line, 5);
+
+                rootNode.children.push(elifNode);
+                ifNode = elifNode;
+            }
+        }
+    }
+
+    private static _MoveCursor(cursor: ShaderCodeCursor, rootNode: ShaderCodeNode): boolean {
+        while (cursor.canRead) {
+            cursor.lineIndex++;
+            let line = cursor.currentLine;
+            const keywords = /(#ifdef)|(#else)|(#elif)|(#endif)|(#ifndef)|(#if)/;
+            const matches = keywords.exec(line);
+
+            if (matches && matches.length) {
+                let keyword = matches[0];
+
+                switch (keyword) {
+                    case "#ifdef": {
+                        let newRootNode = new ShaderCodeConditionNode();
+                        rootNode.children.push(newRootNode);
+
+                        let ifNode = this._BuildExpression(line, 6);
+                        newRootNode.children.push(ifNode);
+                        this._MoveCursorWithinIf(cursor, newRootNode, ifNode);
+                        break;
+                    }
+                    case "#else":
+                    case "#elif":
+                        return true;
+                    case "#endif":
+                        return false;
+                    case "#ifndef": {
+                        let newRootNode = new ShaderCodeConditionNode();
+                        rootNode.children.push(newRootNode);
+
+                        let ifNode = this._BuildExpression(line, 7);
+                        newRootNode.children.push(ifNode);
+                        this._MoveCursorWithinIf(cursor, newRootNode, ifNode);
+                        break;
+                    }
+                    case "#if": {
+                        let newRootNode = new ShaderCodeConditionNode();
+                        let ifNode = this._BuildExpression(line, 3);
+                        rootNode.children.push(newRootNode);
+
+                        newRootNode.children.push(ifNode);
+                        this._MoveCursorWithinIf(cursor, newRootNode, ifNode);
+                        break;
+                    }
+                }
+            }
+            else {
+                let newNode = new ShaderCodeNode();
+                newNode.line = line;
+                rootNode.children.push(newNode);
+
+                // Detect additional defines
+                if (line[0] === "#" && line[1] === "d") {
+                    let split = line.replace(";", "").split(" ");
+                    newNode.additionalDefineKey = split[1];
+
+                    if (split.length === 3) {
+                        newNode.additionalDefineValue = split[2];
+                    }
+                }
+            }
+        }
+        return false;
+    }
+
+    private static _EvaluatePreProcessors(sourceCode: string, preprocessors: { [key: string]: string }, options: ProcessingOptions): string {
+        const rootNode = new ShaderCodeNode();
+        let cursor = new ShaderCodeCursor();
+
+        cursor.lineIndex = -1;
+        cursor.lines = sourceCode.split("\n");
+
+        // Decompose (We keep it in 2 steps so it is easier to maintain and perf hit is insignificant)
+        this._MoveCursor(cursor, rootNode);
+
+        // Recompose
+        return rootNode.process(preprocessors, options);
+    }
+
+    private static _PreparePreProcessors(options: ProcessingOptions): { [key: string]: string } {
+        let defines = options.defines;
+        let preprocessors: { [key: string]: string } = {};
+
+        for (var define of defines) {
+            let keyValue = define.replace("#define", "").replace(";", "").trim();
+            let split = keyValue.split(" ");
+            preprocessors[split[0]] = split.length > 1 ? split[1] : "";
+        }
+
+        preprocessors["GL_ES"] = "true";
+        preprocessors["__VERSION__"] = options.version;
+        preprocessors[options.platformName] = "true";
+
+        return preprocessors;
+    }
+
+    private static _ProcessShaderConversion(sourceCode: string, options: ProcessingOptions, engine: ThinEngine): string {
+
+        var preparedSourceCode = this._ProcessPrecision(sourceCode, options);
+
+        if (!options.processor) {
+            return preparedSourceCode;
+        }
+
+        // Already converted
+        if (preparedSourceCode.indexOf("#version 3") !== -1) {
+            return preparedSourceCode.replace("#version 300 es", "");
+        }
+
+        let defines = options.defines;
+
+        let preprocessors = this._PreparePreProcessors(options);
+
+        // General pre processing
+        if (options.processor.preProcessor) {
+            preparedSourceCode = options.processor.preProcessor(preparedSourceCode, defines, options.isFragment, options.processingContext);
+        }
+
+        preparedSourceCode = this._EvaluatePreProcessors(preparedSourceCode, preprocessors, options);
+
+        // Post processing
+        if (options.processor.postProcessor) {
+            preparedSourceCode = options.processor.postProcessor(preparedSourceCode, defines, options.isFragment, options.processingContext, engine);
+        }
+
+        return preparedSourceCode;
+    }
+
+    private static _ProcessIncludes(sourceCode: string, options: ProcessingOptions, callback: (data: any) => void): void {
+        var regex = /#include<(.+)>(\((.*)\))*(\[(.*)\])*/g;
+        var match = regex.exec(sourceCode);
+
+        var returnValue = new String(sourceCode);
+        var keepProcessing = false;
+
+        while (match != null) {
+            var includeFile = match[1];
+
+            // Uniform declaration
+            if (includeFile.indexOf("__decl__") !== -1) {
+                includeFile = includeFile.replace(/__decl__/, "");
+                if (options.supportsUniformBuffers) {
+                    includeFile = includeFile.replace(/Vertex/, "Ubo");
+                    includeFile = includeFile.replace(/Fragment/, "Ubo");
+                }
+                includeFile = includeFile + "Declaration";
+            }
+
+            if (options.includesShadersStore[includeFile]) {
+                // Substitution
+                var includeContent = options.includesShadersStore[includeFile];
+                if (match[2]) {
+                    var splits = match[3].split(",");
+
+                    for (var index = 0; index < splits.length; index += 2) {
+                        var source = new RegExp(splits[index], "g");
+                        var dest = splits[index + 1];
+
+                        includeContent = includeContent.replace(source, dest);
+                    }
+                }
+
+                if (match[4]) {
+                    var indexString = match[5];
+
+                    if (indexString.indexOf("..") !== -1) {
+                        var indexSplits = indexString.split("..");
+                        var minIndex = parseInt(indexSplits[0]);
+                        var maxIndex = parseInt(indexSplits[1]);
+                        var sourceIncludeContent = includeContent.slice(0);
+                        includeContent = "";
+
+                        if (isNaN(maxIndex)) {
+                            maxIndex = options.indexParameters[indexSplits[1]];
+                        }
+
+                        for (var i = minIndex; i < maxIndex; i++) {
+                            if (!options.supportsUniformBuffers) {
+                                // Ubo replacement
+                                sourceIncludeContent = sourceIncludeContent.replace(/light\{X\}.(\w*)/g, (str: string, p1: string) => {
+                                    return p1 + "{X}";
+                                });
+                            }
+                            includeContent += sourceIncludeContent.replace(/\{X\}/g, i.toString()) + "\n";
+                        }
+                    } else {
+                        if (!options.supportsUniformBuffers) {
+                            // Ubo replacement
+                            includeContent = includeContent.replace(/light\{X\}.(\w*)/g, (str: string, p1: string) => {
+                                return p1 + "{X}";
+                            });
+                        }
+                        includeContent = includeContent.replace(/\{X\}/g, indexString);
+                    }
+                }
+
+                // Replace
+                returnValue = returnValue.replace(match[0], includeContent);
+
+                keepProcessing = keepProcessing || includeContent.indexOf("#include<") >= 0;
+            } else {
+                var includeShaderUrl = options.shadersRepository + "ShadersInclude/" + includeFile + ".fx";
+
+                ShaderProcessor._FileToolsLoadFile(includeShaderUrl, (fileContent) => {
+                    options.includesShadersStore[includeFile] = fileContent as string;
+                    this._ProcessIncludes(<string>returnValue, options, callback);
+                });
+                return;
+            }
+
+            match = regex.exec(sourceCode);
+        }
+
+        if (keepProcessing) {
+            this._ProcessIncludes(returnValue.toString(), options, callback);
+        } else {
+            callback(returnValue);
+        }
+    }
+
+    /**
+     * Loads a file from a url
+     * @param url url to load
+     * @param onSuccess callback called when the file successfully loads
+     * @param onProgress callback called while file is loading (if the server supports this mode)
+     * @param offlineProvider defines the offline provider for caching
+     * @param useArrayBuffer defines a boolean indicating that date must be returned as ArrayBuffer
+     * @param onError callback called when the file fails to load
+     * @returns a file request object
+     * @hidden
+     */
+    public static _FileToolsLoadFile(url: string, onSuccess: (data: string | ArrayBuffer, responseURL?: string) => void, onProgress?: (ev: ProgressEvent) => void, offlineProvider?: IOfflineProvider, useArrayBuffer?: boolean, onError?: (request?: WebRequest, exception?: LoadFileError) => void): IFileRequest {
+        throw  _DevTools.WarnImport("FileTools");
+    }
 }