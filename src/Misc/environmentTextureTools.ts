import { Nullable } from "../types";
import { Tools } from "./tools";
import { Vector3 } from "../Maths/math.vector";
import { Scalar } from "../Maths/math.scalar";
import { SphericalPolynomial } from "../Maths/sphericalPolynomial";
import { InternalTexture, InternalTextureSource } from "../Materials/Textures/internalTexture";
import { BaseTexture } from "../Materials/Textures/baseTexture";
import { Constants } from "../Engines/constants";
import { Scene } from "../scene";
import { PostProcess } from "../PostProcesses/postProcess";
import { Logger } from "../Misc/logger";
import { Engine } from '../Engines/engine';
import { RGBDTextureTools } from './rgbdTextureTools';
import { RenderTargetWrapper } from "../Engines/renderTargetWrapper";

import "../Engines/Extensions/engine.renderTargetCube";
import "../Engines/Extensions/engine.readTexture";
import "../Materials/Textures/baseTexture.polynomial";

import "../Shaders/rgbdEncode.fragment";
import "../Shaders/rgbdDecode.fragment";

const defaultEnvironmentTextureImageType = 'image/png';
const currentVersion = 2;

/**
 * Raw texture data and descriptor sufficient for WebGL texture upload
 */
export type EnvironmentTextureInfo = EnvironmentTextureInfoV1 | EnvironmentTextureInfoV2;

/**
 * v1 of EnvironmentTextureInfo
 */
interface EnvironmentTextureInfoV1 {
    /**
     * Version of the environment map
     */
    version: 1;

    /**
     * Width of image
     */
    width: number;

    /**
     * Irradiance information stored in the file.
     */
    irradiance: any;

    /**
     * Specular information stored in the file.
     */
    specular: any;
}

/**
 * v2 of EnvironmentTextureInfo
 */
interface EnvironmentTextureInfoV2 {
    /**
     * Version of the environment map
     */
    version: 2;

    /**
     * Width of image
     */
    width: number;

    /**
     * Irradiance information stored in the file.
     */
    irradiance: any;

    /**
     * Specular information stored in the file.
     */
    specular: any;

    /**
     * The mime type used to encode the image data.
     */
    imageType: string;
}

/**
 * Defines One Image in the file. It requires only the position in the file
 * as well as the length.
 */
interface BufferImageData {
    /**
     * Length of the image data.
     */
    length: number;
    /**
     * Position of the data from the null terminator delimiting the end of the JSON.
     */
    position: number;
}

/**
 * Defines the specular data enclosed in the file.
 * This corresponds to the version 1 of the data.
 */
export interface EnvironmentTextureSpecularInfoV1 {
    /**
     * Defines where the specular Payload is located. It is a runtime value only not stored in the file.
     */
    specularDataPosition?: number;
    /**
     * This contains all the images data needed to reconstruct the cubemap.
     */
    mipmaps: Array<BufferImageData>;
    /**
     * Defines the scale applied to environment texture. This manages the range of LOD level used for IBL according to the roughness.
     */
    lodGenerationScale: number;
}

/**
 * Defines the required storage to save the environment irradiance information.
 */
interface EnvironmentTextureIrradianceInfoV1 {
    x: Array<number>;
    y: Array<number>;
    z: Array<number>;

    xx: Array<number>;
    yy: Array<number>;
    zz: Array<number>;

    yz: Array<number>;
    zx: Array<number>;
    xy: Array<number>;
}

/**
 * Options for creating environment textures
 */
export interface CreateEnvTextureOptions {
    /**
     * The mime type of encoded images.
     */
    imageType?: string;

    /**
     * the image quality of encoded WebP images.
     */
    imageQuality?: number;
}

/**
 * Magic number identifying the env file.
 */
const _MagicBytes = [0x86, 0x16, 0x87, 0x96, 0xf6, 0xd6, 0x96, 0x36];

/**
 * Gets the environment info from an env file.
 * @param data The array buffer containing the .env bytes.
 * @returns the environment file info (the json header) if successfully parsed, normalized to the latest supported version.
 */
export function GetEnvInfo(data: ArrayBufferView): Nullable<EnvironmentTextureInfoV2> {
    let dataView = new DataView(data.buffer, data.byteOffset, data.byteLength);
    let pos = 0;

    for (let i = 0; i < _MagicBytes.length; i++) {
        if (dataView.getUint8(pos++) !== _MagicBytes[i]) {
            Logger.Error('Not a babylon environment map');
            return null;
        }
    }

    // Read json manifest - collect characters up to null terminator
    let manifestString = '';
    let charCode = 0x00;
    while ((charCode = dataView.getUint8(pos++))) {
        manifestString += String.fromCharCode(charCode);
    }

    let manifest: EnvironmentTextureInfo = JSON.parse(manifestString);
    manifest = normalizeEnvInfo(manifest);
    if (manifest.specular) {
        // Extend the header with the position of the payload.
        manifest.specular.specularDataPosition = pos;
        // Fallback to 0.8 exactly if lodGenerationScale is not defined for backward compatibility.
        manifest.specular.lodGenerationScale = manifest.specular.lodGenerationScale || 0.8;
    }

    return manifest;
}

/**
 * Normalizes any supported version of the environment file info to the latest version
 * @param info environment file info on any supported version
 * @returns environment file info in the latest supported version
 * @private
 */
export function normalizeEnvInfo(info: EnvironmentTextureInfo): EnvironmentTextureInfoV2 {
    if (info.version > currentVersion) {
        throw new Error(`Unsupported babylon environment map version "${info.version}". Latest supported version is "${currentVersion}".`);
    }

    if (info.version === 2) {
        return info;
    }

    // Migrate a v1 info to v2
    info = { ...info, version: 2, imageType: defaultEnvironmentTextureImageType };

    return info;
}

/**
 * Creates an environment texture from a loaded cube texture.
 * @param texture defines the cube texture to convert in env file
 * @param options options for the conversion process
 * @param options.imageType the mime type for the encoded images, with support for "image/png" (default) and "image/webp"
 * @param options.imageQuality the image quality of encoded WebP images.
 * @return a promise containing the environment data if successful.
 */
export async function CreateEnvTextureAsync(texture: BaseTexture, options: CreateEnvTextureOptions = {}): Promise<ArrayBuffer> {
    let internalTexture = texture.getInternalTexture();
    if (!internalTexture) {
        return Promise.reject("The cube texture is invalid.");
    }

    const imageType = options.imageType ?? defaultEnvironmentTextureImageType;

    let engine = internalTexture.getEngine() as Engine;

    if (texture.textureType !== Constants.TEXTURETYPE_HALF_FLOAT &&
        texture.textureType !== Constants.TEXTURETYPE_FLOAT &&
        texture.textureType !== Constants.TEXTURETYPE_UNSIGNED_BYTE &&
        texture.textureType !== Constants.TEXTURETYPE_UNSIGNED_INT &&
        texture.textureType !== Constants.TEXTURETYPE_UNSIGNED_INTEGER &&
        texture.textureType !== -1) {
        return Promise.reject("The cube texture should allow HDR (Full Float or Half Float).");
    }

    let textureType = Constants.TEXTURETYPE_FLOAT;
    if (!engine.getCaps().textureFloatRender) {
        textureType = Constants.TEXTURETYPE_HALF_FLOAT;
        if (!engine.getCaps().textureHalfFloatRender) {
            return Promise.reject("Env texture can only be created when the browser supports half float or full float rendering.");
        }
    }

    let cubeWidth = internalTexture.width;
    let hostingScene = new Scene(engine);
    let specularTextures: { [key: number]: ArrayBuffer } = {};

    // As we are going to readPixels the faces of the cube, make sure the drawing/update commands for the cube texture are fully sent to the GPU in case it is drawn for the first time in this very frame!
    engine.flushFramebuffer();

    // Read and collect all mipmaps data from the cube.
    let mipmapsCount = Scalar.ILog2(internalTexture.width);
    for (let i = 0; i <= mipmapsCount; i++) {
        let faceWidth = Math.pow(2, mipmapsCount - i);

        // All faces of the cube.
        for (let face = 0; face < 6; face++) {
            let faceData = await texture.readPixels(face, i, undefined, false);
            if (faceData && faceData.byteLength === (faceData as Uint8Array).length) {
                const faceDataFloat = new Float32Array(faceData!.byteLength * 4);
                for (let i = 0; i < faceData.byteLength; i++) {
                    faceDataFloat[i] = (faceData as Uint8Array)[i] / 255;
                    // Gamma to linear
                    faceDataFloat[i] = Math.pow(faceDataFloat[i], 2.2);
                }
                faceData = faceDataFloat;
            }

            let tempTexture = engine.createRawTexture(faceData, faceWidth, faceWidth, Constants.TEXTUREFORMAT_RGBA, false, true, Constants.TEXTURE_NEAREST_SAMPLINGMODE, null, textureType);

            await RGBDTextureTools.EncodeTextureToRGBD(tempTexture, hostingScene, textureType);

            const rgbdEncodedData = await engine._readTexturePixels(tempTexture, faceWidth, faceWidth);

            const imageEncodedData = await Tools.DumpDataAsync(faceWidth, faceWidth, rgbdEncodedData, imageType, undefined, false, true, options.imageQuality);

            specularTextures[i * 6 + face] = imageEncodedData as ArrayBuffer;

            tempTexture.dispose();
        }
    }

    // We can delete the hosting scene keeping track of all the creation objects
    hostingScene.dispose();

    // Creates the json header for the env texture
    let info: EnvironmentTextureInfo = {
        version: currentVersion,
        width: cubeWidth,
        imageType,
        irradiance: _CreateEnvTextureIrradiance(texture),
        specular: {
            mipmaps: [],
            lodGenerationScale: texture.lodGenerationScale
        }
    };

    // Sets the specular image data information
    let position = 0;
    for (let i = 0; i <= mipmapsCount; i++) {
        for (let face = 0; face < 6; face++) {
            let byteLength = specularTextures[i * 6 + face].byteLength;
            info.specular.mipmaps.push({
                length: byteLength,
                position: position
            });
            position += byteLength;
        }
    }

    // Encode the JSON as an array buffer
    let infoString = JSON.stringify(info);
    let infoBuffer = new ArrayBuffer(infoString.length + 1);
    let infoView = new Uint8Array(infoBuffer); // Limited to ascii subset matching unicode.
    for (let i = 0, strLen = infoString.length; i < strLen; i++) {
        infoView[i] = infoString.charCodeAt(i);
    }
    // Ends up with a null terminator for easier parsing
    infoView[infoString.length] = 0x00;

    // Computes the final required size and creates the storage
    let totalSize = _MagicBytes.length + position + infoBuffer.byteLength;
    let finalBuffer = new ArrayBuffer(totalSize);
    let finalBufferView = new Uint8Array(finalBuffer);
    let dataView = new DataView(finalBuffer);

    // Copy the magic bytes identifying the file in
    let pos = 0;
    for (let i = 0; i < _MagicBytes.length; i++) {
        dataView.setUint8(pos++, _MagicBytes[i]);
    }

    // Add the json info
    finalBufferView.set(new Uint8Array(infoBuffer), pos);
    pos += infoBuffer.byteLength;

    // Finally inserts the texture data
    for (let i = 0; i <= mipmapsCount; i++) {
        for (let face = 0; face < 6; face++) {
            let dataBuffer = specularTextures[i * 6 + face];
            finalBufferView.set(new Uint8Array(dataBuffer), pos);
            pos += dataBuffer.byteLength;
        }
    }

    // Voila
    return finalBuffer;
}

/**
 * Creates a JSON representation of the spherical data.
 * @param texture defines the texture containing the polynomials
 * @return the JSON representation of the spherical info
 */
function _CreateEnvTextureIrradiance(texture: BaseTexture): Nullable<EnvironmentTextureIrradianceInfoV1> {
    let polynmials = texture.sphericalPolynomial;
    if (polynmials == null) {
        return null;
    }

    return {
        x: [polynmials.x.x, polynmials.x.y, polynmials.x.z],
        y: [polynmials.y.x, polynmials.y.y, polynmials.y.z],
        z: [polynmials.z.x, polynmials.z.y, polynmials.z.z],

        xx: [polynmials.xx.x, polynmials.xx.y, polynmials.xx.z],
        yy: [polynmials.yy.x, polynmials.yy.y, polynmials.yy.z],
        zz: [polynmials.zz.x, polynmials.zz.y, polynmials.zz.z],

        yz: [polynmials.yz.x, polynmials.yz.y, polynmials.yz.z],
        zx: [polynmials.zx.x, polynmials.zx.y, polynmials.zx.z],
        xy: [polynmials.xy.x, polynmials.xy.y, polynmials.xy.z]
    } as any;
}

/**
 * Creates the ArrayBufferViews used for initializing environment texture image data.
 * @param data the image data
 * @param info parameters that determine what views will be created for accessing the underlying buffer
 * @return the views described by info providing access to the underlying buffer
 */
export function CreateImageDataArrayBufferViews(data: ArrayBufferView, info: EnvironmentTextureInfo): Array<Array<ArrayBufferView>> {
    info = normalizeEnvInfo(info);

    const specularInfo = info.specular as EnvironmentTextureSpecularInfoV1;

    // Double checks the enclosed info
    let mipmapsCount = Scalar.Log2(info.width);
    mipmapsCount = Math.round(mipmapsCount) + 1;
    if (specularInfo.mipmaps.length !== 6 * mipmapsCount) {
        throw new Error(`Unsupported specular mipmaps number "${specularInfo.mipmaps.length}"`);
    }

    const imageData = new Array<Array<ArrayBufferView>>(mipmapsCount);
    for (let i = 0; i < mipmapsCount; i++) {
        imageData[i] = new Array<ArrayBufferView>(6);
        for (let face = 0; face < 6; face++) {
            const imageInfo = specularInfo.mipmaps[i * 6 + face];
            imageData[i][face] = new Uint8Array(data.buffer, data.byteOffset + specularInfo.specularDataPosition! + imageInfo.position, imageInfo.length);
        }
    }

    return imageData;
}

/**
 * Uploads the texture info contained in the env file to the GPU.
 * @param texture defines the internal texture to upload to
 * @param data defines the data to load
 * @param info defines the texture info retrieved through the GetEnvInfo method
 * @returns a promise
 */
export function UploadEnvLevelsAsync(texture: InternalTexture, data: ArrayBufferView, info: EnvironmentTextureInfo): Promise<void> {
    info = normalizeEnvInfo(info);

    const specularInfo = info.specular as EnvironmentTextureSpecularInfoV1;
    if (!specularInfo) {
        // Nothing else parsed so far
        return Promise.resolve();
    }

    texture._lodGenerationScale = specularInfo.lodGenerationScale;

    const imageData = CreateImageDataArrayBufferViews(data, info);

    return UploadLevelsAsync(texture, imageData, info.imageType);
}

function _OnImageReadyAsync(image: HTMLImageElement | ImageBitmap, engine: Engine, expandTexture: boolean,
    rgbdPostProcess: Nullable<PostProcess>, url: string, face: number, i: number, generateNonLODTextures: boolean,
    lodTextures: Nullable<{ [lod: number]: BaseTexture }>, cubeRtt: Nullable<RenderTargetWrapper>, texture: InternalTexture
): Promise<void> {
    return new Promise((resolve, reject) => {
        if (expandTexture) {
            let tempTexture = engine.createTexture(null, true, true, null, Constants.TEXTURE_NEAREST_SAMPLINGMODE, null,
                (message) => {
                    reject(message);
                },
                image);

            rgbdPostProcess!.getEffect().executeWhenCompiled(() => {
                // Uncompress the data to a RTT
                rgbdPostProcess!.onApply = (effect) => {
                    effect._bindTexture("textureSampler", tempTexture);
                    effect.setFloat2("scale", 1, engine._features.needsInvertingBitmap && (image instanceof ImageBitmap) ? -1 : 1);
                };

                if (!engine.scenes.length) {
                    return;
                }

                engine.scenes[0].postProcessManager.directRender([rgbdPostProcess!], cubeRtt, true, face, i);

                // Cleanup
                engine.restoreDefaultFramebuffer();
                tempTexture.dispose();
                URL.revokeObjectURL(url);
                resolve();
            });
        }
        else {
            engine._uploadImageToTexture(texture, image, face, i);

            // Upload the face to the non lod texture support
            if (generateNonLODTextures) {
                let lodTexture = lodTextures![i];
                if (lodTexture) {
                    engine._uploadImageToTexture(lodTexture._texture!, image, face, 0);
                }
            }
            resolve();
        }
    }
    );
}

/**
 * Uploads the levels of image data to the GPU.
 * @param texture defines the internal texture to upload to
 * @param imageData defines the array buffer views of image data [mipmap][face]
 * @param imageType the mime type of the image data
 * @returns a promise
 */
export function UploadLevelsAsync(texture: InternalTexture, imageData: ArrayBufferView[][], imageType: string = defaultEnvironmentTextureImageType): Promise<void> {
    if (!Tools.IsExponentOfTwo(texture.width)) {
        throw new Error("Texture size must be a power of two");
    }

    const mipmapsCount = Scalar.ILog2(texture.width) + 1;

    // Gets everything ready.
    let engine = texture.getEngine() as Engine;
    let expandTexture = false;
    let generateNonLODTextures = false;
    let rgbdPostProcess: Nullable<PostProcess> = null;
    let cubeRtt: Nullable<RenderTargetWrapper> = null;
    let lodTextures: Nullable<{ [lod: number]: BaseTexture }> = null;
    let caps = engine.getCaps();

    texture.format = Constants.TEXTUREFORMAT_RGBA;
    texture.type = Constants.TEXTURETYPE_UNSIGNED_INT;
    texture.generateMipMaps = true;
    texture._cachedAnisotropicFilteringLevel = null;
    engine.updateTextureSamplingMode(Constants.TEXTURE_TRILINEAR_SAMPLINGMODE, texture);

    // Add extra process if texture lod is not supported
    if (!caps.textureLOD) {
        expandTexture = false;
        generateNonLODTextures = true;
        lodTextures = {};
    }
    // in webgl 1 there are no ways to either render or copy lod level information for float textures.
    else if (!engine._features.supportRenderAndCopyToLodForFloatTextures) {
        expandTexture = false;
    }
    // If half float available we can uncompress the texture
    else if (caps.textureHalfFloatRender && caps.textureHalfFloatLinearFiltering) {
        expandTexture = true;
        texture.type = Constants.TEXTURETYPE_HALF_FLOAT;
    }
    // If full float available we can uncompress the texture
    else if (caps.textureFloatRender && caps.textureFloatLinearFiltering) {
        expandTexture = true;
        texture.type = Constants.TEXTURETYPE_FLOAT;
    }

    // Expand the texture if possible
    if (expandTexture) {
        // Simply run through the decode PP
        rgbdPostProcess = new PostProcess("rgbdDecode", "rgbdDecode", null, null, 1, null, Constants.TEXTURE_TRILINEAR_SAMPLINGMODE, engine, false, undefined, texture.type, undefined, null, false);

        texture._isRGBD = false;
        texture.invertY = false;
        cubeRtt = engine.createRenderTargetCubeTexture(texture.width, {
            generateDepthBuffer: false,
            generateMipMaps: true,
            generateStencilBuffer: false,
            samplingMode: Constants.TEXTURE_TRILINEAR_SAMPLINGMODE,
            type: texture.type,
            format: Constants.TEXTUREFORMAT_RGBA
        });
    }
    else {
        texture._isRGBD = true;
        texture.invertY = true;

        // In case of missing support, applies the same patch than DDS files.
        if (generateNonLODTextures) {
            let mipSlices = 3;
            let scale = texture._lodGenerationScale;
            let offset = texture._lodGenerationOffset;

            for (let i = 0; i < mipSlices; i++) {
                //compute LOD from even spacing in smoothness (matching shader calculation)
                let smoothness = i / (mipSlices - 1);
                let roughness = 1 - smoothness;

                let minLODIndex = offset; // roughness = 0
                let maxLODIndex = (mipmapsCount - 1) * scale + offset; // roughness = 1 (mipmaps start from 0)

                let lodIndex = minLODIndex + (maxLODIndex - minLODIndex) * roughness;
                let mipmapIndex = Math.round(Math.min(Math.max(lodIndex, 0), maxLODIndex));

                let glTextureFromLod = new InternalTexture(engine, InternalTextureSource.Temp);
                glTextureFromLod.isCube = true;
                glTextureFromLod.invertY = true;
                glTextureFromLod.generateMipMaps = false;
                engine.updateTextureSamplingMode(Constants.TEXTURE_LINEAR_LINEAR, glTextureFromLod);

                // Wrap in a base texture for easy binding.
                let lodTexture = new BaseTexture(null);
                lodTexture.isCube = true;
                lodTexture._texture = glTextureFromLod;
                lodTextures![mipmapIndex] = lodTexture;

                switch (i) {
                    case 0:
                        texture._lodTextureLow = lodTexture;
                        break;
                    case 1:
                        texture._lodTextureMid = lodTexture;
                        break;
                    case 2:
                        texture._lodTextureHigh = lodTexture;
                        break;
                }
            }
        }
    }

    let promises: Promise<void>[] = [];
    // All mipmaps up to provided number of images
    for (let i = 0; i < imageData.length; i++) {
        // All faces
        for (let face = 0; face < 6; face++) {
            // Constructs an image element from image data
            let bytes = imageData[i][face];
            let blob = new Blob([bytes], { type: imageType });
            let url = URL.createObjectURL(blob);
            let promise: Promise<void>;

            if (typeof Image === "undefined" || engine._features.forceBitmapOverHTMLImageElement) {
                promise = engine.createImageBitmap(blob, { premultiplyAlpha: "none" }).then((img) => {
                    return _OnImageReadyAsync(img, engine, expandTexture, rgbdPostProcess, url, face, i, generateNonLODTextures, lodTextures, cubeRtt, texture);
                });
            } else {
                let image = new Image();
                image.src = url;

                // Enqueue promise to upload to the texture.
                promise = new Promise<void>((resolve, reject) => {
                    image.onload = () => {
                        _OnImageReadyAsync(image, engine, expandTexture, rgbdPostProcess, url, face, i, generateNonLODTextures, lodTextures, cubeRtt, texture)
                            .then(() => resolve())
                            .catch((reason) => {
                                reject(reason);
                            });
                    };
                    image.onerror = (error) => {
                        reject(error);
                    };
                });
            }
            promises.push(promise);
        }
    }

    // Fill remaining mipmaps with black textures.
    if (imageData.length < mipmapsCount) {
        let data: ArrayBufferView;
        const size = Math.pow(2, mipmapsCount - 1 - imageData.length);
        const dataLength = size * size * 4;
        switch (texture.type) {
            case Constants.TEXTURETYPE_UNSIGNED_INT: {
                data = new Uint8Array(dataLength);
                break;
            }
            case Constants.TEXTURETYPE_HALF_FLOAT: {
                data = new Uint16Array(dataLength);
                break;
            }
            case Constants.TEXTURETYPE_FLOAT: {
                data = new Float32Array(dataLength);
                break;
            }
        }
        for (let i = imageData.length; i < mipmapsCount; i++) {
            for (let face = 0; face < 6; face++) {
                engine._uploadArrayBufferViewToTexture(texture, data!, face, i);
            }
        }
    }

    // Once all done, finishes the cleanup and return
    return Promise.all(promises).then(() => {
        // Release temp RTT.
        if (cubeRtt) {
            engine._releaseTexture(texture);
            cubeRtt._swapAndDie(texture);
        }
        // Release temp Post Process.
        if (rgbdPostProcess) {
            rgbdPostProcess.dispose();
        }
        // Flag internal texture as ready in case they are in use.
        if (generateNonLODTextures) {
            if (texture._lodTextureHigh && texture._lodTextureHigh._texture) {
                texture._lodTextureHigh._texture.isReady = true;
            }
            if (texture._lodTextureMid && texture._lodTextureMid._texture) {
                texture._lodTextureMid._texture.isReady = true;
            }
            if (texture._lodTextureLow && texture._lodTextureLow._texture) {
                texture._lodTextureLow._texture.isReady = true;
            }
        }
    });
}

/**
 * Uploads spherical polynomials information to the texture.
 * @param texture defines the texture we are trying to upload the information to
 * @param info defines the environment texture info retrieved through the GetEnvInfo method
 */
export function UploadEnvSpherical(texture: InternalTexture, info: EnvironmentTextureInfo): void {
    info = normalizeEnvInfo(info);

    let irradianceInfo = info.irradiance as EnvironmentTextureIrradianceInfoV1;
    if (!irradianceInfo) {
        return;
    }

    const sp = new SphericalPolynomial();
    Vector3.FromArrayToRef(irradianceInfo.x, 0, sp.x);
    Vector3.FromArrayToRef(irradianceInfo.y, 0, sp.y);
    Vector3.FromArrayToRef(irradianceInfo.z, 0, sp.z);
    Vector3.FromArrayToRef(irradianceInfo.xx, 0, sp.xx);
    Vector3.FromArrayToRef(irradianceInfo.yy, 0, sp.yy);
    Vector3.FromArrayToRef(irradianceInfo.zz, 0, sp.zz);
    Vector3.FromArrayToRef(irradianceInfo.yz, 0, sp.yz);
    Vector3.FromArrayToRef(irradianceInfo.zx, 0, sp.zx);
    Vector3.FromArrayToRef(irradianceInfo.xy, 0, sp.xy);
    texture._sphericalPolynomial = sp;
}

/** @hidden */
export function _UpdateRGBDAsync(internalTexture: InternalTexture, data: ArrayBufferView[][], sphericalPolynomial: Nullable<SphericalPolynomial>, lodScale: number, lodOffset: number): Promise<void> {
    internalTexture._source = InternalTextureSource.CubeRawRGBD;
    internalTexture._bufferViewArrayArray = data;
    internalTexture._lodGenerationScale = lodScale;
    internalTexture._lodGenerationOffset = lodOffset;
    internalTexture._sphericalPolynomial = sphericalPolynomial;

    return UploadLevelsAsync(internalTexture, data).then(() => {
        internalTexture.isReady = true;
    });
}

/**
 * Sets of helpers addressing the serialization and deserialization of environment texture
 * stored in a BabylonJS env file.
 * Those files are usually stored as .env files.
 */
export const EnvironmentTextureTools = {

    /**
     * Gets the environment info from an env file.
     * @param data The array buffer containing the .env bytes.
     * @returns the environment file info (the json header) if successfully parsed, normalized to the latest supported version.
     */
    GetEnvInfo,

    /**
     * Creates an environment texture from a loaded cube texture.
     * @param texture defines the cube texture to convert in env file
     * @param options options for the conversion process
     * @param options.imageType the mime type for the encoded images, with support for "image/png" (default) and "image/webp"
     * @param options.imageQuality the image quality of encoded WebP images.
     * @return a promise containing the environment data if successful.
     */
    CreateEnvTextureAsync,

    /**
     * Creates the ArrayBufferViews used for initializing environment texture image data.
     * @param data the image data
     * @param info parameters that determine what views will be created for accessing the underlying buffer
     * @return the views described by info providing access to the underlying buffer
     */
    CreateImageDataArrayBufferViews,

<<<<<<< HEAD
    /**
     * Uploads the texture info contained in the env file to the GPU.
     * @param texture defines the internal texture to upload to
     * @param data defines the data to load
     * @param info defines the texture info retrieved through the GetEnvInfo method
     * @returns a promise
     */
    UploadEnvLevelsAsync,

    /**
     * Uploads the levels of image data to the GPU.
     * @param texture defines the internal texture to upload to
     * @param imageData defines the array buffer views of image data [mipmap][face]
     * @param imageType the mime type of the image data
     * @returns a promise
     */
    UploadLevelsAsync,

    /**
     * Uploads spherical polynomials information to the texture.
     * @param texture defines the texture we are trying to upload the information to
     * @param info defines the environment texture info retrieved through the GetEnvInfo method
     */
    UploadEnvSpherical,
};

/**
 * This will be executed automatically for UMD and es5.
 * If esm dev wants the side effects to execute they will have to run it manually
 * Once we build native modules those need to be exported.
 * @hidden
 */
const initSideEffects = () => {
    // References the dependencies.
    InternalTexture._UpdateRGBDAsync = _UpdateRGBDAsync;
};
=======
    /** @hidden */
    public static _UpdateRGBDAsync(internalTexture: InternalTexture, data: ArrayBufferView[][], sphericalPolynomial: Nullable<SphericalPolynomial>, lodScale: number, lodOffset: number): Promise<InternalTexture> {
        internalTexture._source = InternalTextureSource.CubeRawRGBD;
        internalTexture._bufferViewArrayArray = data;
        internalTexture._lodGenerationScale = lodScale;
        internalTexture._lodGenerationOffset = lodOffset;
        internalTexture._sphericalPolynomial = sphericalPolynomial;

        return EnvironmentTextureTools.UploadLevelsAsync(internalTexture, data).then(() => {
            internalTexture.isReady = true;
            return internalTexture;
        });
    }
}
>>>>>>> db50e8a1

initSideEffects();
<|MERGE_RESOLUTION|>--- conflicted
+++ resolved
@@ -1,809 +1,780 @@
-import { Nullable } from "../types";
-import { Tools } from "./tools";
-import { Vector3 } from "../Maths/math.vector";
-import { Scalar } from "../Maths/math.scalar";
-import { SphericalPolynomial } from "../Maths/sphericalPolynomial";
-import { InternalTexture, InternalTextureSource } from "../Materials/Textures/internalTexture";
-import { BaseTexture } from "../Materials/Textures/baseTexture";
-import { Constants } from "../Engines/constants";
-import { Scene } from "../scene";
-import { PostProcess } from "../PostProcesses/postProcess";
-import { Logger } from "../Misc/logger";
-import { Engine } from '../Engines/engine';
-import { RGBDTextureTools } from './rgbdTextureTools';
-import { RenderTargetWrapper } from "../Engines/renderTargetWrapper";
-
-import "../Engines/Extensions/engine.renderTargetCube";
-import "../Engines/Extensions/engine.readTexture";
-import "../Materials/Textures/baseTexture.polynomial";
-
-import "../Shaders/rgbdEncode.fragment";
-import "../Shaders/rgbdDecode.fragment";
-
-const defaultEnvironmentTextureImageType = 'image/png';
-const currentVersion = 2;
-
-/**
- * Raw texture data and descriptor sufficient for WebGL texture upload
- */
-export type EnvironmentTextureInfo = EnvironmentTextureInfoV1 | EnvironmentTextureInfoV2;
-
-/**
- * v1 of EnvironmentTextureInfo
- */
-interface EnvironmentTextureInfoV1 {
-    /**
-     * Version of the environment map
-     */
-    version: 1;
-
-    /**
-     * Width of image
-     */
-    width: number;
-
-    /**
-     * Irradiance information stored in the file.
-     */
-    irradiance: any;
-
-    /**
-     * Specular information stored in the file.
-     */
-    specular: any;
-}
-
-/**
- * v2 of EnvironmentTextureInfo
- */
-interface EnvironmentTextureInfoV2 {
-    /**
-     * Version of the environment map
-     */
-    version: 2;
-
-    /**
-     * Width of image
-     */
-    width: number;
-
-    /**
-     * Irradiance information stored in the file.
-     */
-    irradiance: any;
-
-    /**
-     * Specular information stored in the file.
-     */
-    specular: any;
-
-    /**
-     * The mime type used to encode the image data.
-     */
-    imageType: string;
-}
-
-/**
- * Defines One Image in the file. It requires only the position in the file
- * as well as the length.
- */
-interface BufferImageData {
-    /**
-     * Length of the image data.
-     */
-    length: number;
-    /**
-     * Position of the data from the null terminator delimiting the end of the JSON.
-     */
-    position: number;
-}
-
-/**
- * Defines the specular data enclosed in the file.
- * This corresponds to the version 1 of the data.
- */
-export interface EnvironmentTextureSpecularInfoV1 {
-    /**
-     * Defines where the specular Payload is located. It is a runtime value only not stored in the file.
-     */
-    specularDataPosition?: number;
-    /**
-     * This contains all the images data needed to reconstruct the cubemap.
-     */
-    mipmaps: Array<BufferImageData>;
-    /**
-     * Defines the scale applied to environment texture. This manages the range of LOD level used for IBL according to the roughness.
-     */
-    lodGenerationScale: number;
-}
-
-/**
- * Defines the required storage to save the environment irradiance information.
- */
-interface EnvironmentTextureIrradianceInfoV1 {
-    x: Array<number>;
-    y: Array<number>;
-    z: Array<number>;
-
-    xx: Array<number>;
-    yy: Array<number>;
-    zz: Array<number>;
-
-    yz: Array<number>;
-    zx: Array<number>;
-    xy: Array<number>;
-}
-
-/**
- * Options for creating environment textures
- */
-export interface CreateEnvTextureOptions {
-    /**
-     * The mime type of encoded images.
-     */
-    imageType?: string;
-
-    /**
-     * the image quality of encoded WebP images.
-     */
-    imageQuality?: number;
-}
-
-/**
- * Magic number identifying the env file.
- */
-const _MagicBytes = [0x86, 0x16, 0x87, 0x96, 0xf6, 0xd6, 0x96, 0x36];
-
-/**
- * Gets the environment info from an env file.
- * @param data The array buffer containing the .env bytes.
- * @returns the environment file info (the json header) if successfully parsed, normalized to the latest supported version.
- */
-export function GetEnvInfo(data: ArrayBufferView): Nullable<EnvironmentTextureInfoV2> {
-    let dataView = new DataView(data.buffer, data.byteOffset, data.byteLength);
-    let pos = 0;
-
-    for (let i = 0; i < _MagicBytes.length; i++) {
-        if (dataView.getUint8(pos++) !== _MagicBytes[i]) {
-            Logger.Error('Not a babylon environment map');
-            return null;
-        }
-    }
-
-    // Read json manifest - collect characters up to null terminator
-    let manifestString = '';
-    let charCode = 0x00;
-    while ((charCode = dataView.getUint8(pos++))) {
-        manifestString += String.fromCharCode(charCode);
-    }
-
-    let manifest: EnvironmentTextureInfo = JSON.parse(manifestString);
-    manifest = normalizeEnvInfo(manifest);
-    if (manifest.specular) {
-        // Extend the header with the position of the payload.
-        manifest.specular.specularDataPosition = pos;
-        // Fallback to 0.8 exactly if lodGenerationScale is not defined for backward compatibility.
-        manifest.specular.lodGenerationScale = manifest.specular.lodGenerationScale || 0.8;
-    }
-
-    return manifest;
-}
-
-/**
- * Normalizes any supported version of the environment file info to the latest version
- * @param info environment file info on any supported version
- * @returns environment file info in the latest supported version
- * @private
- */
-export function normalizeEnvInfo(info: EnvironmentTextureInfo): EnvironmentTextureInfoV2 {
-    if (info.version > currentVersion) {
-        throw new Error(`Unsupported babylon environment map version "${info.version}". Latest supported version is "${currentVersion}".`);
-    }
-
-    if (info.version === 2) {
-        return info;
-    }
-
-    // Migrate a v1 info to v2
-    info = { ...info, version: 2, imageType: defaultEnvironmentTextureImageType };
-
-    return info;
-}
-
-/**
- * Creates an environment texture from a loaded cube texture.
- * @param texture defines the cube texture to convert in env file
- * @param options options for the conversion process
- * @param options.imageType the mime type for the encoded images, with support for "image/png" (default) and "image/webp"
- * @param options.imageQuality the image quality of encoded WebP images.
- * @return a promise containing the environment data if successful.
- */
-export async function CreateEnvTextureAsync(texture: BaseTexture, options: CreateEnvTextureOptions = {}): Promise<ArrayBuffer> {
-    let internalTexture = texture.getInternalTexture();
-    if (!internalTexture) {
-        return Promise.reject("The cube texture is invalid.");
-    }
-
-    const imageType = options.imageType ?? defaultEnvironmentTextureImageType;
-
-    let engine = internalTexture.getEngine() as Engine;
-
-    if (texture.textureType !== Constants.TEXTURETYPE_HALF_FLOAT &&
-        texture.textureType !== Constants.TEXTURETYPE_FLOAT &&
-        texture.textureType !== Constants.TEXTURETYPE_UNSIGNED_BYTE &&
-        texture.textureType !== Constants.TEXTURETYPE_UNSIGNED_INT &&
-        texture.textureType !== Constants.TEXTURETYPE_UNSIGNED_INTEGER &&
-        texture.textureType !== -1) {
-        return Promise.reject("The cube texture should allow HDR (Full Float or Half Float).");
-    }
-
-    let textureType = Constants.TEXTURETYPE_FLOAT;
-    if (!engine.getCaps().textureFloatRender) {
-        textureType = Constants.TEXTURETYPE_HALF_FLOAT;
-        if (!engine.getCaps().textureHalfFloatRender) {
-            return Promise.reject("Env texture can only be created when the browser supports half float or full float rendering.");
-        }
-    }
-
-    let cubeWidth = internalTexture.width;
-    let hostingScene = new Scene(engine);
-    let specularTextures: { [key: number]: ArrayBuffer } = {};
-
-    // As we are going to readPixels the faces of the cube, make sure the drawing/update commands for the cube texture are fully sent to the GPU in case it is drawn for the first time in this very frame!
-    engine.flushFramebuffer();
-
-    // Read and collect all mipmaps data from the cube.
-    let mipmapsCount = Scalar.ILog2(internalTexture.width);
-    for (let i = 0; i <= mipmapsCount; i++) {
-        let faceWidth = Math.pow(2, mipmapsCount - i);
-
-        // All faces of the cube.
-        for (let face = 0; face < 6; face++) {
-            let faceData = await texture.readPixels(face, i, undefined, false);
-            if (faceData && faceData.byteLength === (faceData as Uint8Array).length) {
-                const faceDataFloat = new Float32Array(faceData!.byteLength * 4);
-                for (let i = 0; i < faceData.byteLength; i++) {
-                    faceDataFloat[i] = (faceData as Uint8Array)[i] / 255;
-                    // Gamma to linear
-                    faceDataFloat[i] = Math.pow(faceDataFloat[i], 2.2);
-                }
-                faceData = faceDataFloat;
-            }
-
-            let tempTexture = engine.createRawTexture(faceData, faceWidth, faceWidth, Constants.TEXTUREFORMAT_RGBA, false, true, Constants.TEXTURE_NEAREST_SAMPLINGMODE, null, textureType);
-
-            await RGBDTextureTools.EncodeTextureToRGBD(tempTexture, hostingScene, textureType);
-
-            const rgbdEncodedData = await engine._readTexturePixels(tempTexture, faceWidth, faceWidth);
-
-            const imageEncodedData = await Tools.DumpDataAsync(faceWidth, faceWidth, rgbdEncodedData, imageType, undefined, false, true, options.imageQuality);
-
-            specularTextures[i * 6 + face] = imageEncodedData as ArrayBuffer;
-
-            tempTexture.dispose();
-        }
-    }
-
-    // We can delete the hosting scene keeping track of all the creation objects
-    hostingScene.dispose();
-
-    // Creates the json header for the env texture
-    let info: EnvironmentTextureInfo = {
-        version: currentVersion,
-        width: cubeWidth,
-        imageType,
-        irradiance: _CreateEnvTextureIrradiance(texture),
-        specular: {
-            mipmaps: [],
-            lodGenerationScale: texture.lodGenerationScale
-        }
-    };
-
-    // Sets the specular image data information
-    let position = 0;
-    for (let i = 0; i <= mipmapsCount; i++) {
-        for (let face = 0; face < 6; face++) {
-            let byteLength = specularTextures[i * 6 + face].byteLength;
-            info.specular.mipmaps.push({
-                length: byteLength,
-                position: position
-            });
-            position += byteLength;
-        }
-    }
-
-    // Encode the JSON as an array buffer
-    let infoString = JSON.stringify(info);
-    let infoBuffer = new ArrayBuffer(infoString.length + 1);
-    let infoView = new Uint8Array(infoBuffer); // Limited to ascii subset matching unicode.
-    for (let i = 0, strLen = infoString.length; i < strLen; i++) {
-        infoView[i] = infoString.charCodeAt(i);
-    }
-    // Ends up with a null terminator for easier parsing
-    infoView[infoString.length] = 0x00;
-
-    // Computes the final required size and creates the storage
-    let totalSize = _MagicBytes.length + position + infoBuffer.byteLength;
-    let finalBuffer = new ArrayBuffer(totalSize);
-    let finalBufferView = new Uint8Array(finalBuffer);
-    let dataView = new DataView(finalBuffer);
-
-    // Copy the magic bytes identifying the file in
-    let pos = 0;
-    for (let i = 0; i < _MagicBytes.length; i++) {
-        dataView.setUint8(pos++, _MagicBytes[i]);
-    }
-
-    // Add the json info
-    finalBufferView.set(new Uint8Array(infoBuffer), pos);
-    pos += infoBuffer.byteLength;
-
-    // Finally inserts the texture data
-    for (let i = 0; i <= mipmapsCount; i++) {
-        for (let face = 0; face < 6; face++) {
-            let dataBuffer = specularTextures[i * 6 + face];
-            finalBufferView.set(new Uint8Array(dataBuffer), pos);
-            pos += dataBuffer.byteLength;
-        }
-    }
-
-    // Voila
-    return finalBuffer;
-}
-
-/**
- * Creates a JSON representation of the spherical data.
- * @param texture defines the texture containing the polynomials
- * @return the JSON representation of the spherical info
- */
-function _CreateEnvTextureIrradiance(texture: BaseTexture): Nullable<EnvironmentTextureIrradianceInfoV1> {
-    let polynmials = texture.sphericalPolynomial;
-    if (polynmials == null) {
-        return null;
-    }
-
-    return {
-        x: [polynmials.x.x, polynmials.x.y, polynmials.x.z],
-        y: [polynmials.y.x, polynmials.y.y, polynmials.y.z],
-        z: [polynmials.z.x, polynmials.z.y, polynmials.z.z],
-
-        xx: [polynmials.xx.x, polynmials.xx.y, polynmials.xx.z],
-        yy: [polynmials.yy.x, polynmials.yy.y, polynmials.yy.z],
-        zz: [polynmials.zz.x, polynmials.zz.y, polynmials.zz.z],
-
-        yz: [polynmials.yz.x, polynmials.yz.y, polynmials.yz.z],
-        zx: [polynmials.zx.x, polynmials.zx.y, polynmials.zx.z],
-        xy: [polynmials.xy.x, polynmials.xy.y, polynmials.xy.z]
-    } as any;
-}
-
-/**
- * Creates the ArrayBufferViews used for initializing environment texture image data.
- * @param data the image data
- * @param info parameters that determine what views will be created for accessing the underlying buffer
- * @return the views described by info providing access to the underlying buffer
- */
-export function CreateImageDataArrayBufferViews(data: ArrayBufferView, info: EnvironmentTextureInfo): Array<Array<ArrayBufferView>> {
-    info = normalizeEnvInfo(info);
-
-    const specularInfo = info.specular as EnvironmentTextureSpecularInfoV1;
-
-    // Double checks the enclosed info
-    let mipmapsCount = Scalar.Log2(info.width);
-    mipmapsCount = Math.round(mipmapsCount) + 1;
-    if (specularInfo.mipmaps.length !== 6 * mipmapsCount) {
-        throw new Error(`Unsupported specular mipmaps number "${specularInfo.mipmaps.length}"`);
-    }
-
-    const imageData = new Array<Array<ArrayBufferView>>(mipmapsCount);
-    for (let i = 0; i < mipmapsCount; i++) {
-        imageData[i] = new Array<ArrayBufferView>(6);
-        for (let face = 0; face < 6; face++) {
-            const imageInfo = specularInfo.mipmaps[i * 6 + face];
-            imageData[i][face] = new Uint8Array(data.buffer, data.byteOffset + specularInfo.specularDataPosition! + imageInfo.position, imageInfo.length);
-        }
-    }
-
-    return imageData;
-}
-
-/**
- * Uploads the texture info contained in the env file to the GPU.
- * @param texture defines the internal texture to upload to
- * @param data defines the data to load
- * @param info defines the texture info retrieved through the GetEnvInfo method
- * @returns a promise
- */
-export function UploadEnvLevelsAsync(texture: InternalTexture, data: ArrayBufferView, info: EnvironmentTextureInfo): Promise<void> {
-    info = normalizeEnvInfo(info);
-
-    const specularInfo = info.specular as EnvironmentTextureSpecularInfoV1;
-    if (!specularInfo) {
-        // Nothing else parsed so far
-        return Promise.resolve();
-    }
-
-    texture._lodGenerationScale = specularInfo.lodGenerationScale;
-
-    const imageData = CreateImageDataArrayBufferViews(data, info);
-
-    return UploadLevelsAsync(texture, imageData, info.imageType);
-}
-
-function _OnImageReadyAsync(image: HTMLImageElement | ImageBitmap, engine: Engine, expandTexture: boolean,
-    rgbdPostProcess: Nullable<PostProcess>, url: string, face: number, i: number, generateNonLODTextures: boolean,
-    lodTextures: Nullable<{ [lod: number]: BaseTexture }>, cubeRtt: Nullable<RenderTargetWrapper>, texture: InternalTexture
-): Promise<void> {
-    return new Promise((resolve, reject) => {
-        if (expandTexture) {
-            let tempTexture = engine.createTexture(null, true, true, null, Constants.TEXTURE_NEAREST_SAMPLINGMODE, null,
-                (message) => {
-                    reject(message);
-                },
-                image);
-
-            rgbdPostProcess!.getEffect().executeWhenCompiled(() => {
-                // Uncompress the data to a RTT
-                rgbdPostProcess!.onApply = (effect) => {
-                    effect._bindTexture("textureSampler", tempTexture);
-                    effect.setFloat2("scale", 1, engine._features.needsInvertingBitmap && (image instanceof ImageBitmap) ? -1 : 1);
-                };
-
-                if (!engine.scenes.length) {
-                    return;
-                }
-
-                engine.scenes[0].postProcessManager.directRender([rgbdPostProcess!], cubeRtt, true, face, i);
-
-                // Cleanup
-                engine.restoreDefaultFramebuffer();
-                tempTexture.dispose();
-                URL.revokeObjectURL(url);
-                resolve();
-            });
-        }
-        else {
-            engine._uploadImageToTexture(texture, image, face, i);
-
-            // Upload the face to the non lod texture support
-            if (generateNonLODTextures) {
-                let lodTexture = lodTextures![i];
-                if (lodTexture) {
-                    engine._uploadImageToTexture(lodTexture._texture!, image, face, 0);
-                }
-            }
-            resolve();
-        }
-    }
-    );
-}
-
-/**
- * Uploads the levels of image data to the GPU.
- * @param texture defines the internal texture to upload to
- * @param imageData defines the array buffer views of image data [mipmap][face]
- * @param imageType the mime type of the image data
- * @returns a promise
- */
-export function UploadLevelsAsync(texture: InternalTexture, imageData: ArrayBufferView[][], imageType: string = defaultEnvironmentTextureImageType): Promise<void> {
-    if (!Tools.IsExponentOfTwo(texture.width)) {
-        throw new Error("Texture size must be a power of two");
-    }
-
-    const mipmapsCount = Scalar.ILog2(texture.width) + 1;
-
-    // Gets everything ready.
-    let engine = texture.getEngine() as Engine;
-    let expandTexture = false;
-    let generateNonLODTextures = false;
-    let rgbdPostProcess: Nullable<PostProcess> = null;
-    let cubeRtt: Nullable<RenderTargetWrapper> = null;
-    let lodTextures: Nullable<{ [lod: number]: BaseTexture }> = null;
-    let caps = engine.getCaps();
-
-    texture.format = Constants.TEXTUREFORMAT_RGBA;
-    texture.type = Constants.TEXTURETYPE_UNSIGNED_INT;
-    texture.generateMipMaps = true;
-    texture._cachedAnisotropicFilteringLevel = null;
-    engine.updateTextureSamplingMode(Constants.TEXTURE_TRILINEAR_SAMPLINGMODE, texture);
-
-    // Add extra process if texture lod is not supported
-    if (!caps.textureLOD) {
-        expandTexture = false;
-        generateNonLODTextures = true;
-        lodTextures = {};
-    }
-    // in webgl 1 there are no ways to either render or copy lod level information for float textures.
-    else if (!engine._features.supportRenderAndCopyToLodForFloatTextures) {
-        expandTexture = false;
-    }
-    // If half float available we can uncompress the texture
-    else if (caps.textureHalfFloatRender && caps.textureHalfFloatLinearFiltering) {
-        expandTexture = true;
-        texture.type = Constants.TEXTURETYPE_HALF_FLOAT;
-    }
-    // If full float available we can uncompress the texture
-    else if (caps.textureFloatRender && caps.textureFloatLinearFiltering) {
-        expandTexture = true;
-        texture.type = Constants.TEXTURETYPE_FLOAT;
-    }
-
-    // Expand the texture if possible
-    if (expandTexture) {
-        // Simply run through the decode PP
-        rgbdPostProcess = new PostProcess("rgbdDecode", "rgbdDecode", null, null, 1, null, Constants.TEXTURE_TRILINEAR_SAMPLINGMODE, engine, false, undefined, texture.type, undefined, null, false);
-
-        texture._isRGBD = false;
-        texture.invertY = false;
-        cubeRtt = engine.createRenderTargetCubeTexture(texture.width, {
-            generateDepthBuffer: false,
-            generateMipMaps: true,
-            generateStencilBuffer: false,
-            samplingMode: Constants.TEXTURE_TRILINEAR_SAMPLINGMODE,
-            type: texture.type,
-            format: Constants.TEXTUREFORMAT_RGBA
-        });
-    }
-    else {
-        texture._isRGBD = true;
-        texture.invertY = true;
-
-        // In case of missing support, applies the same patch than DDS files.
-        if (generateNonLODTextures) {
-            let mipSlices = 3;
-            let scale = texture._lodGenerationScale;
-            let offset = texture._lodGenerationOffset;
-
-            for (let i = 0; i < mipSlices; i++) {
-                //compute LOD from even spacing in smoothness (matching shader calculation)
-                let smoothness = i / (mipSlices - 1);
-                let roughness = 1 - smoothness;
-
-                let minLODIndex = offset; // roughness = 0
-                let maxLODIndex = (mipmapsCount - 1) * scale + offset; // roughness = 1 (mipmaps start from 0)
-
-                let lodIndex = minLODIndex + (maxLODIndex - minLODIndex) * roughness;
-                let mipmapIndex = Math.round(Math.min(Math.max(lodIndex, 0), maxLODIndex));
-
-                let glTextureFromLod = new InternalTexture(engine, InternalTextureSource.Temp);
-                glTextureFromLod.isCube = true;
-                glTextureFromLod.invertY = true;
-                glTextureFromLod.generateMipMaps = false;
-                engine.updateTextureSamplingMode(Constants.TEXTURE_LINEAR_LINEAR, glTextureFromLod);
-
-                // Wrap in a base texture for easy binding.
-                let lodTexture = new BaseTexture(null);
-                lodTexture.isCube = true;
-                lodTexture._texture = glTextureFromLod;
-                lodTextures![mipmapIndex] = lodTexture;
-
-                switch (i) {
-                    case 0:
-                        texture._lodTextureLow = lodTexture;
-                        break;
-                    case 1:
-                        texture._lodTextureMid = lodTexture;
-                        break;
-                    case 2:
-                        texture._lodTextureHigh = lodTexture;
-                        break;
-                }
-            }
-        }
-    }
-
-    let promises: Promise<void>[] = [];
-    // All mipmaps up to provided number of images
-    for (let i = 0; i < imageData.length; i++) {
-        // All faces
-        for (let face = 0; face < 6; face++) {
-            // Constructs an image element from image data
-            let bytes = imageData[i][face];
-            let blob = new Blob([bytes], { type: imageType });
-            let url = URL.createObjectURL(blob);
-            let promise: Promise<void>;
-
-            if (typeof Image === "undefined" || engine._features.forceBitmapOverHTMLImageElement) {
-                promise = engine.createImageBitmap(blob, { premultiplyAlpha: "none" }).then((img) => {
-                    return _OnImageReadyAsync(img, engine, expandTexture, rgbdPostProcess, url, face, i, generateNonLODTextures, lodTextures, cubeRtt, texture);
-                });
-            } else {
-                let image = new Image();
-                image.src = url;
-
-                // Enqueue promise to upload to the texture.
-                promise = new Promise<void>((resolve, reject) => {
-                    image.onload = () => {
-                        _OnImageReadyAsync(image, engine, expandTexture, rgbdPostProcess, url, face, i, generateNonLODTextures, lodTextures, cubeRtt, texture)
-                            .then(() => resolve())
-                            .catch((reason) => {
-                                reject(reason);
-                            });
-                    };
-                    image.onerror = (error) => {
-                        reject(error);
-                    };
-                });
-            }
-            promises.push(promise);
-        }
-    }
-
-    // Fill remaining mipmaps with black textures.
-    if (imageData.length < mipmapsCount) {
-        let data: ArrayBufferView;
-        const size = Math.pow(2, mipmapsCount - 1 - imageData.length);
-        const dataLength = size * size * 4;
-        switch (texture.type) {
-            case Constants.TEXTURETYPE_UNSIGNED_INT: {
-                data = new Uint8Array(dataLength);
-                break;
-            }
-            case Constants.TEXTURETYPE_HALF_FLOAT: {
-                data = new Uint16Array(dataLength);
-                break;
-            }
-            case Constants.TEXTURETYPE_FLOAT: {
-                data = new Float32Array(dataLength);
-                break;
-            }
-        }
-        for (let i = imageData.length; i < mipmapsCount; i++) {
-            for (let face = 0; face < 6; face++) {
-                engine._uploadArrayBufferViewToTexture(texture, data!, face, i);
-            }
-        }
-    }
-
-    // Once all done, finishes the cleanup and return
-    return Promise.all(promises).then(() => {
-        // Release temp RTT.
-        if (cubeRtt) {
-            engine._releaseTexture(texture);
-            cubeRtt._swapAndDie(texture);
-        }
-        // Release temp Post Process.
-        if (rgbdPostProcess) {
-            rgbdPostProcess.dispose();
-        }
-        // Flag internal texture as ready in case they are in use.
-        if (generateNonLODTextures) {
-            if (texture._lodTextureHigh && texture._lodTextureHigh._texture) {
-                texture._lodTextureHigh._texture.isReady = true;
-            }
-            if (texture._lodTextureMid && texture._lodTextureMid._texture) {
-                texture._lodTextureMid._texture.isReady = true;
-            }
-            if (texture._lodTextureLow && texture._lodTextureLow._texture) {
-                texture._lodTextureLow._texture.isReady = true;
-            }
-        }
-    });
-}
-
-/**
- * Uploads spherical polynomials information to the texture.
- * @param texture defines the texture we are trying to upload the information to
- * @param info defines the environment texture info retrieved through the GetEnvInfo method
- */
-export function UploadEnvSpherical(texture: InternalTexture, info: EnvironmentTextureInfo): void {
-    info = normalizeEnvInfo(info);
-
-    let irradianceInfo = info.irradiance as EnvironmentTextureIrradianceInfoV1;
-    if (!irradianceInfo) {
-        return;
-    }
-
-    const sp = new SphericalPolynomial();
-    Vector3.FromArrayToRef(irradianceInfo.x, 0, sp.x);
-    Vector3.FromArrayToRef(irradianceInfo.y, 0, sp.y);
-    Vector3.FromArrayToRef(irradianceInfo.z, 0, sp.z);
-    Vector3.FromArrayToRef(irradianceInfo.xx, 0, sp.xx);
-    Vector3.FromArrayToRef(irradianceInfo.yy, 0, sp.yy);
-    Vector3.FromArrayToRef(irradianceInfo.zz, 0, sp.zz);
-    Vector3.FromArrayToRef(irradianceInfo.yz, 0, sp.yz);
-    Vector3.FromArrayToRef(irradianceInfo.zx, 0, sp.zx);
-    Vector3.FromArrayToRef(irradianceInfo.xy, 0, sp.xy);
-    texture._sphericalPolynomial = sp;
-}
-
-/** @hidden */
-export function _UpdateRGBDAsync(internalTexture: InternalTexture, data: ArrayBufferView[][], sphericalPolynomial: Nullable<SphericalPolynomial>, lodScale: number, lodOffset: number): Promise<void> {
-    internalTexture._source = InternalTextureSource.CubeRawRGBD;
-    internalTexture._bufferViewArrayArray = data;
-    internalTexture._lodGenerationScale = lodScale;
-    internalTexture._lodGenerationOffset = lodOffset;
-    internalTexture._sphericalPolynomial = sphericalPolynomial;
-
-    return UploadLevelsAsync(internalTexture, data).then(() => {
-        internalTexture.isReady = true;
-    });
-}
-
-/**
- * Sets of helpers addressing the serialization and deserialization of environment texture
- * stored in a BabylonJS env file.
- * Those files are usually stored as .env files.
- */
-export const EnvironmentTextureTools = {
-
-    /**
-     * Gets the environment info from an env file.
-     * @param data The array buffer containing the .env bytes.
-     * @returns the environment file info (the json header) if successfully parsed, normalized to the latest supported version.
-     */
-    GetEnvInfo,
-
-    /**
-     * Creates an environment texture from a loaded cube texture.
-     * @param texture defines the cube texture to convert in env file
-     * @param options options for the conversion process
-     * @param options.imageType the mime type for the encoded images, with support for "image/png" (default) and "image/webp"
-     * @param options.imageQuality the image quality of encoded WebP images.
-     * @return a promise containing the environment data if successful.
-     */
-    CreateEnvTextureAsync,
-
-    /**
-     * Creates the ArrayBufferViews used for initializing environment texture image data.
-     * @param data the image data
-     * @param info parameters that determine what views will be created for accessing the underlying buffer
-     * @return the views described by info providing access to the underlying buffer
-     */
-    CreateImageDataArrayBufferViews,
-
-<<<<<<< HEAD
-    /**
-     * Uploads the texture info contained in the env file to the GPU.
-     * @param texture defines the internal texture to upload to
-     * @param data defines the data to load
-     * @param info defines the texture info retrieved through the GetEnvInfo method
-     * @returns a promise
-     */
-    UploadEnvLevelsAsync,
-
-    /**
-     * Uploads the levels of image data to the GPU.
-     * @param texture defines the internal texture to upload to
-     * @param imageData defines the array buffer views of image data [mipmap][face]
-     * @param imageType the mime type of the image data
-     * @returns a promise
-     */
-    UploadLevelsAsync,
-
-    /**
-     * Uploads spherical polynomials information to the texture.
-     * @param texture defines the texture we are trying to upload the information to
-     * @param info defines the environment texture info retrieved through the GetEnvInfo method
-     */
-    UploadEnvSpherical,
-};
-
-/**
- * This will be executed automatically for UMD and es5.
- * If esm dev wants the side effects to execute they will have to run it manually
- * Once we build native modules those need to be exported.
- * @hidden
- */
-const initSideEffects = () => {
-    // References the dependencies.
-    InternalTexture._UpdateRGBDAsync = _UpdateRGBDAsync;
-};
-=======
-    /** @hidden */
-    public static _UpdateRGBDAsync(internalTexture: InternalTexture, data: ArrayBufferView[][], sphericalPolynomial: Nullable<SphericalPolynomial>, lodScale: number, lodOffset: number): Promise<InternalTexture> {
-        internalTexture._source = InternalTextureSource.CubeRawRGBD;
-        internalTexture._bufferViewArrayArray = data;
-        internalTexture._lodGenerationScale = lodScale;
-        internalTexture._lodGenerationOffset = lodOffset;
-        internalTexture._sphericalPolynomial = sphericalPolynomial;
-
-        return EnvironmentTextureTools.UploadLevelsAsync(internalTexture, data).then(() => {
-            internalTexture.isReady = true;
-            return internalTexture;
-        });
-    }
-}
->>>>>>> db50e8a1
-
-initSideEffects();
+import { Nullable } from "../types";
+import { Tools } from "./tools";
+import { Vector3 } from "../Maths/math.vector";
+import { Scalar } from "../Maths/math.scalar";
+import { SphericalPolynomial } from "../Maths/sphericalPolynomial";
+import { InternalTexture, InternalTextureSource } from "../Materials/Textures/internalTexture";
+import { BaseTexture } from "../Materials/Textures/baseTexture";
+import { Constants } from "../Engines/constants";
+import { Scene } from "../scene";
+import { PostProcess } from "../PostProcesses/postProcess";
+import { Logger } from "../Misc/logger";
+import { Engine } from '../Engines/engine';
+import { RGBDTextureTools } from './rgbdTextureTools';
+import { RenderTargetWrapper } from "../Engines/renderTargetWrapper";
+
+import "../Engines/Extensions/engine.renderTargetCube";
+import "../Engines/Extensions/engine.readTexture";
+import "../Materials/Textures/baseTexture.polynomial";
+
+import "../Shaders/rgbdEncode.fragment";
+import "../Shaders/rgbdDecode.fragment";
+
+const defaultEnvironmentTextureImageType = 'image/png';
+const currentVersion = 2;
+
+/**
+ * Raw texture data and descriptor sufficient for WebGL texture upload
+ */
+export type EnvironmentTextureInfo = EnvironmentTextureInfoV1 | EnvironmentTextureInfoV2;
+
+/**
+ * v1 of EnvironmentTextureInfo
+ */
+interface EnvironmentTextureInfoV1 {
+    /**
+     * Version of the environment map
+     */
+    version: 1;
+
+    /**
+     * Width of image
+     */
+    width: number;
+
+    /**
+     * Irradiance information stored in the file.
+     */
+    irradiance: any;
+
+    /**
+     * Specular information stored in the file.
+     */
+    specular: any;
+}
+
+/**
+ * v2 of EnvironmentTextureInfo
+ */
+interface EnvironmentTextureInfoV2 {
+    /**
+     * Version of the environment map
+     */
+    version: 2;
+
+    /**
+     * Width of image
+     */
+    width: number;
+
+    /**
+     * Irradiance information stored in the file.
+     */
+    irradiance: any;
+
+    /**
+     * Specular information stored in the file.
+     */
+    specular: any;
+
+    /**
+     * The mime type used to encode the image data.
+     */
+    imageType: string;
+}
+
+/**
+ * Defines One Image in the file. It requires only the position in the file
+ * as well as the length.
+ */
+interface BufferImageData {
+    /**
+     * Length of the image data.
+     */
+    length: number;
+    /**
+     * Position of the data from the null terminator delimiting the end of the JSON.
+     */
+    position: number;
+}
+
+/**
+ * Defines the specular data enclosed in the file.
+ * This corresponds to the version 1 of the data.
+ */
+export interface EnvironmentTextureSpecularInfoV1 {
+    /**
+     * Defines where the specular Payload is located. It is a runtime value only not stored in the file.
+     */
+    specularDataPosition?: number;
+    /**
+     * This contains all the images data needed to reconstruct the cubemap.
+     */
+    mipmaps: Array<BufferImageData>;
+    /**
+     * Defines the scale applied to environment texture. This manages the range of LOD level used for IBL according to the roughness.
+     */
+    lodGenerationScale: number;
+}
+
+/**
+ * Defines the required storage to save the environment irradiance information.
+ */
+interface EnvironmentTextureIrradianceInfoV1 {
+    x: Array<number>;
+    y: Array<number>;
+    z: Array<number>;
+
+    xx: Array<number>;
+    yy: Array<number>;
+    zz: Array<number>;
+
+    yz: Array<number>;
+    zx: Array<number>;
+    xy: Array<number>;
+}
+
+/**
+ * Options for creating environment textures
+ */
+export interface CreateEnvTextureOptions {
+    /**
+     * The mime type of encoded images.
+     */
+    imageType?: string;
+
+    /**
+     * the image quality of encoded WebP images.
+     */
+    imageQuality?: number;
+}
+
+/**
+ * Magic number identifying the env file.
+ */
+const _MagicBytes = [0x86, 0x16, 0x87, 0x96, 0xf6, 0xd6, 0x96, 0x36];
+
+/**
+ * Gets the environment info from an env file.
+ * @param data The array buffer containing the .env bytes.
+ * @returns the environment file info (the json header) if successfully parsed, normalized to the latest supported version.
+ */
+export function GetEnvInfo(data: ArrayBufferView): Nullable<EnvironmentTextureInfoV2> {
+    let dataView = new DataView(data.buffer, data.byteOffset, data.byteLength);
+    let pos = 0;
+
+    for (let i = 0; i < _MagicBytes.length; i++) {
+        if (dataView.getUint8(pos++) !== _MagicBytes[i]) {
+            Logger.Error('Not a babylon environment map');
+            return null;
+        }
+    }
+
+    // Read json manifest - collect characters up to null terminator
+    let manifestString = '';
+    let charCode = 0x00;
+    while ((charCode = dataView.getUint8(pos++))) {
+        manifestString += String.fromCharCode(charCode);
+    }
+
+    let manifest: EnvironmentTextureInfo = JSON.parse(manifestString);
+    manifest = normalizeEnvInfo(manifest);
+    if (manifest.specular) {
+        // Extend the header with the position of the payload.
+        manifest.specular.specularDataPosition = pos;
+        // Fallback to 0.8 exactly if lodGenerationScale is not defined for backward compatibility.
+        manifest.specular.lodGenerationScale = manifest.specular.lodGenerationScale || 0.8;
+    }
+
+    return manifest;
+}
+
+/**
+ * Normalizes any supported version of the environment file info to the latest version
+ * @param info environment file info on any supported version
+ * @returns environment file info in the latest supported version
+ * @private
+ */
+export function normalizeEnvInfo(info: EnvironmentTextureInfo): EnvironmentTextureInfoV2 {
+    if (info.version > currentVersion) {
+        throw new Error(`Unsupported babylon environment map version "${info.version}". Latest supported version is "${currentVersion}".`);
+    }
+
+    if (info.version === 2) {
+        return info;
+    }
+
+    // Migrate a v1 info to v2
+    info = { ...info, version: 2, imageType: defaultEnvironmentTextureImageType };
+
+    return info;
+}
+
+/**
+ * Creates an environment texture from a loaded cube texture.
+ * @param texture defines the cube texture to convert in env file
+ * @param options options for the conversion process
+ * @param options.imageType the mime type for the encoded images, with support for "image/png" (default) and "image/webp"
+ * @param options.imageQuality the image quality of encoded WebP images.
+ * @return a promise containing the environment data if successful.
+ */
+export async function CreateEnvTextureAsync(texture: BaseTexture, options: CreateEnvTextureOptions = {}): Promise<ArrayBuffer> {
+    let internalTexture = texture.getInternalTexture();
+    if (!internalTexture) {
+        return Promise.reject("The cube texture is invalid.");
+    }
+
+    const imageType = options.imageType ?? defaultEnvironmentTextureImageType;
+
+    let engine = internalTexture.getEngine() as Engine;
+
+    if (texture.textureType !== Constants.TEXTURETYPE_HALF_FLOAT &&
+        texture.textureType !== Constants.TEXTURETYPE_FLOAT &&
+        texture.textureType !== Constants.TEXTURETYPE_UNSIGNED_BYTE &&
+        texture.textureType !== Constants.TEXTURETYPE_UNSIGNED_INT &&
+        texture.textureType !== Constants.TEXTURETYPE_UNSIGNED_INTEGER &&
+        texture.textureType !== -1) {
+        return Promise.reject("The cube texture should allow HDR (Full Float or Half Float).");
+    }
+
+    let textureType = Constants.TEXTURETYPE_FLOAT;
+    if (!engine.getCaps().textureFloatRender) {
+        textureType = Constants.TEXTURETYPE_HALF_FLOAT;
+        if (!engine.getCaps().textureHalfFloatRender) {
+            return Promise.reject("Env texture can only be created when the browser supports half float or full float rendering.");
+        }
+    }
+
+    let cubeWidth = internalTexture.width;
+    let hostingScene = new Scene(engine);
+    let specularTextures: { [key: number]: ArrayBuffer } = {};
+
+    // As we are going to readPixels the faces of the cube, make sure the drawing/update commands for the cube texture are fully sent to the GPU in case it is drawn for the first time in this very frame!
+    engine.flushFramebuffer();
+
+    // Read and collect all mipmaps data from the cube.
+    let mipmapsCount = Scalar.ILog2(internalTexture.width);
+    for (let i = 0; i <= mipmapsCount; i++) {
+        let faceWidth = Math.pow(2, mipmapsCount - i);
+
+        // All faces of the cube.
+        for (let face = 0; face < 6; face++) {
+            let faceData = await texture.readPixels(face, i, undefined, false);
+            if (faceData && faceData.byteLength === (faceData as Uint8Array).length) {
+                const faceDataFloat = new Float32Array(faceData!.byteLength * 4);
+                for (let i = 0; i < faceData.byteLength; i++) {
+                    faceDataFloat[i] = (faceData as Uint8Array)[i] / 255;
+                    // Gamma to linear
+                    faceDataFloat[i] = Math.pow(faceDataFloat[i], 2.2);
+                }
+                faceData = faceDataFloat;
+            }
+
+            let tempTexture = engine.createRawTexture(faceData, faceWidth, faceWidth, Constants.TEXTUREFORMAT_RGBA, false, true, Constants.TEXTURE_NEAREST_SAMPLINGMODE, null, textureType);
+
+            await RGBDTextureTools.EncodeTextureToRGBD(tempTexture, hostingScene, textureType);
+
+            const rgbdEncodedData = await engine._readTexturePixels(tempTexture, faceWidth, faceWidth);
+
+            const imageEncodedData = await Tools.DumpDataAsync(faceWidth, faceWidth, rgbdEncodedData, imageType, undefined, false, true, options.imageQuality);
+
+            specularTextures[i * 6 + face] = imageEncodedData as ArrayBuffer;
+
+            tempTexture.dispose();
+        }
+    }
+
+    // We can delete the hosting scene keeping track of all the creation objects
+    hostingScene.dispose();
+
+    // Creates the json header for the env texture
+    let info: EnvironmentTextureInfo = {
+        version: currentVersion,
+        width: cubeWidth,
+        imageType,
+        irradiance: _CreateEnvTextureIrradiance(texture),
+        specular: {
+            mipmaps: [],
+            lodGenerationScale: texture.lodGenerationScale
+        }
+    };
+
+    // Sets the specular image data information
+    let position = 0;
+    for (let i = 0; i <= mipmapsCount; i++) {
+        for (let face = 0; face < 6; face++) {
+            let byteLength = specularTextures[i * 6 + face].byteLength;
+            info.specular.mipmaps.push({
+                length: byteLength,
+                position: position
+            });
+            position += byteLength;
+        }
+    }
+
+    // Encode the JSON as an array buffer
+    let infoString = JSON.stringify(info);
+    let infoBuffer = new ArrayBuffer(infoString.length + 1);
+    let infoView = new Uint8Array(infoBuffer); // Limited to ascii subset matching unicode.
+    for (let i = 0, strLen = infoString.length; i < strLen; i++) {
+        infoView[i] = infoString.charCodeAt(i);
+    }
+    // Ends up with a null terminator for easier parsing
+    infoView[infoString.length] = 0x00;
+
+    // Computes the final required size and creates the storage
+    let totalSize = _MagicBytes.length + position + infoBuffer.byteLength;
+    let finalBuffer = new ArrayBuffer(totalSize);
+    let finalBufferView = new Uint8Array(finalBuffer);
+    let dataView = new DataView(finalBuffer);
+
+    // Copy the magic bytes identifying the file in
+    let pos = 0;
+    for (let i = 0; i < _MagicBytes.length; i++) {
+        dataView.setUint8(pos++, _MagicBytes[i]);
+    }
+
+    // Add the json info
+    finalBufferView.set(new Uint8Array(infoBuffer), pos);
+    pos += infoBuffer.byteLength;
+
+    // Finally inserts the texture data
+    for (let i = 0; i <= mipmapsCount; i++) {
+        for (let face = 0; face < 6; face++) {
+            let dataBuffer = specularTextures[i * 6 + face];
+            finalBufferView.set(new Uint8Array(dataBuffer), pos);
+            pos += dataBuffer.byteLength;
+        }
+    }
+
+    // Voila
+    return finalBuffer;
+}
+
+/**
+ * Creates a JSON representation of the spherical data.
+ * @param texture defines the texture containing the polynomials
+ * @return the JSON representation of the spherical info
+ */
+function _CreateEnvTextureIrradiance(texture: BaseTexture): Nullable<EnvironmentTextureIrradianceInfoV1> {
+    let polynmials = texture.sphericalPolynomial;
+    if (polynmials == null) {
+        return null;
+    }
+
+    return {
+        x: [polynmials.x.x, polynmials.x.y, polynmials.x.z],
+        y: [polynmials.y.x, polynmials.y.y, polynmials.y.z],
+        z: [polynmials.z.x, polynmials.z.y, polynmials.z.z],
+
+        xx: [polynmials.xx.x, polynmials.xx.y, polynmials.xx.z],
+        yy: [polynmials.yy.x, polynmials.yy.y, polynmials.yy.z],
+        zz: [polynmials.zz.x, polynmials.zz.y, polynmials.zz.z],
+
+        yz: [polynmials.yz.x, polynmials.yz.y, polynmials.yz.z],
+        zx: [polynmials.zx.x, polynmials.zx.y, polynmials.zx.z],
+        xy: [polynmials.xy.x, polynmials.xy.y, polynmials.xy.z]
+    } as any;
+}
+
+/**
+ * Creates the ArrayBufferViews used for initializing environment texture image data.
+ * @param data the image data
+ * @param info parameters that determine what views will be created for accessing the underlying buffer
+ * @return the views described by info providing access to the underlying buffer
+ */
+export function CreateImageDataArrayBufferViews(data: ArrayBufferView, info: EnvironmentTextureInfo): Array<Array<ArrayBufferView>> {
+    info = normalizeEnvInfo(info);
+
+    const specularInfo = info.specular as EnvironmentTextureSpecularInfoV1;
+
+    // Double checks the enclosed info
+    let mipmapsCount = Scalar.Log2(info.width);
+    mipmapsCount = Math.round(mipmapsCount) + 1;
+    if (specularInfo.mipmaps.length !== 6 * mipmapsCount) {
+        throw new Error(`Unsupported specular mipmaps number "${specularInfo.mipmaps.length}"`);
+    }
+
+    const imageData = new Array<Array<ArrayBufferView>>(mipmapsCount);
+    for (let i = 0; i < mipmapsCount; i++) {
+        imageData[i] = new Array<ArrayBufferView>(6);
+        for (let face = 0; face < 6; face++) {
+            const imageInfo = specularInfo.mipmaps[i * 6 + face];
+            imageData[i][face] = new Uint8Array(data.buffer, data.byteOffset + specularInfo.specularDataPosition! + imageInfo.position, imageInfo.length);
+        }
+    }
+
+    return imageData;
+}
+
+/**
+ * Uploads the texture info contained in the env file to the GPU.
+ * @param texture defines the internal texture to upload to
+ * @param data defines the data to load
+ * @param info defines the texture info retrieved through the GetEnvInfo method
+ * @returns a promise
+ */
+export function UploadEnvLevelsAsync(texture: InternalTexture, data: ArrayBufferView, info: EnvironmentTextureInfo): Promise<void> {
+    info = normalizeEnvInfo(info);
+
+    const specularInfo = info.specular as EnvironmentTextureSpecularInfoV1;
+    if (!specularInfo) {
+        // Nothing else parsed so far
+        return Promise.resolve();
+    }
+
+    texture._lodGenerationScale = specularInfo.lodGenerationScale;
+
+    const imageData = CreateImageDataArrayBufferViews(data, info);
+
+    return UploadLevelsAsync(texture, imageData, info.imageType);
+}
+
+function _OnImageReadyAsync(image: HTMLImageElement | ImageBitmap, engine: Engine, expandTexture: boolean,
+    rgbdPostProcess: Nullable<PostProcess>, url: string, face: number, i: number, generateNonLODTextures: boolean,
+    lodTextures: Nullable<{ [lod: number]: BaseTexture }>, cubeRtt: Nullable<RenderTargetWrapper>, texture: InternalTexture
+): Promise<void> {
+    return new Promise((resolve, reject) => {
+        if (expandTexture) {
+            let tempTexture = engine.createTexture(null, true, true, null, Constants.TEXTURE_NEAREST_SAMPLINGMODE, null,
+                (message) => {
+                    reject(message);
+                },
+                image);
+
+            rgbdPostProcess!.getEffect().executeWhenCompiled(() => {
+                // Uncompress the data to a RTT
+                rgbdPostProcess!.onApply = (effect) => {
+                    effect._bindTexture("textureSampler", tempTexture);
+                    effect.setFloat2("scale", 1, engine._features.needsInvertingBitmap && (image instanceof ImageBitmap) ? -1 : 1);
+                };
+
+                if (!engine.scenes.length) {
+                    return;
+                }
+
+                engine.scenes[0].postProcessManager.directRender([rgbdPostProcess!], cubeRtt, true, face, i);
+
+                // Cleanup
+                engine.restoreDefaultFramebuffer();
+                tempTexture.dispose();
+                URL.revokeObjectURL(url);
+                resolve();
+            });
+        }
+        else {
+            engine._uploadImageToTexture(texture, image, face, i);
+
+            // Upload the face to the non lod texture support
+            if (generateNonLODTextures) {
+                let lodTexture = lodTextures![i];
+                if (lodTexture) {
+                    engine._uploadImageToTexture(lodTexture._texture!, image, face, 0);
+                }
+            }
+            resolve();
+        }
+    }
+    );
+}
+
+/**
+ * Uploads the levels of image data to the GPU.
+ * @param texture defines the internal texture to upload to
+ * @param imageData defines the array buffer views of image data [mipmap][face]
+ * @param imageType the mime type of the image data
+ * @returns a promise
+ */
+export function UploadLevelsAsync(texture: InternalTexture, imageData: ArrayBufferView[][], imageType: string = defaultEnvironmentTextureImageType): Promise<void> {
+    if (!Tools.IsExponentOfTwo(texture.width)) {
+        throw new Error("Texture size must be a power of two");
+    }
+
+    const mipmapsCount = Scalar.ILog2(texture.width) + 1;
+
+    // Gets everything ready.
+    let engine = texture.getEngine() as Engine;
+    let expandTexture = false;
+    let generateNonLODTextures = false;
+    let rgbdPostProcess: Nullable<PostProcess> = null;
+    let cubeRtt: Nullable<RenderTargetWrapper> = null;
+    let lodTextures: Nullable<{ [lod: number]: BaseTexture }> = null;
+    let caps = engine.getCaps();
+
+    texture.format = Constants.TEXTUREFORMAT_RGBA;
+    texture.type = Constants.TEXTURETYPE_UNSIGNED_INT;
+    texture.generateMipMaps = true;
+    texture._cachedAnisotropicFilteringLevel = null;
+    engine.updateTextureSamplingMode(Constants.TEXTURE_TRILINEAR_SAMPLINGMODE, texture);
+
+    // Add extra process if texture lod is not supported
+    if (!caps.textureLOD) {
+        expandTexture = false;
+        generateNonLODTextures = true;
+        lodTextures = {};
+    }
+    // in webgl 1 there are no ways to either render or copy lod level information for float textures.
+    else if (!engine._features.supportRenderAndCopyToLodForFloatTextures) {
+        expandTexture = false;
+    }
+    // If half float available we can uncompress the texture
+    else if (caps.textureHalfFloatRender && caps.textureHalfFloatLinearFiltering) {
+        expandTexture = true;
+        texture.type = Constants.TEXTURETYPE_HALF_FLOAT;
+    }
+    // If full float available we can uncompress the texture
+    else if (caps.textureFloatRender && caps.textureFloatLinearFiltering) {
+        expandTexture = true;
+        texture.type = Constants.TEXTURETYPE_FLOAT;
+    }
+
+    // Expand the texture if possible
+    if (expandTexture) {
+        // Simply run through the decode PP
+        rgbdPostProcess = new PostProcess("rgbdDecode", "rgbdDecode", null, null, 1, null, Constants.TEXTURE_TRILINEAR_SAMPLINGMODE, engine, false, undefined, texture.type, undefined, null, false);
+
+        texture._isRGBD = false;
+        texture.invertY = false;
+        cubeRtt = engine.createRenderTargetCubeTexture(texture.width, {
+            generateDepthBuffer: false,
+            generateMipMaps: true,
+            generateStencilBuffer: false,
+            samplingMode: Constants.TEXTURE_TRILINEAR_SAMPLINGMODE,
+            type: texture.type,
+            format: Constants.TEXTUREFORMAT_RGBA
+        });
+    }
+    else {
+        texture._isRGBD = true;
+        texture.invertY = true;
+
+        // In case of missing support, applies the same patch than DDS files.
+        if (generateNonLODTextures) {
+            let mipSlices = 3;
+            let scale = texture._lodGenerationScale;
+            let offset = texture._lodGenerationOffset;
+
+            for (let i = 0; i < mipSlices; i++) {
+                //compute LOD from even spacing in smoothness (matching shader calculation)
+                let smoothness = i / (mipSlices - 1);
+                let roughness = 1 - smoothness;
+
+                let minLODIndex = offset; // roughness = 0
+                let maxLODIndex = (mipmapsCount - 1) * scale + offset; // roughness = 1 (mipmaps start from 0)
+
+                let lodIndex = minLODIndex + (maxLODIndex - minLODIndex) * roughness;
+                let mipmapIndex = Math.round(Math.min(Math.max(lodIndex, 0), maxLODIndex));
+
+                let glTextureFromLod = new InternalTexture(engine, InternalTextureSource.Temp);
+                glTextureFromLod.isCube = true;
+                glTextureFromLod.invertY = true;
+                glTextureFromLod.generateMipMaps = false;
+                engine.updateTextureSamplingMode(Constants.TEXTURE_LINEAR_LINEAR, glTextureFromLod);
+
+                // Wrap in a base texture for easy binding.
+                let lodTexture = new BaseTexture(null);
+                lodTexture.isCube = true;
+                lodTexture._texture = glTextureFromLod;
+                lodTextures![mipmapIndex] = lodTexture;
+
+                switch (i) {
+                    case 0:
+                        texture._lodTextureLow = lodTexture;
+                        break;
+                    case 1:
+                        texture._lodTextureMid = lodTexture;
+                        break;
+                    case 2:
+                        texture._lodTextureHigh = lodTexture;
+                        break;
+                }
+            }
+        }
+    }
+
+    let promises: Promise<void>[] = [];
+    // All mipmaps up to provided number of images
+    for (let i = 0; i < imageData.length; i++) {
+        // All faces
+        for (let face = 0; face < 6; face++) {
+            // Constructs an image element from image data
+            let bytes = imageData[i][face];
+            let blob = new Blob([bytes], { type: imageType });
+            let url = URL.createObjectURL(blob);
+            let promise: Promise<void>;
+
+            if (typeof Image === "undefined" || engine._features.forceBitmapOverHTMLImageElement) {
+                promise = engine.createImageBitmap(blob, { premultiplyAlpha: "none" }).then((img) => {
+                    return _OnImageReadyAsync(img, engine, expandTexture, rgbdPostProcess, url, face, i, generateNonLODTextures, lodTextures, cubeRtt, texture);
+                });
+            } else {
+                let image = new Image();
+                image.src = url;
+
+                // Enqueue promise to upload to the texture.
+                promise = new Promise<void>((resolve, reject) => {
+                    image.onload = () => {
+                        _OnImageReadyAsync(image, engine, expandTexture, rgbdPostProcess, url, face, i, generateNonLODTextures, lodTextures, cubeRtt, texture)
+                            .then(() => resolve())
+                            .catch((reason) => {
+                                reject(reason);
+                            });
+                    };
+                    image.onerror = (error) => {
+                        reject(error);
+                    };
+                });
+            }
+            promises.push(promise);
+        }
+    }
+
+    // Fill remaining mipmaps with black textures.
+    if (imageData.length < mipmapsCount) {
+        let data: ArrayBufferView;
+        const size = Math.pow(2, mipmapsCount - 1 - imageData.length);
+        const dataLength = size * size * 4;
+        switch (texture.type) {
+            case Constants.TEXTURETYPE_UNSIGNED_INT: {
+                data = new Uint8Array(dataLength);
+                break;
+            }
+            case Constants.TEXTURETYPE_HALF_FLOAT: {
+                data = new Uint16Array(dataLength);
+                break;
+            }
+            case Constants.TEXTURETYPE_FLOAT: {
+                data = new Float32Array(dataLength);
+                break;
+            }
+        }
+        for (let i = imageData.length; i < mipmapsCount; i++) {
+            for (let face = 0; face < 6; face++) {
+                engine._uploadArrayBufferViewToTexture(texture, data!, face, i);
+            }
+        }
+    }
+
+    // Once all done, finishes the cleanup and return
+    return Promise.all(promises).then(() => {
+        // Release temp RTT.
+        if (cubeRtt) {
+            engine._releaseTexture(texture);
+            cubeRtt._swapAndDie(texture);
+        }
+        // Release temp Post Process.
+        if (rgbdPostProcess) {
+            rgbdPostProcess.dispose();
+        }
+        // Flag internal texture as ready in case they are in use.
+        if (generateNonLODTextures) {
+            if (texture._lodTextureHigh && texture._lodTextureHigh._texture) {
+                texture._lodTextureHigh._texture.isReady = true;
+            }
+            if (texture._lodTextureMid && texture._lodTextureMid._texture) {
+                texture._lodTextureMid._texture.isReady = true;
+            }
+            if (texture._lodTextureLow && texture._lodTextureLow._texture) {
+                texture._lodTextureLow._texture.isReady = true;
+            }
+        }
+    });
+}
+
+/**
+ * Uploads spherical polynomials information to the texture.
+ * @param texture defines the texture we are trying to upload the information to
+ * @param info defines the environment texture info retrieved through the GetEnvInfo method
+ */
+export function UploadEnvSpherical(texture: InternalTexture, info: EnvironmentTextureInfo): void {
+    info = normalizeEnvInfo(info);
+
+    let irradianceInfo = info.irradiance as EnvironmentTextureIrradianceInfoV1;
+    if (!irradianceInfo) {
+        return;
+    }
+
+    const sp = new SphericalPolynomial();
+    Vector3.FromArrayToRef(irradianceInfo.x, 0, sp.x);
+    Vector3.FromArrayToRef(irradianceInfo.y, 0, sp.y);
+    Vector3.FromArrayToRef(irradianceInfo.z, 0, sp.z);
+    Vector3.FromArrayToRef(irradianceInfo.xx, 0, sp.xx);
+    Vector3.FromArrayToRef(irradianceInfo.yy, 0, sp.yy);
+    Vector3.FromArrayToRef(irradianceInfo.zz, 0, sp.zz);
+    Vector3.FromArrayToRef(irradianceInfo.yz, 0, sp.yz);
+    Vector3.FromArrayToRef(irradianceInfo.zx, 0, sp.zx);
+    Vector3.FromArrayToRef(irradianceInfo.xy, 0, sp.xy);
+    texture._sphericalPolynomial = sp;
+}
+
+/** @hidden */
+export function _UpdateRGBDAsync(internalTexture: InternalTexture, data: ArrayBufferView[][], sphericalPolynomial: Nullable<SphericalPolynomial>, lodScale: number, lodOffset: number): Promise<InternalTexture> {
+    internalTexture._source = InternalTextureSource.CubeRawRGBD;
+    internalTexture._bufferViewArrayArray = data;
+    internalTexture._lodGenerationScale = lodScale;
+    internalTexture._lodGenerationOffset = lodOffset;
+    internalTexture._sphericalPolynomial = sphericalPolynomial;
+
+    return UploadLevelsAsync(internalTexture, data).then(() => {
+        internalTexture.isReady = true;
+        return internalTexture;
+    });
+}
+
+/**
+ * Sets of helpers addressing the serialization and deserialization of environment texture
+ * stored in a BabylonJS env file.
+ * Those files are usually stored as .env files.
+ */
+export const EnvironmentTextureTools = {
+
+    /**
+     * Gets the environment info from an env file.
+     * @param data The array buffer containing the .env bytes.
+     * @returns the environment file info (the json header) if successfully parsed, normalized to the latest supported version.
+     */
+    GetEnvInfo,
+
+    /**
+     * Creates an environment texture from a loaded cube texture.
+     * @param texture defines the cube texture to convert in env file
+     * @param options options for the conversion process
+     * @param options.imageType the mime type for the encoded images, with support for "image/png" (default) and "image/webp"
+     * @param options.imageQuality the image quality of encoded WebP images.
+     * @return a promise containing the environment data if successful.
+     */
+    CreateEnvTextureAsync,
+
+    /**
+     * Creates the ArrayBufferViews used for initializing environment texture image data.
+     * @param data the image data
+     * @param info parameters that determine what views will be created for accessing the underlying buffer
+     * @return the views described by info providing access to the underlying buffer
+     */
+    CreateImageDataArrayBufferViews,
+
+    /**
+     * Uploads the texture info contained in the env file to the GPU.
+     * @param texture defines the internal texture to upload to
+     * @param data defines the data to load
+     * @param info defines the texture info retrieved through the GetEnvInfo method
+     * @returns a promise
+     */
+    UploadEnvLevelsAsync,
+
+    /**
+     * Uploads the levels of image data to the GPU.
+     * @param texture defines the internal texture to upload to
+     * @param imageData defines the array buffer views of image data [mipmap][face]
+     * @param imageType the mime type of the image data
+     * @returns a promise
+     */
+    UploadLevelsAsync,
+
+    /**
+     * Uploads spherical polynomials information to the texture.
+     * @param texture defines the texture we are trying to upload the information to
+     * @param info defines the environment texture info retrieved through the GetEnvInfo method
+     */
+    UploadEnvSpherical,
+};