--- conflicted
+++ resolved
@@ -1,619 +1,613 @@
-import { WebRequest } from './webRequest';
-import { IsWindowObjectExist } from './domManagement';
-import { Nullable } from '../types';
-import { IOfflineProvider } from '../Offline/IOfflineProvider';
-import { IFileRequest } from './fileRequest';
-import { Observable } from './observable';
-import { FilesInputStore } from './filesInputStore';
-import { RetryStrategy } from './retryStrategy';
-import { BaseError } from './baseError';
-import { DecodeBase64ToBinary, DecodeBase64ToString, EncodeArrayBufferToBase64 } from './stringTools';
-import { ShaderProcessor } from '../Engines/Processors/shaderProcessor';
-import { ThinEngine } from '../Engines/thinEngine';
-import { EngineStore } from '../Engines/engineStore';
-import { Logger } from './logger';
-import { TimingTools } from './timingTools';
-
-const base64DataUrlRegEx = new RegExp(/^data:([^,]+\/[^,]+)?;base64,/i);
-
-/** @ignore */
-export class LoadFileError extends BaseError {
-    public request?: WebRequest;
-    public file?: File;
-
-    /**
-     * Creates a new LoadFileError
-     * @param message defines the message of the error
-     * @param request defines the optional web request
-     * @param file defines the optional file
-     */
-    constructor(message: string, object?: WebRequest | File) {
-        super(message);
-
-        this.name = "LoadFileError";
-        BaseError._setPrototypeOf(this, LoadFileError.prototype);
-
-        if (object instanceof WebRequest) {
-            this.request = object;
-        }
-        else {
-            this.file = object;
-        }
-    }
-}
-
-/** @ignore */
-export class RequestFileError extends BaseError {
-    /**
-     * Creates a new LoadFileError
-     * @param message defines the message of the error
-     * @param request defines the optional web request
-     */
-    constructor(message: string, public request: WebRequest) {
-        super(message);
-        this.name = "RequestFileError";
-        BaseError._setPrototypeOf(this, RequestFileError.prototype);
-    }
-}
-
-/** @ignore */
-export class ReadFileError extends BaseError {
-    /**
-    * Creates a new ReadFileError
-     * @param message defines the message of the error
-     * @param file defines the optional file
-     */
-    constructor(message: string, public file: File) {
-        super(message);
-        this.name = "ReadFileError";
-        BaseError._setPrototypeOf(this, ReadFileError.prototype);
-    }
-}
-/**
- * @hidden
- */
-export const FileToolsOptions: {
-    DefaultRetryStrategy: (url: string, request: WebRequest, retryIndex: number) => number;
-    BaseUrl: string;
-    CorsBehavior: string | ((url: string | string[]) => string);
-    PreprocessUrl: (url: string) => string;
-} = {
-    /**
-     * Gets or sets the retry strategy to apply when an error happens while loading an asset
-     */
-    DefaultRetryStrategy: RetryStrategy.ExponentialBackoff(),
-
-    /**
-     * Gets or sets the base URL to use to load assets
-     */
-    BaseUrl: "",
-
-    /**
-     * Default behaviour for cors in the application.
-     * It can be a string if the expected behavior is identical in the entire app.
-     * Or a callback to be able to set it per url or on a group of them (in case of Video source for instance)
-     */
-    CorsBehavior: "anonymous",
-
-    /**
-     * Gets or sets a function used to pre-process url before using them to load assets
-     */
-    PreprocessUrl: (url: string) => {
-        return url;
-    }
-};
-
-/**
- * Removes unwanted characters from an url
- * @param url defines the url to clean
- * @returns the cleaned url
- */
-const _CleanUrl = (url: string): string => {
-    url = url.replace(/#/mg, "%23");
-    return url;
-};
-
-/**
- * Sets the cors behavior on a dom element. This will add the required Tools.CorsBehavior to the element.
- * @param url define the url we are trying
- * @param element define the dom element where to configure the cors policy
- * @hidden
- */
-export const SetCorsBehavior = (url: string | string[], element: { crossOrigin: string | null }): void => {
-    if (url && url.indexOf("data:") === 0) {
-        return;
-    }
-
-    if (FileToolsOptions.CorsBehavior) {
-        if (typeof (FileToolsOptions.CorsBehavior) === 'string' || FileToolsOptions.CorsBehavior instanceof String) {
-            element.crossOrigin = <string>FileToolsOptions.CorsBehavior;
-        }
-        else {
-            var result = FileToolsOptions.CorsBehavior(url);
-            if (result) {
-                element.crossOrigin = result;
-            }
-        }
-    }
-};
-
-/**
- * Loads an image as an HTMLImageElement.
- * @param input url string, ArrayBuffer, or Blob to load
- * @param onLoad callback called when the image successfully loads
- * @param onError callback called when the image fails to load
- * @param offlineProvider offline provider for caching
- * @param mimeType optional mime type
- * @returns the HTMLImageElement of the loaded image
- * @hidden
- */
-export const LoadImage = (input: string | ArrayBuffer | ArrayBufferView | Blob, onLoad: (img: HTMLImageElement | ImageBitmap) => void,
-    onError: (message?: string, exception?: any) => void, offlineProvider: Nullable<IOfflineProvider>, mimeType: string = "", imageBitmapOptions?: ImageBitmapOptions): Nullable<HTMLImageElement> => {
-    let url: string;
-    let usingObjectURL = false;
-
-    if (input instanceof ArrayBuffer || ArrayBuffer.isView(input)) {
-        if (typeof Blob !== 'undefined') {
-            url = URL.createObjectURL(new Blob([input], { type: mimeType }));
-            usingObjectURL = true;
-        } else {
-            url = `data:${mimeType};base64,` + EncodeArrayBufferToBase64(input);
-        }
-    }
-    else if (input instanceof Blob) {
-        url = URL.createObjectURL(input);
-        usingObjectURL = true;
-    }
-    else {
-        url = _CleanUrl(input);
-        url = FileToolsOptions.PreprocessUrl(input);
-    }
-
-    const engine = EngineStore.LastCreatedEngine;
-
-    if (typeof Image === "undefined" || (engine?._features.forceBitmapOverHTMLImageElement ?? false)) {
-        LoadFile(url, (data) => {
-            engine!.createImageBitmap(new Blob([data], { type: mimeType }), { premultiplyAlpha: "none", ...imageBitmapOptions }).then((imgBmp) => {
-                onLoad(imgBmp);
-                if (usingObjectURL) {
-                    URL.revokeObjectURL(url);
-                }
-            }).catch((reason) => {
-                if (onError) {
-                    onError("Error while trying to load image: " + input, reason);
-                }
-            });
-        }, undefined, offlineProvider || undefined, true, (request, exception) => {
-            if (onError) {
-                onError("Error while trying to load image: " + input, exception);
-            }
-        });
-
-        return null;
-    }
-
-    var img = new Image();
-    SetCorsBehavior(url, img);
-
-    const loadHandler = () => {
-        img.removeEventListener("load", loadHandler);
-        img.removeEventListener("error", errorHandler);
-
-        onLoad(img);
-
-        // Must revoke the URL after calling onLoad to avoid security exceptions in
-        // certain scenarios (e.g. when hosted in vscode).
-        if (usingObjectURL && img.src) {
-            URL.revokeObjectURL(img.src);
-        }
-    };
-
-<<<<<<< HEAD
-    const errorHandler = (err: any) => {
-        img.removeEventListener("load", loadHandler);
-        img.removeEventListener("error", errorHandler);
-=======
-            if (onError) {
-                const inputText = url || input.toString();
-                onError(`Error while trying to load image: ${((inputText.indexOf('http') === 0 || inputText.length < 64) ? inputText : inputText.slice(0, 64) + "...")}`, err);
-            }
->>>>>>> 17c1b0c8
-
-        if (onError) {
-            const inputText = input.toString();
-            onError("Error while trying to load image: " + (inputText.length < 32 ? inputText : inputText.slice(0, 32) + "..."), err);
-        }
-
-        if (usingObjectURL && img.src) {
-            URL.revokeObjectURL(img.src);
-        }
-    };
-
-    img.addEventListener("load", loadHandler);
-    img.addEventListener("error", errorHandler);
-
-    var noOfflineSupport = () => {
-        img.src = url;
-    };
-
-    var loadFromOfflineSupport = () => {
-        if (offlineProvider) {
-            offlineProvider.loadImage(url, img);
-        }
-    };
-
-    if (url.substr(0, 5) !== "data:" && offlineProvider && offlineProvider.enableTexturesOffline) {
-        offlineProvider.open(loadFromOfflineSupport, noOfflineSupport);
-    }
-    else {
-        if (url.indexOf("file:") !== -1) {
-            var textureName = decodeURIComponent(url.substring(5).toLowerCase());
-            if (FilesInputStore.FilesToLoad[textureName]) {
-                try {
-                    var blobURL;
-                    try {
-                        blobURL = URL.createObjectURL(FilesInputStore.FilesToLoad[textureName]);
-                    }
-                    catch (ex) {
-                        // Chrome doesn't support oneTimeOnly parameter
-                        blobURL = URL.createObjectURL(FilesInputStore.FilesToLoad[textureName]);
-                    }
-                    img.src = blobURL;
-                    usingObjectURL = true;
-                }
-                catch (e) {
-                    img.src = "";
-                }
-                return img;
-            }
-        }
-
-        noOfflineSupport();
-    }
-
-    return img;
-};
-
-/**
- * Reads a file from a File object
- * @param file defines the file to load
- * @param onSuccess defines the callback to call when data is loaded
- * @param onProgress defines the callback to call during loading process
- * @param useArrayBuffer defines a boolean indicating that data must be returned as an ArrayBuffer
- * @param onError defines the callback to call when an error occurs
- * @returns a file request object
- * @hidden
- */
-export const ReadFile = (file: File, onSuccess: (data: any) => void, onProgress?: (ev: ProgressEvent) => any, useArrayBuffer?: boolean, onError?: (error: ReadFileError) => void): IFileRequest => {
-    const reader = new FileReader();
-    const fileRequest: IFileRequest = {
-        onCompleteObservable: new Observable<IFileRequest>(),
-        abort: () => reader.abort(),
-    };
-
-    reader.onloadend = (e) => fileRequest.onCompleteObservable.notifyObservers(fileRequest);
-    if (onError) {
-        reader.onerror = (e) => {
-            onError(new ReadFileError(`Unable to read ${file.name}`, file));
-        };
-    }
-    reader.onload = (e) => {
-        //target doesn't have result from ts 1.3
-        onSuccess((<any>e.target)['result']);
-    };
-    if (onProgress) {
-        reader.onprogress = onProgress;
-    }
-    if (!useArrayBuffer) {
-        // Asynchronous read
-        reader.readAsText(file);
-    }
-    else {
-        reader.readAsArrayBuffer(file);
-    }
-
-    return fileRequest;
-};
-
-/**
- * Loads a file from a url, a data url, or a file url
- * @param fileOrUrl file, url, data url, or file url to load
- * @param onSuccess callback called when the file successfully loads
- * @param onProgress callback called while file is loading (if the server supports this mode)
- * @param offlineProvider defines the offline provider for caching
- * @param useArrayBuffer defines a boolean indicating that date must be returned as ArrayBuffer
- * @param onError callback called when the file fails to load
- * @returns a file request object
- * @hidden
- */
-export const LoadFile = (fileOrUrl: File | string, onSuccess: (data: string | ArrayBuffer, responseURL?: string) => void,
-    onProgress?: (ev: ProgressEvent) => void, offlineProvider?: IOfflineProvider, useArrayBuffer?: boolean,
-    onError?: (request?: WebRequest, exception?: LoadFileError) => void, onOpened?: (request: WebRequest) => void): IFileRequest => {
-    if ((fileOrUrl as File).name) {
-        return ReadFile((fileOrUrl as File), onSuccess, onProgress, useArrayBuffer, onError ? (error: ReadFileError) => {
-            onError(undefined, error);
-        } : undefined);
-    }
-
-    const url = (fileOrUrl as string);
-
-    // If file and file input are set
-    if (url.indexOf("file:") !== -1) {
-        let fileName = decodeURIComponent(url.substring(5).toLowerCase());
-        if (fileName.indexOf('./') === 0) {
-            fileName = fileName.substring(2);
-        }
-        const file = FilesInputStore.FilesToLoad[fileName];
-        if (file) {
-            return ReadFile(file, onSuccess, onProgress, useArrayBuffer, onError ? (error) => onError(undefined, new LoadFileError(error.message, error.file)) : undefined);
-        }
-    }
-
-    // For a Base64 Data URL
-    if (IsBase64DataUrl(url)) {
-        const fileRequest: IFileRequest = {
-            onCompleteObservable: new Observable<IFileRequest>(),
-            abort: () => () => { },
-        };
-
-        try {
-            onSuccess(useArrayBuffer ? DecodeBase64UrlToBinary(url) : DecodeBase64UrlToString(url));
-        } catch (error) {
-            if (onError) {
-                onError(undefined, error);
-            } else {
-                Logger.Error(error.message || "Failed to parse the Data URL");
-            }
-        }
-
-        TimingTools.SetImmediate(() => {
-            fileRequest.onCompleteObservable.notifyObservers(fileRequest);
-        });
-
-        return fileRequest;
-    }
-
-    return RequestFile(url, (data, request) => {
-        onSuccess(data, request ? request.responseURL : undefined);
-    }, onProgress, offlineProvider, useArrayBuffer, onError ? (error) => {
-        onError(error.request, new LoadFileError(error.message, error.request));
-    } : undefined, onOpened);
-};
-
-/**
- * Loads a file from a url
- * @param url url to load
- * @param onSuccess callback called when the file successfully loads
- * @param onProgress callback called while file is loading (if the server supports this mode)
- * @param offlineProvider defines the offline provider for caching
- * @param useArrayBuffer defines a boolean indicating that date must be returned as ArrayBuffer
- * @param onError callback called when the file fails to load
- * @param onOpened callback called when the web request is opened
- * @returns a file request object
- * @hidden
- */
-export const RequestFile = (url: string, onSuccess: (data: string | ArrayBuffer, request?: WebRequest) => void,
-    onProgress?: (event: ProgressEvent) => void, offlineProvider?: IOfflineProvider, useArrayBuffer?: boolean,
-    onError?: (error: RequestFileError) => void, onOpened?: (request: WebRequest) => void): IFileRequest => {
-    url = _CleanUrl(url);
-    url = FileToolsOptions.PreprocessUrl(url);
-
-    const loadUrl = FileToolsOptions.BaseUrl + url;
-
-    let aborted = false;
-    const fileRequest: IFileRequest = {
-        onCompleteObservable: new Observable<IFileRequest>(),
-        abort: () => aborted = true,
-    };
-
-    const requestFile = () => {
-        let request = new WebRequest();
-        let retryHandle: Nullable<number> = null;
-
-        fileRequest.abort = () => {
-            aborted = true;
-
-            if (request.readyState !== (XMLHttpRequest.DONE || 4)) {
-                request.abort();
-            }
-
-            if (retryHandle !== null) {
-                clearTimeout(retryHandle);
-                retryHandle = null;
-            }
-        };
-
-        const handleError = (error: any) => {
-            const message = error.message || "Unknown error";
-            if (onError) {
-                onError(new RequestFileError(message, request));
-            } else {
-                Logger.Error(message);
-            }
-        };
-
-        const retryLoop = (retryIndex: number) => {
-            request.open('GET', loadUrl);
-
-            if (onOpened) {
-                try {
-                    onOpened(request);
-                } catch (e) {
-                    handleError(e);
-                    return;
-                }
-            }
-
-            if (useArrayBuffer) {
-                request.responseType = "arraybuffer";
-            }
-
-            if (onProgress) {
-                request.addEventListener("progress", onProgress);
-            }
-
-            const onLoadEnd = () => {
-                request.removeEventListener("loadend", onLoadEnd);
-                fileRequest.onCompleteObservable.notifyObservers(fileRequest);
-                fileRequest.onCompleteObservable.clear();
-            };
-
-            request.addEventListener("loadend", onLoadEnd);
-
-            const onReadyStateChange = () => {
-                if (aborted) {
-                    return;
-                }
-
-                // In case of undefined state in some browsers.
-                if (request.readyState === (XMLHttpRequest.DONE || 4)) {
-                    // Some browsers have issues where onreadystatechange can be called multiple times with the same value.
-                    request.removeEventListener("readystatechange", onReadyStateChange);
-
-                    if ((request.status >= 200 && request.status < 300) || (request.status === 0 && (!IsWindowObjectExist() || IsFileURL()))) {
-                        try {
-                            onSuccess(useArrayBuffer ? request.response : request.responseText, request);
-                        } catch (e) {
-                            handleError(e);
-                        }
-                        return;
-                    }
-
-                    let retryStrategy = FileToolsOptions.DefaultRetryStrategy;
-                    if (retryStrategy) {
-                        let waitTime = retryStrategy(loadUrl, request, retryIndex);
-                        if (waitTime !== -1) {
-                            // Prevent the request from completing for retry.
-                            request.removeEventListener("loadend", onLoadEnd);
-                            request = new WebRequest();
-                            retryHandle = setTimeout(() => retryLoop(retryIndex + 1), waitTime);
-                            return;
-                        }
-                    }
-
-                    const error = new RequestFileError("Error status: " + request.status + " " + request.statusText + " - Unable to load " + loadUrl, request);
-                    if (onError) {
-                        onError(error);
-                    }
-                }
-            };
-
-            request.addEventListener("readystatechange", onReadyStateChange);
-
-            request.send();
-        };
-
-        retryLoop(0);
-    };
-
-    // Caching all files
-    if (offlineProvider && offlineProvider.enableSceneOffline) {
-        const noOfflineSupport = (request?: any) => {
-            if (request && request.status > 400) {
-                if (onError) {
-                    onError(request);
-                }
-            } else {
-                requestFile();
-            }
-        };
-
-        const loadFromOfflineSupport = () => {
-            // TODO: database needs to support aborting and should return a IFileRequest
-
-            if (offlineProvider) {
-                offlineProvider.loadFile(FileToolsOptions.BaseUrl + url, (data) => {
-                    if (!aborted) {
-                        onSuccess(data);
-                    }
-
-                    fileRequest.onCompleteObservable.notifyObservers(fileRequest);
-                }, onProgress ? (event) => {
-                    if (!aborted) {
-                        onProgress(event);
-                    }
-                } : undefined, noOfflineSupport, useArrayBuffer);
-            }
-        };
-
-        offlineProvider.open(loadFromOfflineSupport, noOfflineSupport);
-    }
-    else {
-        requestFile();
-    }
-
-    return fileRequest;
-};
-
-/**
- * Checks if the loaded document was accessed via `file:`-Protocol.
- * @returns boolean
- * @hidden
- */
-export const IsFileURL = (): boolean => {
-    return typeof location !== "undefined" && location.protocol === "file:";
-};
-
-/**
- * Test if the given uri is a valid base64 data url
- * @param uri The uri to test
- * @return True if the uri is a base64 data url or false otherwise
- * @hidden
- */
-export const IsBase64DataUrl = (uri: string): boolean => {
-    return base64DataUrlRegEx.test(uri);
-};
-
-/**
- * Decode the given base64 uri.
- * @param uri The uri to decode
- * @return The decoded base64 data.
- * @hidden
- */
-export const DecodeBase64UrlToBinary = (uri: string): ArrayBuffer => {
-    return DecodeBase64ToBinary(uri.split(",")[1]);
-};
-
-/**
- * Decode the given base64 uri into a UTF-8 encoded string.
- * @param uri The uri to decode
- * @return The decoded base64 data.
- * @hidden
- */
-export const DecodeBase64UrlToString = (uri: string): string => {
-    return DecodeBase64ToString(uri.split(",")[1]);
-};
-
-/**
- * This will be executed automatically for UMD and es5.
- * If esm dev wants the side effects to execute they will have to run it manually
- * Once we build native modules those need to be exported.
- * @hidden
- */
-const initSideEffects = () => {
-    ThinEngine._FileToolsLoadImage = LoadImage;
-    ThinEngine._FileToolsLoadFile = LoadFile;
-    ShaderProcessor._FileToolsLoadFile = LoadFile;
-};
-
-/**
- * Backwards compatibility.
- * @hidden
- */
-export const FileTools = {
-    DecodeBase64UrlToBinary,
-    DecodeBase64UrlToString,
-    DefaultRetryStrategy: FileToolsOptions.DefaultRetryStrategy,
-    BaseUrl: FileToolsOptions.BaseUrl,
-    CorsBehavior: FileToolsOptions.CorsBehavior,
-    PreprocessUrl: FileToolsOptions.PreprocessUrl,
-    IsBase64DataUrl,
-    IsFileURL,
-    LoadFile,
-    LoadImage,
-    ReadFile,
-    RequestFile,
-    SetCorsBehavior,
-};
-
-initSideEffects();
+import { WebRequest } from './webRequest';
+import { IsWindowObjectExist } from './domManagement';
+import { Nullable } from '../types';
+import { IOfflineProvider } from '../Offline/IOfflineProvider';
+import { IFileRequest } from './fileRequest';
+import { Observable } from './observable';
+import { FilesInputStore } from './filesInputStore';
+import { RetryStrategy } from './retryStrategy';
+import { BaseError } from './baseError';
+import { DecodeBase64ToBinary, DecodeBase64ToString, EncodeArrayBufferToBase64 } from './stringTools';
+import { ShaderProcessor } from '../Engines/Processors/shaderProcessor';
+import { ThinEngine } from '../Engines/thinEngine';
+import { EngineStore } from '../Engines/engineStore';
+import { Logger } from './logger';
+import { TimingTools } from './timingTools';
+
+const base64DataUrlRegEx = new RegExp(/^data:([^,]+\/[^,]+)?;base64,/i);
+
+/** @ignore */
+export class LoadFileError extends BaseError {
+    public request?: WebRequest;
+    public file?: File;
+
+    /**
+     * Creates a new LoadFileError
+     * @param message defines the message of the error
+     * @param request defines the optional web request
+     * @param file defines the optional file
+     */
+    constructor(message: string, object?: WebRequest | File) {
+        super(message);
+
+        this.name = "LoadFileError";
+        BaseError._setPrototypeOf(this, LoadFileError.prototype);
+
+        if (object instanceof WebRequest) {
+            this.request = object;
+        }
+        else {
+            this.file = object;
+        }
+    }
+}
+
+/** @ignore */
+export class RequestFileError extends BaseError {
+    /**
+     * Creates a new LoadFileError
+     * @param message defines the message of the error
+     * @param request defines the optional web request
+     */
+    constructor(message: string, public request: WebRequest) {
+        super(message);
+        this.name = "RequestFileError";
+        BaseError._setPrototypeOf(this, RequestFileError.prototype);
+    }
+}
+
+/** @ignore */
+export class ReadFileError extends BaseError {
+    /**
+    * Creates a new ReadFileError
+     * @param message defines the message of the error
+     * @param file defines the optional file
+     */
+    constructor(message: string, public file: File) {
+        super(message);
+        this.name = "ReadFileError";
+        BaseError._setPrototypeOf(this, ReadFileError.prototype);
+    }
+}
+/**
+ * @hidden
+ */
+export const FileToolsOptions: {
+    DefaultRetryStrategy: (url: string, request: WebRequest, retryIndex: number) => number;
+    BaseUrl: string;
+    CorsBehavior: string | ((url: string | string[]) => string);
+    PreprocessUrl: (url: string) => string;
+} = {
+    /**
+     * Gets or sets the retry strategy to apply when an error happens while loading an asset
+     */
+    DefaultRetryStrategy: RetryStrategy.ExponentialBackoff(),
+
+    /**
+     * Gets or sets the base URL to use to load assets
+     */
+    BaseUrl: "",
+
+    /**
+     * Default behaviour for cors in the application.
+     * It can be a string if the expected behavior is identical in the entire app.
+     * Or a callback to be able to set it per url or on a group of them (in case of Video source for instance)
+     */
+    CorsBehavior: "anonymous",
+
+    /**
+     * Gets or sets a function used to pre-process url before using them to load assets
+     */
+    PreprocessUrl: (url: string) => {
+        return url;
+    }
+};
+
+/**
+ * Removes unwanted characters from an url
+ * @param url defines the url to clean
+ * @returns the cleaned url
+ */
+const _CleanUrl = (url: string): string => {
+    url = url.replace(/#/mg, "%23");
+    return url;
+};
+
+/**
+ * Sets the cors behavior on a dom element. This will add the required Tools.CorsBehavior to the element.
+ * @param url define the url we are trying
+ * @param element define the dom element where to configure the cors policy
+ * @hidden
+ */
+export const SetCorsBehavior = (url: string | string[], element: { crossOrigin: string | null }): void => {
+    if (url && url.indexOf("data:") === 0) {
+        return;
+    }
+
+    if (FileToolsOptions.CorsBehavior) {
+        if (typeof (FileToolsOptions.CorsBehavior) === 'string' || FileToolsOptions.CorsBehavior instanceof String) {
+            element.crossOrigin = <string>FileToolsOptions.CorsBehavior;
+        }
+        else {
+            var result = FileToolsOptions.CorsBehavior(url);
+            if (result) {
+                element.crossOrigin = result;
+            }
+        }
+    }
+};
+
+/**
+ * Loads an image as an HTMLImageElement.
+ * @param input url string, ArrayBuffer, or Blob to load
+ * @param onLoad callback called when the image successfully loads
+ * @param onError callback called when the image fails to load
+ * @param offlineProvider offline provider for caching
+ * @param mimeType optional mime type
+ * @returns the HTMLImageElement of the loaded image
+ * @hidden
+ */
+export const LoadImage = (input: string | ArrayBuffer | ArrayBufferView | Blob, onLoad: (img: HTMLImageElement | ImageBitmap) => void,
+    onError: (message?: string, exception?: any) => void, offlineProvider: Nullable<IOfflineProvider>, mimeType: string = "", imageBitmapOptions?: ImageBitmapOptions): Nullable<HTMLImageElement> => {
+    let url: string;
+    let usingObjectURL = false;
+
+    if (input instanceof ArrayBuffer || ArrayBuffer.isView(input)) {
+        if (typeof Blob !== 'undefined') {
+            url = URL.createObjectURL(new Blob([input], { type: mimeType }));
+            usingObjectURL = true;
+        } else {
+            url = `data:${mimeType};base64,` + EncodeArrayBufferToBase64(input);
+        }
+    }
+    else if (input instanceof Blob) {
+        url = URL.createObjectURL(input);
+        usingObjectURL = true;
+    }
+    else {
+        url = _CleanUrl(input);
+        url = FileToolsOptions.PreprocessUrl(input);
+    }
+
+    const engine = EngineStore.LastCreatedEngine;
+
+    if (typeof Image === "undefined" || (engine?._features.forceBitmapOverHTMLImageElement ?? false)) {
+        LoadFile(url, (data) => {
+            engine!.createImageBitmap(new Blob([data], { type: mimeType }), { premultiplyAlpha: "none", ...imageBitmapOptions }).then((imgBmp) => {
+                onLoad(imgBmp);
+                if (usingObjectURL) {
+                    URL.revokeObjectURL(url);
+                }
+            }).catch((reason) => {
+                if (onError) {
+                    onError("Error while trying to load image: " + input, reason);
+                }
+            });
+        }, undefined, offlineProvider || undefined, true, (request, exception) => {
+            if (onError) {
+                const inputText = url || input.toString();
+                onError(`Error while trying to load image: ${((inputText.indexOf('http') === 0 || inputText.length < 64) ? inputText : inputText.slice(0, 64) + "...")}`, exception);
+            }
+        });
+
+        return null;
+    }
+
+    var img = new Image();
+    SetCorsBehavior(url, img);
+
+    const loadHandler = () => {
+        img.removeEventListener("load", loadHandler);
+        img.removeEventListener("error", errorHandler);
+
+        onLoad(img);
+
+        // Must revoke the URL after calling onLoad to avoid security exceptions in
+        // certain scenarios (e.g. when hosted in vscode).
+        if (usingObjectURL && img.src) {
+            URL.revokeObjectURL(img.src);
+        }
+    };
+
+    const errorHandler = (err: any) => {
+        img.removeEventListener("load", loadHandler);
+        img.removeEventListener("error", errorHandler);
+
+        if (onError) {
+            const inputText = input.toString();
+            onError("Error while trying to load image: " + (inputText.length < 32 ? inputText : inputText.slice(0, 32) + "..."), err);
+        }
+
+        if (usingObjectURL && img.src) {
+            URL.revokeObjectURL(img.src);
+        }
+    };
+
+    img.addEventListener("load", loadHandler);
+    img.addEventListener("error", errorHandler);
+
+    var noOfflineSupport = () => {
+        img.src = url;
+    };
+
+    var loadFromOfflineSupport = () => {
+        if (offlineProvider) {
+            offlineProvider.loadImage(url, img);
+        }
+    };
+
+    if (url.substr(0, 5) !== "data:" && offlineProvider && offlineProvider.enableTexturesOffline) {
+        offlineProvider.open(loadFromOfflineSupport, noOfflineSupport);
+    }
+    else {
+        if (url.indexOf("file:") !== -1) {
+            var textureName = decodeURIComponent(url.substring(5).toLowerCase());
+            if (FilesInputStore.FilesToLoad[textureName]) {
+                try {
+                    var blobURL;
+                    try {
+                        blobURL = URL.createObjectURL(FilesInputStore.FilesToLoad[textureName]);
+                    }
+                    catch (ex) {
+                        // Chrome doesn't support oneTimeOnly parameter
+                        blobURL = URL.createObjectURL(FilesInputStore.FilesToLoad[textureName]);
+                    }
+                    img.src = blobURL;
+                    usingObjectURL = true;
+                }
+                catch (e) {
+                    img.src = "";
+                }
+                return img;
+            }
+        }
+
+        noOfflineSupport();
+    }
+
+    return img;
+};
+
+/**
+ * Reads a file from a File object
+ * @param file defines the file to load
+ * @param onSuccess defines the callback to call when data is loaded
+ * @param onProgress defines the callback to call during loading process
+ * @param useArrayBuffer defines a boolean indicating that data must be returned as an ArrayBuffer
+ * @param onError defines the callback to call when an error occurs
+ * @returns a file request object
+ * @hidden
+ */
+export const ReadFile = (file: File, onSuccess: (data: any) => void, onProgress?: (ev: ProgressEvent) => any, useArrayBuffer?: boolean, onError?: (error: ReadFileError) => void): IFileRequest => {
+    const reader = new FileReader();
+    const fileRequest: IFileRequest = {
+        onCompleteObservable: new Observable<IFileRequest>(),
+        abort: () => reader.abort(),
+    };
+
+    reader.onloadend = (e) => fileRequest.onCompleteObservable.notifyObservers(fileRequest);
+    if (onError) {
+        reader.onerror = (e) => {
+            onError(new ReadFileError(`Unable to read ${file.name}`, file));
+        };
+    }
+    reader.onload = (e) => {
+        //target doesn't have result from ts 1.3
+        onSuccess((<any>e.target)['result']);
+    };
+    if (onProgress) {
+        reader.onprogress = onProgress;
+    }
+    if (!useArrayBuffer) {
+        // Asynchronous read
+        reader.readAsText(file);
+    }
+    else {
+        reader.readAsArrayBuffer(file);
+    }
+
+    return fileRequest;
+};
+
+/**
+ * Loads a file from a url, a data url, or a file url
+ * @param fileOrUrl file, url, data url, or file url to load
+ * @param onSuccess callback called when the file successfully loads
+ * @param onProgress callback called while file is loading (if the server supports this mode)
+ * @param offlineProvider defines the offline provider for caching
+ * @param useArrayBuffer defines a boolean indicating that date must be returned as ArrayBuffer
+ * @param onError callback called when the file fails to load
+ * @returns a file request object
+ * @hidden
+ */
+export const LoadFile = (fileOrUrl: File | string, onSuccess: (data: string | ArrayBuffer, responseURL?: string) => void,
+    onProgress?: (ev: ProgressEvent) => void, offlineProvider?: IOfflineProvider, useArrayBuffer?: boolean,
+    onError?: (request?: WebRequest, exception?: LoadFileError) => void, onOpened?: (request: WebRequest) => void): IFileRequest => {
+    if ((fileOrUrl as File).name) {
+        return ReadFile((fileOrUrl as File), onSuccess, onProgress, useArrayBuffer, onError ? (error: ReadFileError) => {
+            onError(undefined, error);
+        } : undefined);
+    }
+
+    const url = (fileOrUrl as string);
+
+    // If file and file input are set
+    if (url.indexOf("file:") !== -1) {
+        let fileName = decodeURIComponent(url.substring(5).toLowerCase());
+        if (fileName.indexOf('./') === 0) {
+            fileName = fileName.substring(2);
+        }
+        const file = FilesInputStore.FilesToLoad[fileName];
+        if (file) {
+            return ReadFile(file, onSuccess, onProgress, useArrayBuffer, onError ? (error) => onError(undefined, new LoadFileError(error.message, error.file)) : undefined);
+        }
+    }
+
+    // For a Base64 Data URL
+    if (IsBase64DataUrl(url)) {
+        const fileRequest: IFileRequest = {
+            onCompleteObservable: new Observable<IFileRequest>(),
+            abort: () => () => { },
+        };
+
+        try {
+            onSuccess(useArrayBuffer ? DecodeBase64UrlToBinary(url) : DecodeBase64UrlToString(url));
+        } catch (error) {
+            if (onError) {
+                onError(undefined, error);
+            } else {
+                Logger.Error(error.message || "Failed to parse the Data URL");
+            }
+        }
+
+        TimingTools.SetImmediate(() => {
+            fileRequest.onCompleteObservable.notifyObservers(fileRequest);
+        });
+
+        return fileRequest;
+    }
+
+    return RequestFile(url, (data, request) => {
+        onSuccess(data, request ? request.responseURL : undefined);
+    }, onProgress, offlineProvider, useArrayBuffer, onError ? (error) => {
+        onError(error.request, new LoadFileError(error.message, error.request));
+    } : undefined, onOpened);
+};
+
+/**
+ * Loads a file from a url
+ * @param url url to load
+ * @param onSuccess callback called when the file successfully loads
+ * @param onProgress callback called while file is loading (if the server supports this mode)
+ * @param offlineProvider defines the offline provider for caching
+ * @param useArrayBuffer defines a boolean indicating that date must be returned as ArrayBuffer
+ * @param onError callback called when the file fails to load
+ * @param onOpened callback called when the web request is opened
+ * @returns a file request object
+ * @hidden
+ */
+export const RequestFile = (url: string, onSuccess: (data: string | ArrayBuffer, request?: WebRequest) => void,
+    onProgress?: (event: ProgressEvent) => void, offlineProvider?: IOfflineProvider, useArrayBuffer?: boolean,
+    onError?: (error: RequestFileError) => void, onOpened?: (request: WebRequest) => void): IFileRequest => {
+    url = _CleanUrl(url);
+    url = FileToolsOptions.PreprocessUrl(url);
+
+    const loadUrl = FileToolsOptions.BaseUrl + url;
+
+    let aborted = false;
+    const fileRequest: IFileRequest = {
+        onCompleteObservable: new Observable<IFileRequest>(),
+        abort: () => aborted = true,
+    };
+
+    const requestFile = () => {
+        let request = new WebRequest();
+        let retryHandle: Nullable<number> = null;
+
+        fileRequest.abort = () => {
+            aborted = true;
+
+            if (request.readyState !== (XMLHttpRequest.DONE || 4)) {
+                request.abort();
+            }
+
+            if (retryHandle !== null) {
+                clearTimeout(retryHandle);
+                retryHandle = null;
+            }
+        };
+
+        const handleError = (error: any) => {
+            const message = error.message || "Unknown error";
+            if (onError) {
+                onError(new RequestFileError(message, request));
+            } else {
+                Logger.Error(message);
+            }
+        };
+
+        const retryLoop = (retryIndex: number) => {
+            request.open('GET', loadUrl);
+
+            if (onOpened) {
+                try {
+                    onOpened(request);
+                } catch (e) {
+                    handleError(e);
+                    return;
+                }
+            }
+
+            if (useArrayBuffer) {
+                request.responseType = "arraybuffer";
+            }
+
+            if (onProgress) {
+                request.addEventListener("progress", onProgress);
+            }
+
+            const onLoadEnd = () => {
+                request.removeEventListener("loadend", onLoadEnd);
+                fileRequest.onCompleteObservable.notifyObservers(fileRequest);
+                fileRequest.onCompleteObservable.clear();
+            };
+
+            request.addEventListener("loadend", onLoadEnd);
+
+            const onReadyStateChange = () => {
+                if (aborted) {
+                    return;
+                }
+
+                // In case of undefined state in some browsers.
+                if (request.readyState === (XMLHttpRequest.DONE || 4)) {
+                    // Some browsers have issues where onreadystatechange can be called multiple times with the same value.
+                    request.removeEventListener("readystatechange", onReadyStateChange);
+
+                    if ((request.status >= 200 && request.status < 300) || (request.status === 0 && (!IsWindowObjectExist() || IsFileURL()))) {
+                        try {
+                            onSuccess(useArrayBuffer ? request.response : request.responseText, request);
+                        } catch (e) {
+                            handleError(e);
+                        }
+                        return;
+                    }
+
+                    let retryStrategy = FileToolsOptions.DefaultRetryStrategy;
+                    if (retryStrategy) {
+                        let waitTime = retryStrategy(loadUrl, request, retryIndex);
+                        if (waitTime !== -1) {
+                            // Prevent the request from completing for retry.
+                            request.removeEventListener("loadend", onLoadEnd);
+                            request = new WebRequest();
+                            retryHandle = setTimeout(() => retryLoop(retryIndex + 1), waitTime);
+                            return;
+                        }
+                    }
+
+                    const error = new RequestFileError("Error status: " + request.status + " " + request.statusText + " - Unable to load " + loadUrl, request);
+                    if (onError) {
+                        onError(error);
+                    }
+                }
+            };
+
+            request.addEventListener("readystatechange", onReadyStateChange);
+
+            request.send();
+        };
+
+        retryLoop(0);
+    };
+
+    // Caching all files
+    if (offlineProvider && offlineProvider.enableSceneOffline) {
+        const noOfflineSupport = (request?: any) => {
+            if (request && request.status > 400) {
+                if (onError) {
+                    onError(request);
+                }
+            } else {
+                requestFile();
+            }
+        };
+
+        const loadFromOfflineSupport = () => {
+            // TODO: database needs to support aborting and should return a IFileRequest
+
+            if (offlineProvider) {
+                offlineProvider.loadFile(FileToolsOptions.BaseUrl + url, (data) => {
+                    if (!aborted) {
+                        onSuccess(data);
+                    }
+
+                    fileRequest.onCompleteObservable.notifyObservers(fileRequest);
+                }, onProgress ? (event) => {
+                    if (!aborted) {
+                        onProgress(event);
+                    }
+                } : undefined, noOfflineSupport, useArrayBuffer);
+            }
+        };
+
+        offlineProvider.open(loadFromOfflineSupport, noOfflineSupport);
+    }
+    else {
+        requestFile();
+    }
+
+    return fileRequest;
+};
+
+/**
+ * Checks if the loaded document was accessed via `file:`-Protocol.
+ * @returns boolean
+ * @hidden
+ */
+export const IsFileURL = (): boolean => {
+    return typeof location !== "undefined" && location.protocol === "file:";
+};
+
+/**
+ * Test if the given uri is a valid base64 data url
+ * @param uri The uri to test
+ * @return True if the uri is a base64 data url or false otherwise
+ * @hidden
+ */
+export const IsBase64DataUrl = (uri: string): boolean => {
+    return base64DataUrlRegEx.test(uri);
+};
+
+/**
+ * Decode the given base64 uri.
+ * @param uri The uri to decode
+ * @return The decoded base64 data.
+ * @hidden
+ */
+export const DecodeBase64UrlToBinary = (uri: string): ArrayBuffer => {
+    return DecodeBase64ToBinary(uri.split(",")[1]);
+};
+
+/**
+ * Decode the given base64 uri into a UTF-8 encoded string.
+ * @param uri The uri to decode
+ * @return The decoded base64 data.
+ * @hidden
+ */
+export const DecodeBase64UrlToString = (uri: string): string => {
+    return DecodeBase64ToString(uri.split(",")[1]);
+};
+
+/**
+ * This will be executed automatically for UMD and es5.
+ * If esm dev wants the side effects to execute they will have to run it manually
+ * Once we build native modules those need to be exported.
+ * @hidden
+ */
+const initSideEffects = () => {
+    ThinEngine._FileToolsLoadImage = LoadImage;
+    ThinEngine._FileToolsLoadFile = LoadFile;
+    ShaderProcessor._FileToolsLoadFile = LoadFile;
+};
+
+/**
+ * Backwards compatibility.
+ * @hidden
+ */
+export const FileTools = {
+    DecodeBase64UrlToBinary,
+    DecodeBase64UrlToString,
+    DefaultRetryStrategy: FileToolsOptions.DefaultRetryStrategy,
+    BaseUrl: FileToolsOptions.BaseUrl,
+    CorsBehavior: FileToolsOptions.CorsBehavior,
+    PreprocessUrl: FileToolsOptions.PreprocessUrl,
+    IsBase64DataUrl,
+    IsFileURL,
+    LoadFile,
+    LoadImage,
+    ReadFile,
+    RequestFile,
+    SetCorsBehavior,
+};
+
+initSideEffects();