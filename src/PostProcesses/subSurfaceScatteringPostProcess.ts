--- conflicted
+++ resolved
@@ -1,59 +1,52 @@
-import { Nullable } from "../types";
-import { Camera } from "../Cameras/camera";
-import { Effect } from "../Materials/effect";
-import { Texture } from "../Materials/Textures/texture";
-import { PostProcess, PostProcessOptions } from "./postProcess";
-import { Engine } from "../Engines/engine";
-import { Scene } from "../scene";
-import { Constants } from "../Engines/constants";
-import { PrePassRenderer } from "../Rendering/prePassRenderer";
-import { Logger } from "../Misc/logger";
-
-import "../Shaders/imageProcessing.fragment";
-import "../Shaders/subSurfaceScattering.fragment";
-import "../Shaders/postprocess.vertex";
-
-/**
- * Sub surface scattering post process
- */
-export class SubSurfaceScatteringPostProcess extends PostProcess {
-    /**
-     * Gets a string identifying the name of the class
-     * @returns "SubSurfaceScatteringPostProcess" string
-     */
-    public getClassName(): string {
-        return "SubSurfaceScatteringPostProcess";
-    }
-
-    constructor(name: string, scene: Scene, options: number | PostProcessOptions, camera: Nullable<Camera> = null, samplingMode?: number, engine?: Engine, reusable?: boolean, textureType: number = Constants.TEXTURETYPE_UNSIGNED_INT) {
-        super(name, "subSurfaceScattering", ["texelSize", "viewportSize", "metersPerUnit"], ["diffusionS", "diffusionD", "filterRadii", "irradianceSampler", "depthSampler", "albedoSampler"], options, camera, samplingMode || Texture.BILINEAR_SAMPLINGMODE, engine, reusable, null, textureType, "postprocess", undefined, true);
-        this._scene = scene;
-
-        this.updateEffect();
-
-        this.onApplyObservable.add((effect: Effect) => {
-            if (!scene.prePassRenderer || !scene.subSurfaceConfiguration) {
-                Logger.Error("PrePass and subsurface configuration needs to be enabled for subsurface scattering.");
-                return;
-            }
-            var texelSize = this.texelSize;
-            effect.setFloat("metersPerUnit", scene.subSurfaceConfiguration.metersPerUnit);
-            effect.setFloat2("texelSize", texelSize.x, texelSize.y);
-<<<<<<< HEAD
-            effect.setTexture("irradianceSampler", scene.prePassRenderer.prePassRT.textures[scene.prePassRenderer.getIndex(PrePassRenderer.IRRADIANCE_TEXTURE_TYPE)]);
-            effect.setTexture("depthSampler", scene.prePassRenderer.prePassRT.textures[scene.prePassRenderer.getIndex(PrePassRenderer.DEPTHNORMAL_TEXTURE_TYPE)]);
-            effect.setTexture("albedoSampler", scene.prePassRenderer.prePassRT.textures[scene.prePassRenderer.getIndex(PrePassRenderer.ALBEDO_TEXTURE_TYPE)]);
-=======
-            effect.setTexture("irradianceSampler", scene.prePassRenderer.prePassRT.textures[scene.prePassRenderer.getIndex(Constants.PREPASS_IRRADIANCE_TEXTURE_TYPE)]);
-            effect.setTexture("depthSampler", scene.prePassRenderer.prePassRT.textures[scene.prePassRenderer.getIndex(Constants.PREPASS_DEPTHNORMAL_TEXTURE_TYPE)]);
-            effect.setTexture("albedoSampler", scene.prePassRenderer.prePassRT.textures[scene.prePassRenderer.getIndex(Constants.PREPASS_ALBEDO_TEXTURE_TYPE)]);
->>>>>>> 379d96b6
-            effect.setFloat2("viewportSize",
-                Math.tan(scene.activeCamera!.fov / 2) * scene.getEngine().getAspectRatio(scene.activeCamera!, true),
-                Math.tan(scene.activeCamera!.fov / 2));
-            effect.setArray3("diffusionS", scene.subSurfaceConfiguration.ssDiffusionS);
-            effect.setArray("diffusionD", scene.subSurfaceConfiguration.ssDiffusionD);
-            effect.setArray("filterRadii", scene.subSurfaceConfiguration.ssFilterRadii);
-        });
-    }
-}
+import { Nullable } from "../types";
+import { Camera } from "../Cameras/camera";
+import { Effect } from "../Materials/effect";
+import { Texture } from "../Materials/Textures/texture";
+import { PostProcess, PostProcessOptions } from "./postProcess";
+import { Engine } from "../Engines/engine";
+import { Scene } from "../scene";
+import { Constants } from "../Engines/constants";
+import { Logger } from "../Misc/logger";
+
+import "../Shaders/imageProcessing.fragment";
+import "../Shaders/subSurfaceScattering.fragment";
+import "../Shaders/postprocess.vertex";
+
+/**
+ * Sub surface scattering post process
+ */
+export class SubSurfaceScatteringPostProcess extends PostProcess {
+    /**
+     * Gets a string identifying the name of the class
+     * @returns "SubSurfaceScatteringPostProcess" string
+     */
+    public getClassName(): string {
+        return "SubSurfaceScatteringPostProcess";
+    }
+
+    constructor(name: string, scene: Scene, options: number | PostProcessOptions, camera: Nullable<Camera> = null, samplingMode?: number, engine?: Engine, reusable?: boolean, textureType: number = Constants.TEXTURETYPE_UNSIGNED_INT) {
+        super(name, "subSurfaceScattering", ["texelSize", "viewportSize", "metersPerUnit"], ["diffusionS", "diffusionD", "filterRadii", "irradianceSampler", "depthSampler", "albedoSampler"], options, camera, samplingMode || Texture.BILINEAR_SAMPLINGMODE, engine, reusable, null, textureType, "postprocess", undefined, true);
+        this._scene = scene;
+
+        this.updateEffect();
+
+        this.onApplyObservable.add((effect: Effect) => {
+            if (!scene.prePassRenderer || !scene.subSurfaceConfiguration) {
+                Logger.Error("PrePass and subsurface configuration needs to be enabled for subsurface scattering.");
+                return;
+            }
+            var texelSize = this.texelSize;
+            effect.setFloat("metersPerUnit", scene.subSurfaceConfiguration.metersPerUnit);
+            effect.setFloat2("texelSize", texelSize.x, texelSize.y);
+            effect.setTexture("irradianceSampler", scene.prePassRenderer.prePassRT.textures[scene.prePassRenderer.getIndex(Constants.PREPASS_IRRADIANCE_TEXTURE_TYPE)]);
+            effect.setTexture("depthSampler", scene.prePassRenderer.prePassRT.textures[scene.prePassRenderer.getIndex(Constants.PREPASS_DEPTHNORMAL_TEXTURE_TYPE)]);
+            effect.setTexture("albedoSampler", scene.prePassRenderer.prePassRT.textures[scene.prePassRenderer.getIndex(Constants.PREPASS_ALBEDO_TEXTURE_TYPE)]);
+            effect.setFloat2("viewportSize",
+                Math.tan(scene.activeCamera!.fov / 2) * scene.getEngine().getAspectRatio(scene.activeCamera!, true),
+                Math.tan(scene.activeCamera!.fov / 2));
+            effect.setArray3("diffusionS", scene.subSurfaceConfiguration.ssDiffusionS);
+            effect.setArray("diffusionD", scene.subSurfaceConfiguration.ssDiffusionD);
+            effect.setArray("filterRadii", scene.subSurfaceConfiguration.ssFilterRadii);
+        });
+    }
+}