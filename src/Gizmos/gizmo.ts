--- conflicted
+++ resolved
@@ -1,283 +1,272 @@
-import { Observer } from "../Misc/observable";
-import { Nullable } from "../types";
-import { WebVRFreeCamera } from "../Cameras/VR/webVRCamera";
-import { Scene, IDisposable } from "../scene";
-import { Quaternion, Vector3, Matrix } from "../Maths/math.vector";
-import { AbstractMesh } from "../Meshes/abstractMesh";
-import { Mesh } from "../Meshes/mesh";
-import { Camera } from "../Cameras/camera";
-import { TargetCamera } from "../Cameras/targetCamera";
-import { Node } from "../node";
-import { Bone } from "../Bones/bone";
-import { UtilityLayerRenderer } from "../Rendering/utilityLayerRenderer";
-import { TransformNode } from '../Meshes/transformNode';
-/**
- * Renders gizmos on top of an existing scene which provide controls for position, rotation, etc.
- */
-export class Gizmo implements IDisposable {
-    /**
-     * The root mesh of the gizmo
-     */
-    public _rootMesh: Mesh;
-    private _attachedMesh: Nullable<AbstractMesh> = null;
-    private _attachedNode: Nullable<Node> = null;
-
-<<<<<<< HEAD
-    /**
-     * Ratio for the scale of the gizmo (Default: 1)
-     */
-    protected _scaleRatio = 1;
-
-    /**
-     * Ratio for the scale of the gizmo (Default: 1)
-     */
-=======
-    /**
-     * Ratio for the scale of the gizmo (Default: 1)
-     */
-    protected _scaleRatio = 1;
-
-    /**
-     * Ratio for the scale of the gizmo (Default: 1)
-     */
->>>>>>> 1c85dfe5
-    public set scaleRatio(value: number) {
-        this._scaleRatio = value;
-    }
-
-    public get scaleRatio() {
-        return this._scaleRatio;
-    }
-    /**
-     * If a custom mesh has been set (Default: false)
-     */
-    protected _customMeshSet = false;
-    /**
-     * Mesh that the gizmo will be attached to. (eg. on a drag gizmo the mesh that will be dragged)
-     * * When set, interactions will be enabled
-     */
-    public get attachedMesh() {
-        return this._attachedMesh;
-    }
-    public set attachedMesh(value) {
-        this._attachedMesh = value;
-        if (value) {
-            this._attachedNode = value;
-        }
-        this._rootMesh.setEnabled(value ? true : false);
-        this._attachedNodeChanged(value);
-    }
-    /**
-     * Node that the gizmo will be attached to. (eg. on a drag gizmo the mesh, bone or NodeTransform that will be dragged)
-     * * When set, interactions will be enabled
-     */
-    public get attachedNode() {
-        return this._attachedNode;
-    }
-    public set attachedNode(value) {
-        this._attachedNode = value;
-        this._attachedMesh = null;
-        this._rootMesh.setEnabled(value ? true : false);
-        this._attachedNodeChanged(value);
-    }
-
-    /**
-     * Disposes and replaces the current meshes in the gizmo with the specified mesh
-     * @param mesh The mesh to replace the default mesh of the gizmo
-     */
-    public setCustomMesh(mesh: Mesh) {
-        if (mesh.getScene() != this.gizmoLayer.utilityLayerScene) {
-            throw "When setting a custom mesh on a gizmo, the custom meshes scene must be the same as the gizmos (eg. gizmo.gizmoLayer.utilityLayerScene)";
-        }
-        this._rootMesh.getChildMeshes().forEach((c) => {
-            c.dispose();
-        });
-        mesh.parent = this._rootMesh;
-        this._customMeshSet = true;
-    }
-
-    protected _updateGizmoRotationToMatchAttachedMesh = true;
-
-    /**
-     * If set the gizmo's rotation will be updated to match the attached mesh each frame (Default: true)
-     */
-    public set updateGizmoRotationToMatchAttachedMesh(value: boolean) {
-        this._updateGizmoRotationToMatchAttachedMesh = value;
-    }
-    public get updateGizmoRotationToMatchAttachedMesh() {
-        return this._updateGizmoRotationToMatchAttachedMesh;
-    }
-    /**
-     * If set the gizmo's position will be updated to match the attached mesh each frame (Default: true)
-     */
-    public updateGizmoPositionToMatchAttachedMesh = true;
-    /**
-     * When set, the gizmo will always appear the same size no matter where the camera is (default: true)
-     */
-    public updateScale = true;
-    protected _interactionsEnabled = true;
-    protected _attachedNodeChanged(value: Nullable<Node>) {
-    }
-
-    private _beforeRenderObserver: Nullable<Observer<Scene>>;
-    private _tempQuaternion = new Quaternion(0, 0, 0, 1);
-    private _tempVector = new Vector3();
-    private _tempVector2 = new Vector3();
-    private _tempMatrix1 = new Matrix();
-    private _tempMatrix2 = new Matrix();
-    private _rightHandtoLeftHandMatrix = Matrix.RotationY(Math.PI);
-
-    /**
-     * Creates a gizmo
-     * @param gizmoLayer The utility layer the gizmo will be added to
-     */
-    constructor(
-        /** The utility layer the gizmo will be added to */
-        public gizmoLayer: UtilityLayerRenderer = UtilityLayerRenderer.DefaultUtilityLayer) {
-
-        this._rootMesh = new Mesh("gizmoRootNode", gizmoLayer.utilityLayerScene);
-        this._rootMesh.rotationQuaternion = Quaternion.Identity();
-
-        this._beforeRenderObserver = this.gizmoLayer.utilityLayerScene.onBeforeRenderObservable.add(() => {
-            this._update();
-        });
-    }
-
-    /**
-     * Updates the gizmo to match the attached mesh's position/rotation
-     */
-    protected _update() {
-        if (this.attachedNode) {
-            var effectiveNode = this.attachedNode;
-            if (this.attachedMesh) {
-                effectiveNode = this.attachedMesh._effectiveMesh || this.attachedNode;
-            }
-
-            // Position
-            if (this.updateGizmoPositionToMatchAttachedMesh) {
-                const row = effectiveNode.getWorldMatrix().getRow(3);
-                const position = row ? row.toVector3() : new Vector3(0, 0, 0);
-                this._rootMesh.position.copyFrom(position);
-            }
-
-            // Rotation
-            if (this.updateGizmoRotationToMatchAttachedMesh) {
-                effectiveNode.getWorldMatrix().decompose(undefined, this._rootMesh.rotationQuaternion!);
-            }
-            else {
-                this._rootMesh.rotationQuaternion!.set(0, 0, 0, 1);
-            }
-
-            // Scale
-            if (this.updateScale) {
-                const activeCamera = this.gizmoLayer.utilityLayerScene.activeCamera!;
-                var cameraPosition = activeCamera.globalPosition;
-                if ((<WebVRFreeCamera>activeCamera).devicePosition) {
-                    cameraPosition = (<WebVRFreeCamera>activeCamera).devicePosition;
-                }
-                this._rootMesh.position.subtractToRef(cameraPosition, this._tempVector);
-                var dist = this._tempVector.length() * this.scaleRatio;
-                this._rootMesh.scaling.set(dist, dist, dist);
-
-                // Account for handedness, similar to Matrix.decompose
-                if (effectiveNode._getWorldMatrixDeterminant() < 0) {
-                    this._rootMesh.scaling.y *= -1;
-                }
-            } else {
-                this._rootMesh.scaling.setAll(this.scaleRatio);
-            }
-        }
-    }
-
-    /**
-     * computes the rotation/scaling/position of the transform once the Node world matrix has changed.
-     * @param value Node, TransformNode or mesh
-     */
-    protected _matrixChanged()
-    {
-        if (!this._attachedNode) {
-            return;
-        }
-
-        if  ((<Camera>this._attachedNode)._isCamera) {
-            var camera = this._attachedNode as Camera;
-            var worldMatrix;
-            var worldMatrixUC;
-            if (camera.parent) {
-                var parentInv = this._tempMatrix2;
-                camera.parent._worldMatrix.invertToRef(parentInv);
-                this._attachedNode._worldMatrix.multiplyToRef(parentInv, this._tempMatrix1);
-                worldMatrix = this._tempMatrix1;
-            } else {
-                worldMatrix = this._attachedNode._worldMatrix;
-            }
-
-            if (camera.getScene().useRightHandedSystem) {
-                // avoid desync with RH matrix computation. Otherwise, rotation of PI around Y axis happens each frame resulting in axis flipped because worldMatrix is computed as inverse of viewMatrix.
-                this._rightHandtoLeftHandMatrix.multiplyToRef(worldMatrix, this._tempMatrix2);
-                worldMatrixUC = this._tempMatrix2;
-            } else {
-                worldMatrixUC = worldMatrix;
-            }
-
-            worldMatrixUC.decompose(this._tempVector2, this._tempQuaternion, this._tempVector);
-
-            var inheritsTargetCamera = this._attachedNode.getClassName() === "FreeCamera"
-            || this._attachedNode.getClassName() === "FlyCamera"
-            || this._attachedNode.getClassName() === "ArcFollowCamera"
-            || this._attachedNode.getClassName() === "TargetCamera"
-            || this._attachedNode.getClassName() === "TouchCamera"
-            || this._attachedNode.getClassName() === "UniversalCamera";
-
-            if (inheritsTargetCamera) {
-                var targetCamera = this._attachedNode as TargetCamera;
-                targetCamera.rotation = this._tempQuaternion.toEulerAngles();
-
-                if (targetCamera.rotationQuaternion) {
-                    targetCamera.rotationQuaternion.copyFrom(this._tempQuaternion);
-                }
-            }
-
-            camera.position.copyFrom(this._tempVector);
-        } else if ((<Mesh>this._attachedNode)._isMesh || this._attachedNode.getClassName() === "AbstractMesh" || this._attachedNode.getClassName() === "TransformNode" || this._attachedNode.getClassName() === "InstancedMesh") {
-            var transform = this._attachedNode as TransformNode;
-            if (transform.parent) {
-                var parentInv = this._tempMatrix1;
-                var localMat = this._tempMatrix2;
-                transform.parent.getWorldMatrix().invertToRef(parentInv);
-                this._attachedNode._worldMatrix.multiplyToRef(parentInv, localMat);
-                localMat.decompose(transform.scaling, this._tempQuaternion, transform.position);
-            } else {
-                this._attachedNode._worldMatrix.decompose(transform.scaling, this._tempQuaternion, transform.position);
-            }
-            if (transform.rotationQuaternion) {
-                transform.rotationQuaternion.copyFrom(this._tempQuaternion);
-            } else {
-                transform.rotation = this._tempQuaternion.toEulerAngles();
-            }
-        } else if (this._attachedNode.getClassName() === "Bone") {
-            var bone = this._attachedNode as Bone;
-            const parent = bone.getParent();
-
-            if (parent) {
-                var invParent = this._tempMatrix1;
-                var boneLocalMatrix = this._tempMatrix2;
-                parent.getWorldMatrix().invertToRef(invParent);
-                bone.getWorldMatrix().multiplyToRef(invParent, boneLocalMatrix);
-                var lmat = bone.getLocalMatrix();
-                lmat.copyFrom(boneLocalMatrix);
-                bone.markAsDirty();
-            }
-        }
-    }
-
-    /**
-     * Disposes of the gizmo
-     */
-    public dispose() {
-        this._rootMesh.dispose();
-        if (this._beforeRenderObserver) {
-            this.gizmoLayer.utilityLayerScene.onBeforeRenderObservable.remove(this._beforeRenderObserver);
-        }
-    }
-}
+import { Observer } from "../Misc/observable";
+import { Nullable } from "../types";
+import { WebVRFreeCamera } from "../Cameras/VR/webVRCamera";
+import { Scene, IDisposable } from "../scene";
+import { Quaternion, Vector3, Matrix } from "../Maths/math.vector";
+import { AbstractMesh } from "../Meshes/abstractMesh";
+import { Mesh } from "../Meshes/mesh";
+import { Camera } from "../Cameras/camera";
+import { TargetCamera } from "../Cameras/targetCamera";
+import { Node } from "../node";
+import { Bone } from "../Bones/bone";
+import { UtilityLayerRenderer } from "../Rendering/utilityLayerRenderer";
+import { TransformNode } from '../Meshes/transformNode';
+/**
+ * Renders gizmos on top of an existing scene which provide controls for position, rotation, etc.
+ */
+export class Gizmo implements IDisposable {
+    /**
+     * The root mesh of the gizmo
+     */
+    public _rootMesh: Mesh;
+    private _attachedMesh: Nullable<AbstractMesh> = null;
+    private _attachedNode: Nullable<Node> = null;
+
+    /**
+     * Ratio for the scale of the gizmo (Default: 1)
+     */
+    protected _scaleRatio = 1;
+
+    /**
+     * Ratio for the scale of the gizmo (Default: 1)
+     */
+    public set scaleRatio(value: number) {
+        this._scaleRatio = value;
+    }
+
+    public get scaleRatio() {
+        return this._scaleRatio;
+    }
+    /**
+     * If a custom mesh has been set (Default: false)
+     */
+    protected _customMeshSet = false;
+    /**
+     * Mesh that the gizmo will be attached to. (eg. on a drag gizmo the mesh that will be dragged)
+     * * When set, interactions will be enabled
+     */
+    public get attachedMesh() {
+        return this._attachedMesh;
+    }
+    public set attachedMesh(value) {
+        this._attachedMesh = value;
+        if (value) {
+            this._attachedNode = value;
+        }
+        this._rootMesh.setEnabled(value ? true : false);
+        this._attachedNodeChanged(value);
+    }
+    /**
+     * Node that the gizmo will be attached to. (eg. on a drag gizmo the mesh, bone or NodeTransform that will be dragged)
+     * * When set, interactions will be enabled
+     */
+    public get attachedNode() {
+        return this._attachedNode;
+    }
+    public set attachedNode(value) {
+        this._attachedNode = value;
+        this._attachedMesh = null;
+        this._rootMesh.setEnabled(value ? true : false);
+        this._attachedNodeChanged(value);
+    }
+
+    /**
+     * Disposes and replaces the current meshes in the gizmo with the specified mesh
+     * @param mesh The mesh to replace the default mesh of the gizmo
+     */
+    public setCustomMesh(mesh: Mesh) {
+        if (mesh.getScene() != this.gizmoLayer.utilityLayerScene) {
+            throw "When setting a custom mesh on a gizmo, the custom meshes scene must be the same as the gizmos (eg. gizmo.gizmoLayer.utilityLayerScene)";
+        }
+        this._rootMesh.getChildMeshes().forEach((c) => {
+            c.dispose();
+        });
+        mesh.parent = this._rootMesh;
+        this._customMeshSet = true;
+    }
+
+    protected _updateGizmoRotationToMatchAttachedMesh = true;
+
+    /**
+     * If set the gizmo's rotation will be updated to match the attached mesh each frame (Default: true)
+     */
+    public set updateGizmoRotationToMatchAttachedMesh(value: boolean) {
+        this._updateGizmoRotationToMatchAttachedMesh = value;
+    }
+    public get updateGizmoRotationToMatchAttachedMesh() {
+        return this._updateGizmoRotationToMatchAttachedMesh;
+    }
+    /**
+     * If set the gizmo's position will be updated to match the attached mesh each frame (Default: true)
+     */
+    public updateGizmoPositionToMatchAttachedMesh = true;
+    /**
+     * When set, the gizmo will always appear the same size no matter where the camera is (default: true)
+     */
+    public updateScale = true;
+    protected _interactionsEnabled = true;
+    protected _attachedNodeChanged(value: Nullable<Node>) {
+    }
+
+    private _beforeRenderObserver: Nullable<Observer<Scene>>;
+    private _tempQuaternion = new Quaternion(0, 0, 0, 1);
+    private _tempVector = new Vector3();
+    private _tempVector2 = new Vector3();
+    private _tempMatrix1 = new Matrix();
+    private _tempMatrix2 = new Matrix();
+    private _rightHandtoLeftHandMatrix = Matrix.RotationY(Math.PI);
+
+    /**
+     * Creates a gizmo
+     * @param gizmoLayer The utility layer the gizmo will be added to
+     */
+    constructor(
+        /** The utility layer the gizmo will be added to */
+        public gizmoLayer: UtilityLayerRenderer = UtilityLayerRenderer.DefaultUtilityLayer) {
+
+        this._rootMesh = new Mesh("gizmoRootNode", gizmoLayer.utilityLayerScene);
+        this._rootMesh.rotationQuaternion = Quaternion.Identity();
+
+        this._beforeRenderObserver = this.gizmoLayer.utilityLayerScene.onBeforeRenderObservable.add(() => {
+            this._update();
+        });
+    }
+
+    /**
+     * Updates the gizmo to match the attached mesh's position/rotation
+     */
+    protected _update() {
+        if (this.attachedNode) {
+            var effectiveNode = this.attachedNode;
+            if (this.attachedMesh) {
+                effectiveNode = this.attachedMesh._effectiveMesh || this.attachedNode;
+            }
+
+            // Position
+            if (this.updateGizmoPositionToMatchAttachedMesh) {
+                const row = effectiveNode.getWorldMatrix().getRow(3);
+                const position = row ? row.toVector3() : new Vector3(0, 0, 0);
+                this._rootMesh.position.copyFrom(position);
+            }
+
+            // Rotation
+            if (this.updateGizmoRotationToMatchAttachedMesh) {
+                effectiveNode.getWorldMatrix().decompose(undefined, this._rootMesh.rotationQuaternion!);
+            }
+            else {
+                this._rootMesh.rotationQuaternion!.set(0, 0, 0, 1);
+            }
+
+            // Scale
+            if (this.updateScale) {
+                const activeCamera = this.gizmoLayer.utilityLayerScene.activeCamera!;
+                var cameraPosition = activeCamera.globalPosition;
+                if ((<WebVRFreeCamera>activeCamera).devicePosition) {
+                    cameraPosition = (<WebVRFreeCamera>activeCamera).devicePosition;
+                }
+                this._rootMesh.position.subtractToRef(cameraPosition, this._tempVector);
+                var dist = this._tempVector.length() * this.scaleRatio;
+                this._rootMesh.scaling.set(dist, dist, dist);
+
+                // Account for handedness, similar to Matrix.decompose
+                if (effectiveNode._getWorldMatrixDeterminant() < 0) {
+                    this._rootMesh.scaling.y *= -1;
+                }
+            } else {
+                this._rootMesh.scaling.setAll(this.scaleRatio);
+            }
+        }
+    }
+
+    /**
+     * computes the rotation/scaling/position of the transform once the Node world matrix has changed.
+     * @param value Node, TransformNode or mesh
+     */
+    protected _matrixChanged()
+    {
+        if (!this._attachedNode) {
+            return;
+        }
+
+        if  ((<Camera>this._attachedNode)._isCamera) {
+            var camera = this._attachedNode as Camera;
+            var worldMatrix;
+            var worldMatrixUC;
+            if (camera.parent) {
+                var parentInv = this._tempMatrix2;
+                camera.parent._worldMatrix.invertToRef(parentInv);
+                this._attachedNode._worldMatrix.multiplyToRef(parentInv, this._tempMatrix1);
+                worldMatrix = this._tempMatrix1;
+            } else {
+                worldMatrix = this._attachedNode._worldMatrix;
+            }
+
+            if (camera.getScene().useRightHandedSystem) {
+                // avoid desync with RH matrix computation. Otherwise, rotation of PI around Y axis happens each frame resulting in axis flipped because worldMatrix is computed as inverse of viewMatrix.
+                this._rightHandtoLeftHandMatrix.multiplyToRef(worldMatrix, this._tempMatrix2);
+                worldMatrixUC = this._tempMatrix2;
+            } else {
+                worldMatrixUC = worldMatrix;
+            }
+
+            worldMatrixUC.decompose(this._tempVector2, this._tempQuaternion, this._tempVector);
+
+            var inheritsTargetCamera = this._attachedNode.getClassName() === "FreeCamera"
+            || this._attachedNode.getClassName() === "FlyCamera"
+            || this._attachedNode.getClassName() === "ArcFollowCamera"
+            || this._attachedNode.getClassName() === "TargetCamera"
+            || this._attachedNode.getClassName() === "TouchCamera"
+            || this._attachedNode.getClassName() === "UniversalCamera";
+
+            if (inheritsTargetCamera) {
+                var targetCamera = this._attachedNode as TargetCamera;
+                targetCamera.rotation = this._tempQuaternion.toEulerAngles();
+
+                if (targetCamera.rotationQuaternion) {
+                    targetCamera.rotationQuaternion.copyFrom(this._tempQuaternion);
+                }
+            }
+
+            camera.position.copyFrom(this._tempVector);
+        } else if ((<Mesh>this._attachedNode)._isMesh || this._attachedNode.getClassName() === "AbstractMesh" || this._attachedNode.getClassName() === "TransformNode" || this._attachedNode.getClassName() === "InstancedMesh") {
+            var transform = this._attachedNode as TransformNode;
+            if (transform.parent) {
+                var parentInv = this._tempMatrix1;
+                var localMat = this._tempMatrix2;
+                transform.parent.getWorldMatrix().invertToRef(parentInv);
+                this._attachedNode._worldMatrix.multiplyToRef(parentInv, localMat);
+                localMat.decompose(transform.scaling, this._tempQuaternion, transform.position);
+            } else {
+                this._attachedNode._worldMatrix.decompose(transform.scaling, this._tempQuaternion, transform.position);
+            }
+            if (transform.rotationQuaternion) {
+                transform.rotationQuaternion.copyFrom(this._tempQuaternion);
+            } else {
+                transform.rotation = this._tempQuaternion.toEulerAngles();
+            }
+        } else if (this._attachedNode.getClassName() === "Bone") {
+            var bone = this._attachedNode as Bone;
+            const parent = bone.getParent();
+
+            if (parent) {
+                var invParent = this._tempMatrix1;
+                var boneLocalMatrix = this._tempMatrix2;
+                parent.getWorldMatrix().invertToRef(invParent);
+                bone.getWorldMatrix().multiplyToRef(invParent, boneLocalMatrix);
+                var lmat = bone.getLocalMatrix();
+                lmat.copyFrom(boneLocalMatrix);
+                bone.markAsDirty();
+            }
+        }
+    }
+
+    /**
+     * Disposes of the gizmo
+     */
+    public dispose() {
+        this._rootMesh.dispose();
+        if (this._beforeRenderObserver) {
+            this.gizmoLayer.utilityLayerScene.onBeforeRenderObservable.remove(this._beforeRenderObserver);
+        }
+    }
+}