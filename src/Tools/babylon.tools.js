<<<<<<< HEAD
var BABYLON;
(function (BABYLON) {
    // Screenshots
    var screenshotCanvas;
    var cloneValue = function (source, destinationObject) {
        if (!source)
            return null;
        if (source instanceof BABYLON.Mesh) {
            return null;
        }
        if (source instanceof BABYLON.SubMesh) {
            return source.clone(destinationObject);
        }
        else if (source.clone) {
            return source.clone();
        }
        return null;
    };
    var Tools = (function () {
        function Tools() {
        }
        Tools.Instantiate = function (className) {
            var arr = className.split(".");
            var fn = (window || this);
            for (var i = 0, len = arr.length; i < len; i++) {
                fn = fn[arr[i]];
            }
            if (typeof fn !== "function") {
                return null;
            }
            return fn;
        };
        Tools.SetImmediate = function (action) {
            if (window.setImmediate) {
                window.setImmediate(action);
            }
            else {
                setTimeout(action, 1);
            }
        };
        Tools.IsExponentOfTwo = function (value) {
            var count = 1;
            do {
                count *= 2;
            } while (count < value);
            return count === value;
        };
        Tools.GetExponentOfTwo = function (value, max) {
            var count = 1;
            do {
                count *= 2;
            } while (count < value);
            if (count > max)
                count = max;
            return count;
        };
        Tools.GetFilename = function (path) {
            var index = path.lastIndexOf("/");
            if (index < 0)
                return path;
            return path.substring(index + 1);
        };
        Tools.GetDOMTextContent = function (element) {
            var result = "";
            var child = element.firstChild;
            while (child) {
                if (child.nodeType === 3) {
                    result += child.textContent;
                }
                child = child.nextSibling;
            }
            return result;
        };
        Tools.ToDegrees = function (angle) {
            return angle * 180 / Math.PI;
        };
        Tools.ToRadians = function (angle) {
            return angle * Math.PI / 180;
        };
        Tools.EncodeArrayBufferTobase64 = function (buffer) {
            var keyStr = "ABCDEFGHIJKLMNOPQRSTUVWXYZabcdefghijklmnopqrstuvwxyz0123456789+/=";
            var output = "";
            var chr1, chr2, chr3, enc1, enc2, enc3, enc4;
            var i = 0;
            var bytes = new Uint8Array(buffer);
            while (i < bytes.length) {
                chr1 = bytes[i++];
                chr2 = i < bytes.length ? bytes[i++] : Number.NaN; // Not sure if the index 
                chr3 = i < bytes.length ? bytes[i++] : Number.NaN; // checks are needed here
                enc1 = chr1 >> 2;
                enc2 = ((chr1 & 3) << 4) | (chr2 >> 4);
                enc3 = ((chr2 & 15) << 2) | (chr3 >> 6);
                enc4 = chr3 & 63;
                if (isNaN(chr2)) {
                    enc3 = enc4 = 64;
                }
                else if (isNaN(chr3)) {
                    enc4 = 64;
                }
                output += keyStr.charAt(enc1) + keyStr.charAt(enc2) +
                    keyStr.charAt(enc3) + keyStr.charAt(enc4);
            }
            return "data:image/png;base64," + output;
        };
        Tools.ExtractMinAndMaxIndexed = function (positions, indices, indexStart, indexCount, bias) {
            if (bias === void 0) { bias = null; }
            var minimum = new BABYLON.Vector3(Number.MAX_VALUE, Number.MAX_VALUE, Number.MAX_VALUE);
            var maximum = new BABYLON.Vector3(-Number.MAX_VALUE, -Number.MAX_VALUE, -Number.MAX_VALUE);
            for (var index = indexStart; index < indexStart + indexCount; index++) {
                var current = new BABYLON.Vector3(positions[indices[index] * 3], positions[indices[index] * 3 + 1], positions[indices[index] * 3 + 2]);
                minimum = BABYLON.Vector3.Minimize(current, minimum);
                maximum = BABYLON.Vector3.Maximize(current, maximum);
            }
            if (bias) {
                minimum.x -= minimum.x * bias.x + bias.y;
                minimum.y -= minimum.y * bias.x + bias.y;
                minimum.z -= minimum.z * bias.x + bias.y;
                maximum.x += maximum.x * bias.x + bias.y;
                maximum.y += maximum.y * bias.x + bias.y;
                maximum.z += maximum.z * bias.x + bias.y;
            }
            return {
                minimum: minimum,
                maximum: maximum
            };
        };
        Tools.ExtractMinAndMax = function (positions, start, count, bias, stride) {
            if (bias === void 0) { bias = null; }
            var minimum = new BABYLON.Vector3(Number.MAX_VALUE, Number.MAX_VALUE, Number.MAX_VALUE);
            var maximum = new BABYLON.Vector3(-Number.MAX_VALUE, -Number.MAX_VALUE, -Number.MAX_VALUE);
            if (!stride) {
                stride = 3;
            }
            for (var index = start; index < start + count; index++) {
                var current = new BABYLON.Vector3(positions[index * stride], positions[index * stride + 1], positions[index * stride + 2]);
                minimum = BABYLON.Vector3.Minimize(current, minimum);
                maximum = BABYLON.Vector3.Maximize(current, maximum);
            }
            if (bias) {
                minimum.x -= minimum.x * bias.x + bias.y;
                minimum.y -= minimum.y * bias.x + bias.y;
                minimum.z -= minimum.z * bias.x + bias.y;
                maximum.x += maximum.x * bias.x + bias.y;
                maximum.y += maximum.y * bias.x + bias.y;
                maximum.z += maximum.z * bias.x + bias.y;
            }
            return {
                minimum: minimum,
                maximum: maximum
            };
        };
        Tools.Vector2ArrayFeeder = function (array) {
            return function (index) {
                var isFloatArray = (array.BYTES_PER_ELEMENT !== undefined);
                var length = isFloatArray ? array.length / 2 : array.length;
                if (index >= length) {
                    return null;
                }
                if (isFloatArray) {
                    var fa = array;
                    return new BABYLON.Vector2(fa[index * 2 + 0], fa[index * 2 + 1]);
                }
                var a = array;
                return a[index];
            };
        };
        Tools.ExtractMinAndMaxVector2 = function (feeder, bias) {
            if (bias === void 0) { bias = null; }
            var minimum = new BABYLON.Vector2(Number.MAX_VALUE, Number.MAX_VALUE);
            var maximum = new BABYLON.Vector2(-Number.MAX_VALUE, -Number.MAX_VALUE);
            var i = 0;
            var cur = feeder(i++);
            while (cur) {
                minimum = BABYLON.Vector2.Minimize(cur, minimum);
                maximum = BABYLON.Vector2.Maximize(cur, maximum);
                cur = feeder(i++);
            }
            if (bias) {
                minimum.x -= minimum.x * bias.x + bias.y;
                minimum.y -= minimum.y * bias.x + bias.y;
                maximum.x += maximum.x * bias.x + bias.y;
                maximum.y += maximum.y * bias.x + bias.y;
            }
            return {
                minimum: minimum,
                maximum: maximum
            };
        };
        Tools.MakeArray = function (obj, allowsNullUndefined) {
            if (allowsNullUndefined !== true && (obj === undefined || obj == null))
                return undefined;
            return Array.isArray(obj) ? obj : [obj];
        };
        // Misc.
        Tools.GetPointerPrefix = function () {
            var eventPrefix = "pointer";
            // Check if pointer events are supported
            if (!window.PointerEvent && !navigator.pointerEnabled) {
                eventPrefix = "mouse";
            }
            return eventPrefix;
        };
        Tools.QueueNewFrame = function (func) {
            if (window.requestAnimationFrame)
                window.requestAnimationFrame(func);
            else if (window.msRequestAnimationFrame)
                window.msRequestAnimationFrame(func);
            else if (window.webkitRequestAnimationFrame)
                window.webkitRequestAnimationFrame(func);
            else if (window.mozRequestAnimationFrame)
                window.mozRequestAnimationFrame(func);
            else if (window.oRequestAnimationFrame)
                window.oRequestAnimationFrame(func);
            else {
                window.setTimeout(func, 16);
            }
        };
        Tools.RequestFullscreen = function (element, options) {
            var requestFunction = element.requestFullscreen || element.msRequestFullscreen || element.webkitRequestFullscreen || element.mozRequestFullScreen;
            if (!requestFunction)
                return;
            requestFunction.call(element, options);
        };
        Tools.ExitFullscreen = function () {
            if (document.exitFullscreen) {
                document.exitFullscreen();
            }
            else if (document.mozCancelFullScreen) {
                document.mozCancelFullScreen();
            }
            else if (document.webkitCancelFullScreen) {
                document.webkitCancelFullScreen();
            }
            else if (document.msCancelFullScreen) {
                document.msCancelFullScreen();
            }
        };
        // External files
        Tools.CleanUrl = function (url) {
            url = url.replace(/#/mg, "%23");
            return url;
        };
        Tools.LoadImage = function (url, onload, onerror, database) {
            if (url instanceof ArrayBuffer) {
                url = Tools.EncodeArrayBufferTobase64(url);
            }
            url = Tools.CleanUrl(url);
            var img = new Image();
            if (url.substr(0, 5) !== "data:") {
                if (Tools.CorsBehavior) {
                    switch (typeof (Tools.CorsBehavior)) {
                        case "function":
                            var result = Tools.CorsBehavior(url);
                            if (result) {
                                img.crossOrigin = result;
                            }
                            break;
                        case "string":
                        default:
                            img.crossOrigin = Tools.CorsBehavior;
                            break;
                    }
                }
            }
            img.onload = function () {
                onload(img);
            };
            img.onerror = function (err) {
                Tools.Error("Error while trying to load texture: " + url);
                if (Tools.UseFallbackTexture) {
                    img.src = "data:image/jpg;base64,/9j/4AAQSkZJRgABAQEAYABgAAD/4QBmRXhpZgAATU0AKgAAAAgABAEaAAUAAAABAAAAPgEbAAUAAAABAAAARgEoAAMAAAABAAIAAAExAAIAAAAQAAAATgAAAAAAAABgAAAAAQAAAGAAAAABcGFpbnQubmV0IDQuMC41AP/bAEMABAIDAwMCBAMDAwQEBAQFCQYFBQUFCwgIBgkNCw0NDQsMDA4QFBEODxMPDAwSGBITFRYXFxcOERkbGRYaFBYXFv/bAEMBBAQEBQUFCgYGChYPDA8WFhYWFhYWFhYWFhYWFhYWFhYWFhYWFhYWFhYWFhYWFhYWFhYWFhYWFhYWFhYWFhYWFv/AABEIAQABAAMBIgACEQEDEQH/xAAfAAABBQEBAQEBAQAAAAAAAAAAAQIDBAUGBwgJCgv/xAC1EAACAQMDAgQDBQUEBAAAAX0BAgMABBEFEiExQQYTUWEHInEUMoGRoQgjQrHBFVLR8CQzYnKCCQoWFxgZGiUmJygpKjQ1Njc4OTpDREVGR0hJSlNUVVZXWFlaY2RlZmdoaWpzdHV2d3h5eoOEhYaHiImKkpOUlZaXmJmaoqOkpaanqKmqsrO0tba3uLm6wsPExcbHyMnK0tPU1dbX2Nna4eLj5OXm5+jp6vHy8/T19vf4+fr/xAAfAQADAQEBAQEBAQEBAAAAAAAAAQIDBAUGBwgJCgv/xAC1EQACAQIEBAMEBwUEBAABAncAAQIDEQQFITEGEkFRB2FxEyIygQgUQpGhscEJIzNS8BVictEKFiQ04SXxFxgZGiYnKCkqNTY3ODk6Q0RFRkdISUpTVFVWV1hZWmNkZWZnaGlqc3R1dnd4eXqCg4SFhoeIiYqSk5SVlpeYmZqio6Slpqeoqaqys7S1tre4ubrCw8TFxsfIycrS09TV1tfY2dri4+Tl5ufo6ery8/T19vf4+fr/2gAMAwEAAhEDEQA/APH6KKK+FP76Pl+iiivuj+BT6gooor4U/vo+X6KKK+6P4FPqCiiivhT++j5fooor7o/gU+oKKKK+FP76Pl+iiivuj+BT6gooor4U/vo+X6KKK+6P4FPqCiiivhT++j5fooor7o/gU+oKKKK+FP76Pl+iiivuj+BT6gooor4U/vo+X6KKK+6P4FCiiigD6gooor4U/vo+X6KKK+6P4FPqCiiivhT++j5fooor7o/gU+oKKKK+FP76Pl+iiivuj+BT6gooor4U/vo+X6KKK+6P4FPqCiiivhT++j5fooor7o/gU+oKKKK+FP76Pl+iiivuj+BT6gooor4U/vo+X6KKK+6P4FPqCiiivhT++gooooA+X6KKK+6P4FPqCiiivhT++j5fooor7o/gU+oKKKK+FP76Pl+iiivuj+BT6gooor4U/vo+X6KKK+6P4FPqCiiivhT++j5fooor7o/gU+oKKKK+FP76Pl+iiivuj+BT6gooor4U/vo+X6KKK+6P4FPqCiiivhT++j5fooor7o/gUKKKKAPqCiiivhT++j5fooor7o/gU+oKKKK+FP76Pl+iiivuj+BT6gooor4U/vo+X6KKK+6P4FPqCiiivhT++j5fooor7o/gU+oKKKK+FP76Pl+iiivuj+BT6gooor4U/vo+X6KKK+6P4FPqCiiivhT++j5fooor7o/gU+oKKKK+FP76CiiigD5fooor7o/gU+oKKKK+FP76Pl+iiivuj+BT6gooor4U/vo+X6KKK+6P4FPqCiiivhT++j5fooor7o/gU+oKKKK+FP76Pl+iiivuj+BT6gooor4U/vo+X6KKK+6P4FPqCiiivhT++j5fooor7o/gU+oKKKK+FP76Pl+iiivuj+BQooooA+oKKKK+FP76Pl+iiivuj+BT6gooor4U/vo+X6KKK+6P4FPqCiiivhT++j5fooor7o/gU+oKKKK+FP76Pl+iiivuj+BT6gooor4U/vo+X6KKK+6P4FPqCiiivhT++j5fooor7o/gU+oKKKK+FP76Pl+iiivuj+BT6gooor4U/voKKKKAPl+iiivuj+BT6gooor4U/vo+X6KKK+6P4FPqCiiivhT++j5fooor7o/gU+oKKKK+FP76Pl+iiivuj+BT6gooor4U/vo+X6KKK+6P4FPqCiiivhT++j5fooor7o/gU+oKKKK+FP76Pl+iiivuj+BT6gooor4U/vo+X6KKK+6P4FCiiigD6gooor4U/vo+X6KKK+6P4FPqCiiivhT++j5fooor7o/gU+oKKKK+FP76Pl+iiivuj+BT6gooor4U/vo+X6KKK+6P4FPqCiiivhT++j5fooor7o/gU+oKKKK+FP76Pl+iiivuj+BT6gooor4U/vo+X6KKK+6P4FPqCiiivhT++gooooA+X6KKK+6P4FPqCiiivhT++j5fooor7o/gU+oKKKK+FP76Pl+iiivuj+BT6gooor4U/vo+X6KKK+6P4FPqCiiivhT++j5fooor7o/gU+oKKKK+FP76Pl+iiivuj+BT6gooor4U/vo+X6KKK+6P4FPqCiiivhT++j5fooor7o/gUKKKKAPqCiiivhT++j5fooor7o/gU+oKKKK+FP76Pl+iiivuj+BT6gooor4U/vo+X6KKK+6P4FPqCiiivhT++j5fooor7o/gU+oKKKK+FP76Pl+iiivuj+BT6gooor4U/vo+X6KKK+6P4FPqCiiivhT++j5fooor7o/gU+oKKKK+FP76CiiigD5fooor7o/gU+oKKKK+FP76Pl+iiivuj+BT6gooor4U/vo+X6KKK+6P4FPqCiiivhT++j5fooor7o/gU+oKKKK+FP76Pl+iiivuj+BT6gooor4U/vo+X6KKK+6P4FPqCiiivhT++j5fooor7o/gU+oKKKK+FP76Pl+iiivuj+BQooooA+oKKKK+FP76Pl+iiivuj+BT6gooor4U/vo+X6KKK+6P4FPqCiiivhT++j5fooor7o/gU+oKKKK+FP76Pl+iiivuj+BT6gooor4U/vo+X6KKK+6P4FPqCiiivhT++j5fooor7o/gU+oKKKK+FP76Pl+iiivuj+BT6gooor4U/voKKKKAPl+iiivuj+BT6gooor4U/vo+X6KKK+6P4FPqCiiivhT++j5fooor7o/gU+oKKKK+FP76Pl+iiivuj+BT6gooor4U/vo+X6KKK+6P4FPqCiiivhT++j5fooor7o/gU+oKKKK+FP76Pl+iiivuj+BT6gooor4U/vo+X6KKK+6P4FCiiigD6gooor4U/vo+X6KKK+6P4FPqCiiivhT++j5fooor7o/gU+oKKKK+FP76Pl+iiivuj+BT6gooor4U/vo+X6KKK+6P4FPqCiiivhT++j5fooor7o/gU+oKKKK+FP76Pl+iiivuj+BT6gooor4U/vo+X6KKK+6P4FPqCiiivhT++gooooA+X6KKK+6P4FPqCiiivhT++j5fooor7o/gU+oKKKK+FP76Pl+iiivuj+BT6gooor4U/vo+X6KKK+6P4FPqCiiivhT++j5fooor7o/gU+oKKKK+FP76Pl+iiivuj+BT6gooor4U/vo+X6KKK+6P4FPqCiiivhT++j5fooor7o/gUKKKKAPqCiiivhT++j5fooor7o/gU+oKKKK+FP76Pl+iiivuj+BT6gooor4U/vo+X6KKK+6P4FPqCiiivhT++j5fooor7o/gU+oKKKK+FP76Pl+iiivuj+BT6gooor4U/vo+X6KKK+6P4FPqCiiivhT++j5fooor7o/gU+oKKKK+FP76P//Z";
                    onload(img);
                }
                else {
                    onerror();
                }
            };
            var noIndexedDB = function () {
                img.src = url;
            };
            var loadFromIndexedDB = function () {
                database.loadImageFromDB(url, img);
            };
            //ANY database to do!
            if (url.substr(0, 5) !== "data:" && database && database.enableTexturesOffline && BABYLON.Database.IsUASupportingBlobStorage) {
                database.openAsync(loadFromIndexedDB, noIndexedDB);
            }
            else {
                if (url.indexOf("file:") === -1) {
                    noIndexedDB();
                }
                else {
                    try {
                        var textureName = url.substring(5).toLowerCase();
                        var blobURL;
                        try {
                            blobURL = URL.createObjectURL(BABYLON.FilesInput.FilesTextures[textureName], { oneTimeOnly: true });
                        }
                        catch (ex) {
                            // Chrome doesn't support oneTimeOnly parameter
                            blobURL = URL.createObjectURL(BABYLON.FilesInput.FilesTextures[textureName]);
                        }
                        img.src = blobURL;
                    }
                    catch (e) {
                        img.src = null;
                    }
                }
            }
            return img;
        };
        //ANY
        Tools.LoadFile = function (url, callback, progressCallBack, database, useArrayBuffer, onError) {
            url = Tools.CleanUrl(url);
            var noIndexedDB = function () {
                var request = new XMLHttpRequest();
                var loadUrl = Tools.BaseUrl + url;
                request.open('GET', loadUrl, true);
                if (useArrayBuffer) {
                    request.responseType = "arraybuffer";
                }
                request.onprogress = progressCallBack;
                request.onreadystatechange = function () {
                    if (request.readyState === 4) {
                        if (request.status === 200 || Tools.ValidateXHRData(request, !useArrayBuffer ? 1 : 6)) {
                            callback(!useArrayBuffer ? request.responseText : request.response);
                        }
                        else {
                            if (onError) {
                                onError();
                            }
                            else {
                                throw new Error("Error status: " + request.status + " - Unable to load " + loadUrl);
                            }
                        }
                    }
                };
                request.send(null);
            };
            var loadFromIndexedDB = function () {
                database.loadFileFromDB(url, callback, progressCallBack, noIndexedDB, useArrayBuffer);
            };
            if (url.indexOf("file:") !== -1) {
                var fileName = url.substring(5).toLowerCase();
                Tools.ReadFile(BABYLON.FilesInput.FilesToLoad[fileName], callback, progressCallBack, useArrayBuffer);
            }
            else {
                // Caching all files
                if (database && database.enableSceneOffline) {
                    database.openAsync(loadFromIndexedDB, noIndexedDB);
                }
                else {
                    noIndexedDB();
                }
            }
        };
        Tools.ReadFileAsDataURL = function (fileToLoad, callback, progressCallback) {
            var reader = new FileReader();
            reader.onload = function (e) {
                //target doesn't have result from ts 1.3
                callback(e.target['result']);
            };
            reader.onprogress = progressCallback;
            reader.readAsDataURL(fileToLoad);
        };
        Tools.ReadFile = function (fileToLoad, callback, progressCallBack, useArrayBuffer) {
            var reader = new FileReader();
            reader.onerror = function (e) {
                Tools.Log("Error while reading file: " + fileToLoad.name);
                callback(JSON.stringify({ autoClear: true, clearColor: [1, 0, 0], ambientColor: [0, 0, 0], gravity: [0, -9.807, 0], meshes: [], cameras: [], lights: [] }));
            };
            reader.onload = function (e) {
                //target doesn't have result from ts 1.3
                callback(e.target['result']);
            };
            reader.onprogress = progressCallBack;
            if (!useArrayBuffer) {
                // Asynchronous read
                reader.readAsText(fileToLoad);
            }
            else {
                reader.readAsArrayBuffer(fileToLoad);
            }
        };
        //returns a downloadable url to a file content.
        Tools.FileAsURL = function (content) {
            var fileBlob = new Blob([content]);
            var url = window.URL || window.webkitURL;
            var link = url.createObjectURL(fileBlob);
            return link;
        };
        // Misc.
        Tools.Format = function (value, decimals) {
            if (decimals === void 0) { decimals = 2; }
            return value.toFixed(decimals);
        };
        Tools.CheckExtends = function (v, min, max) {
            if (v.x < min.x)
                min.x = v.x;
            if (v.y < min.y)
                min.y = v.y;
            if (v.z < min.z)
                min.z = v.z;
            if (v.x > max.x)
                max.x = v.x;
            if (v.y > max.y)
                max.y = v.y;
            if (v.z > max.z)
                max.z = v.z;
        };
        Tools.DeepCopy = function (source, destination, doNotCopyList, mustCopyList) {
            for (var prop in source) {
                if (prop[0] === "_" && (!mustCopyList || mustCopyList.indexOf(prop) === -1)) {
                    continue;
                }
                if (doNotCopyList && doNotCopyList.indexOf(prop) !== -1) {
                    continue;
                }
                var sourceValue = source[prop];
                var typeOfSourceValue = typeof sourceValue;
                if (typeOfSourceValue === "function") {
                    continue;
                }
                if (typeOfSourceValue === "object") {
                    if (sourceValue instanceof Array) {
                        destination[prop] = [];
                        if (sourceValue.length > 0) {
                            if (typeof sourceValue[0] == "object") {
                                for (var index = 0; index < sourceValue.length; index++) {
                                    var clonedValue = cloneValue(sourceValue[index], destination);
                                    if (destination[prop].indexOf(clonedValue) === -1) {
                                        destination[prop].push(clonedValue);
                                    }
                                }
                            }
                            else {
                                destination[prop] = sourceValue.slice(0);
                            }
                        }
                    }
                    else {
                        destination[prop] = cloneValue(sourceValue, destination);
                    }
                }
                else {
                    destination[prop] = sourceValue;
                }
            }
        };
        Tools.IsEmpty = function (obj) {
            for (var i in obj) {
                return false;
            }
            return true;
        };
        Tools.RegisterTopRootEvents = function (events) {
            for (var index = 0; index < events.length; index++) {
                var event = events[index];
                window.addEventListener(event.name, event.handler, false);
                try {
                    if (window.parent) {
                        window.parent.addEventListener(event.name, event.handler, false);
                    }
                }
                catch (e) {
                }
            }
        };
        Tools.UnregisterTopRootEvents = function (events) {
            for (var index = 0; index < events.length; index++) {
                var event = events[index];
                window.removeEventListener(event.name, event.handler);
                try {
                    if (window.parent) {
                        window.parent.removeEventListener(event.name, event.handler);
                    }
                }
                catch (e) {
                }
            }
        };
        Tools.DumpFramebuffer = function (width, height, engine, successCallback) {
            // Read the contents of the framebuffer
            var numberOfChannelsByLine = width * 4;
            var halfHeight = height / 2;
            //Reading datas from WebGL
            var data = engine.readPixels(0, 0, width, height);
            //To flip image on Y axis.
            for (var i = 0; i < halfHeight; i++) {
                for (var j = 0; j < numberOfChannelsByLine; j++) {
                    var currentCell = j + i * numberOfChannelsByLine;
                    var targetLine = height - i - 1;
                    var targetCell = j + targetLine * numberOfChannelsByLine;
                    var temp = data[currentCell];
                    data[currentCell] = data[targetCell];
                    data[targetCell] = temp;
                }
            }
            // Create a 2D canvas to store the result
            if (!screenshotCanvas) {
                screenshotCanvas = document.createElement('canvas');
            }
            screenshotCanvas.width = width;
            screenshotCanvas.height = height;
            var context = screenshotCanvas.getContext('2d');
            // Copy the pixels to a 2D canvas
            var imageData = context.createImageData(width, height);
            //cast is due to ts error in lib.d.ts, see here - https://github.com/Microsoft/TypeScript/issues/949
            var castData = imageData.data;
            castData.set(data);
            context.putImageData(imageData, 0, 0);
            var base64Image = screenshotCanvas.toDataURL();
            if (successCallback) {
                successCallback(base64Image);
            }
            else {
                //Creating a link if the browser have the download attribute on the a tag, to automatically start download generated image.
                if (("download" in document.createElement("a"))) {
                    var a = window.document.createElement("a");
                    a.href = base64Image;
                    var date = new Date();
                    var stringDate = (date.getFullYear() + "-" + (date.getMonth() + 1)).slice(-2) + "-" + date.getDate() + "_" + date.getHours() + "-" + ('0' + date.getMinutes()).slice(-2);
                    a.setAttribute("download", "screenshot_" + stringDate + ".png");
                    window.document.body.appendChild(a);
                    a.addEventListener("click", function () {
                        a.parentElement.removeChild(a);
                    });
                    a.click();
                }
                else {
                    var newWindow = window.open("");
                    var img = newWindow.document.createElement("img");
                    img.src = base64Image;
                    newWindow.document.body.appendChild(img);
                }
            }
        };
        Tools.CreateScreenshot = function (engine, camera, size, successCallback) {
            var width;
            var height;
            //If a precision value is specified
            if (size.precision) {
                width = Math.round(engine.getRenderWidth() * size.precision);
                height = Math.round(width / engine.getAspectRatio(camera));
                size = { width: width, height: height };
            }
            else if (size.width && size.height) {
                width = size.width;
                height = size.height;
            }
            else if (size.width && !size.height) {
                width = size.width;
                height = Math.round(width / engine.getAspectRatio(camera));
                size = { width: width, height: height };
            }
            else if (size.height && !size.width) {
                height = size.height;
                width = Math.round(height * engine.getAspectRatio(camera));
                size = { width: width, height: height };
            }
            else if (!isNaN(size)) {
                height = size;
                width = size;
            }
            else {
                Tools.Error("Invalid 'size' parameter !");
                return;
            }
            var scene = camera.getScene();
            var previousCamera = null;
            if (scene.activeCamera !== camera) {
                previousCamera = scene.activeCamera;
                scene.activeCamera = camera;
            }
            //At this point size can be a number, or an object (according to engine.prototype.createRenderTargetTexture method)
            var texture = new BABYLON.RenderTargetTexture("screenShot", size, scene, false, false);
            texture.renderList = scene.meshes;
            texture.onAfterRenderObservable.add(function () {
                Tools.DumpFramebuffer(width, height, engine, successCallback);
            });
            scene.incrementRenderId();
            texture.render(true);
            texture.dispose();
            if (previousCamera) {
                scene.activeCamera = previousCamera;
            }
            camera.getProjectionMatrix(true); // Force cache refresh;
        };
        // XHR response validator for local file scenario
        Tools.ValidateXHRData = function (xhr, dataType) {
            // 1 for text (.babylon, manifest and shaders), 2 for TGA, 4 for DDS, 7 for all
            if (dataType === void 0) { dataType = 7; }
            try {
                if (dataType & 1) {
                    if (xhr.responseText && xhr.responseText.length > 0) {
                        return true;
                    }
                    else if (dataType === 1) {
                        return false;
                    }
                }
                if (dataType & 2) {
                    // Check header width and height since there is no "TGA" magic number
                    var tgaHeader = BABYLON.Internals.TGATools.GetTGAHeader(xhr.response);
                    if (tgaHeader.width && tgaHeader.height && tgaHeader.width > 0 && tgaHeader.height > 0) {
                        return true;
                    }
                    else if (dataType === 2) {
                        return false;
                    }
                }
                if (dataType & 4) {
                    // Check for the "DDS" magic number
                    var ddsHeader = new Uint8Array(xhr.response, 0, 3);
                    if (ddsHeader[0] === 68 && ddsHeader[1] === 68 && ddsHeader[2] === 83) {
                        return true;
                    }
                    else {
                        return false;
                    }
                }
            }
            catch (e) {
            }
            return false;
        };
        Object.defineProperty(Tools, "NoneLogLevel", {
            get: function () {
                return Tools._NoneLogLevel;
            },
            enumerable: true,
            configurable: true
        });
        Object.defineProperty(Tools, "MessageLogLevel", {
            get: function () {
                return Tools._MessageLogLevel;
            },
            enumerable: true,
            configurable: true
        });
        Object.defineProperty(Tools, "WarningLogLevel", {
            get: function () {
                return Tools._WarningLogLevel;
            },
            enumerable: true,
            configurable: true
        });
        Object.defineProperty(Tools, "ErrorLogLevel", {
            get: function () {
                return Tools._ErrorLogLevel;
            },
            enumerable: true,
            configurable: true
        });
        Object.defineProperty(Tools, "AllLogLevel", {
            get: function () {
                return Tools._MessageLogLevel | Tools._WarningLogLevel | Tools._ErrorLogLevel;
            },
            enumerable: true,
            configurable: true
        });
        Tools._AddLogEntry = function (entry) {
            Tools._LogCache = entry + Tools._LogCache;
            if (Tools.OnNewCacheEntry) {
                Tools.OnNewCacheEntry(entry);
            }
        };
        Tools._FormatMessage = function (message) {
            var padStr = function (i) { return (i < 10) ? "0" + i : "" + i; };
            var date = new Date();
            return "[" + padStr(date.getHours()) + ":" + padStr(date.getMinutes()) + ":" + padStr(date.getSeconds()) + "]: " + message;
        };
        Tools._LogDisabled = function (message) {
            // nothing to do
        };
        Tools._LogEnabled = function (message) {
            var formattedMessage = Tools._FormatMessage(message);
            console.log("BJS - " + formattedMessage);
            var entry = "<div style='color:white'>" + formattedMessage + "</div><br>";
            Tools._AddLogEntry(entry);
        };
        Tools._WarnDisabled = function (message) {
            // nothing to do
        };
        Tools._WarnEnabled = function (message) {
            var formattedMessage = Tools._FormatMessage(message);
            console.warn("BJS - " + formattedMessage);
            var entry = "<div style='color:orange'>" + formattedMessage + "</div><br>";
            Tools._AddLogEntry(entry);
        };
        Tools._ErrorDisabled = function (message) {
            // nothing to do
        };
        Tools._ErrorEnabled = function (message) {
            Tools.errorsCount++;
            var formattedMessage = Tools._FormatMessage(message);
            console.error("BJS - " + formattedMessage);
            var entry = "<div style='color:red'>" + formattedMessage + "</div><br>";
            Tools._AddLogEntry(entry);
        };
        Object.defineProperty(Tools, "LogCache", {
            get: function () {
                return Tools._LogCache;
            },
            enumerable: true,
            configurable: true
        });
        Tools.ClearLogCache = function () {
            Tools._LogCache = "";
            Tools.errorsCount = 0;
        };
        Object.defineProperty(Tools, "LogLevels", {
            set: function (level) {
                if ((level & Tools.MessageLogLevel) === Tools.MessageLogLevel) {
                    Tools.Log = Tools._LogEnabled;
                }
                else {
                    Tools.Log = Tools._LogDisabled;
                }
                if ((level & Tools.WarningLogLevel) === Tools.WarningLogLevel) {
                    Tools.Warn = Tools._WarnEnabled;
                }
                else {
                    Tools.Warn = Tools._WarnDisabled;
                }
                if ((level & Tools.ErrorLogLevel) === Tools.ErrorLogLevel) {
                    Tools.Error = Tools._ErrorEnabled;
                }
                else {
                    Tools.Error = Tools._ErrorDisabled;
                }
            },
            enumerable: true,
            configurable: true
        });
        Object.defineProperty(Tools, "PerformanceNoneLogLevel", {
            get: function () {
                return Tools._PerformanceNoneLogLevel;
            },
            enumerable: true,
            configurable: true
        });
        Object.defineProperty(Tools, "PerformanceUserMarkLogLevel", {
            get: function () {
                return Tools._PerformanceUserMarkLogLevel;
            },
            enumerable: true,
            configurable: true
        });
        Object.defineProperty(Tools, "PerformanceConsoleLogLevel", {
            get: function () {
                return Tools._PerformanceConsoleLogLevel;
            },
            enumerable: true,
            configurable: true
        });
        Object.defineProperty(Tools, "PerformanceLogLevel", {
            set: function (level) {
                if ((level & Tools.PerformanceUserMarkLogLevel) === Tools.PerformanceUserMarkLogLevel) {
                    Tools.StartPerformanceCounter = Tools._StartUserMark;
                    Tools.EndPerformanceCounter = Tools._EndUserMark;
                    return;
                }
                if ((level & Tools.PerformanceConsoleLogLevel) === Tools.PerformanceConsoleLogLevel) {
                    Tools.StartPerformanceCounter = Tools._StartPerformanceConsole;
                    Tools.EndPerformanceCounter = Tools._EndPerformanceConsole;
                    return;
                }
                Tools.StartPerformanceCounter = Tools._StartPerformanceCounterDisabled;
                Tools.EndPerformanceCounter = Tools._EndPerformanceCounterDisabled;
            },
            enumerable: true,
            configurable: true
        });
        Tools._StartPerformanceCounterDisabled = function (counterName, condition) {
        };
        Tools._EndPerformanceCounterDisabled = function (counterName, condition) {
        };
        Tools._StartUserMark = function (counterName, condition) {
            if (condition === void 0) { condition = true; }
            if (!condition || !Tools._performance.mark) {
                return;
            }
            Tools._performance.mark(counterName + "-Begin");
        };
        Tools._EndUserMark = function (counterName, condition) {
            if (condition === void 0) { condition = true; }
            if (!condition || !Tools._performance.mark) {
                return;
            }
            Tools._performance.mark(counterName + "-End");
            Tools._performance.measure(counterName, counterName + "-Begin", counterName + "-End");
        };
        Tools._StartPerformanceConsole = function (counterName, condition) {
            if (condition === void 0) { condition = true; }
            if (!condition) {
                return;
            }
            Tools._StartUserMark(counterName, condition);
            if (console.time) {
                console.time(counterName);
            }
        };
        Tools._EndPerformanceConsole = function (counterName, condition) {
            if (condition === void 0) { condition = true; }
            if (!condition) {
                return;
            }
            Tools._EndUserMark(counterName, condition);
            if (console.time) {
                console.timeEnd(counterName);
            }
        };
        Object.defineProperty(Tools, "Now", {
            get: function () {
                if (window.performance && window.performance.now) {
                    return window.performance.now();
                }
                return new Date().getTime();
            },
            enumerable: true,
            configurable: true
        });
        /**
         * This method will return the name of the class used to create the instance of the given object.
         * It will works only on Javascript basic data types (number, string, ...) and instance of class declared with the @className decorator.
         * @param object the object to get the class name from
         * @return the name of the class, will be "object" for a custom data type not using the @className decorator
         */
        Tools.getClassName = function (object, isType) {
            if (isType === void 0) { isType = false; }
            var name = null;
            if (!isType && object.getClassName) {
                name = object.getClassName();
            }
            else {
                if (object instanceof Object) {
                    var classObj = isType ? object : Object.getPrototypeOf(object);
                    name = classObj.constructor["__bjsclassName__"];
                }
                if (!name) {
                    name = typeof object;
                }
            }
            return name;
        };
        Tools.first = function (array, predicate) {
            for (var _i = 0, array_1 = array; _i < array_1.length; _i++) {
                var el = array_1[_i];
                if (predicate(el)) {
                    return el;
                }
            }
        };
        /**
         * This method can be used with hashCodeFromStream when your input is an array of values that are either: number, string, boolean or custom type implementing the getHashCode():number method.
         * @param array
         */
        Tools.arrayOrStringFeeder = function (array) {
            return function (index) {
                if (index >= array.length) {
                    return null;
                }
                var val = array.charCodeAt ? array.charCodeAt(index) : array[index];
                if (val && val.getHashCode) {
                    val = val.getHashCode();
                }
                if (typeof val === "string") {
                    return Tools.hashCodeFromStream(Tools.arrayOrStringFeeder(val));
                }
                return val;
            };
        };
        /**
         * Compute the hashCode of a stream of number
         * To compute the HashCode on a string or an Array of data types implementing the getHashCode() method, use the arrayOrStringFeeder method.
         * @param feeder a callback that will be called until it returns null, each valid returned values will be used to compute the hash code.
         * @return the hash code computed
         */
        Tools.hashCodeFromStream = function (feeder) {
            // Based from here: http://stackoverflow.com/a/7616484/802124
            var hash = 0;
            var index = 0;
            var chr = feeder(index++);
            while (chr != null) {
                hash = ((hash << 5) - hash) + chr;
                hash |= 0; // Convert to 32bit integer
                chr = feeder(index++);
            }
            return hash;
        };
        Tools.BaseUrl = "";
        Tools.CorsBehavior = "anonymous";
        Tools.UseFallbackTexture = true;
        // Logs
        Tools._NoneLogLevel = 0;
        Tools._MessageLogLevel = 1;
        Tools._WarningLogLevel = 2;
        Tools._ErrorLogLevel = 4;
        Tools._LogCache = "";
        Tools.errorsCount = 0;
        Tools.Log = Tools._LogEnabled;
        Tools.Warn = Tools._WarnEnabled;
        Tools.Error = Tools._ErrorEnabled;
        // Performances
        Tools._PerformanceNoneLogLevel = 0;
        Tools._PerformanceUserMarkLogLevel = 1;
        Tools._PerformanceConsoleLogLevel = 2;
        Tools._performance = window.performance;
        Tools.StartPerformanceCounter = Tools._StartPerformanceCounterDisabled;
        Tools.EndPerformanceCounter = Tools._EndPerformanceCounterDisabled;
        return Tools;
    }());
    BABYLON.Tools = Tools;
    /**
     * Use this className as a decorator on a given class definition to add it a name.
     * You can then use the Tools.getClassName(obj) on an instance to retrieve its class name.
     * This method is the only way to get it done in all cases, even if the .js file declaring the class is minified
     * @param name
     */
    function className(name) {
        return function (target) {
            target["__bjsclassName__"] = name;
        };
    }
    BABYLON.className = className;
    /**
    * An implementation of a loop for asynchronous functions.
    */
    var AsyncLoop = (function () {
        /**
         * Constroctor.
         * @param iterations the number of iterations.
         * @param _fn the function to run each iteration
         * @param _successCallback the callback that will be called upon succesful execution
         * @param offset starting offset.
         */
        function AsyncLoop(iterations, _fn, _successCallback, offset) {
            if (offset === void 0) { offset = 0; }
            this.iterations = iterations;
            this._fn = _fn;
            this._successCallback = _successCallback;
            this.index = offset - 1;
            this._done = false;
        }
        /**
         * Execute the next iteration. Must be called after the last iteration was finished.
         */
        AsyncLoop.prototype.executeNext = function () {
            if (!this._done) {
                if (this.index + 1 < this.iterations) {
                    ++this.index;
                    this._fn(this);
                }
                else {
                    this.breakLoop();
                }
            }
        };
        /**
         * Break the loop and run the success callback.
         */
        AsyncLoop.prototype.breakLoop = function () {
            this._done = true;
            this._successCallback();
        };
        /**
         * Helper function
         */
        AsyncLoop.Run = function (iterations, _fn, _successCallback, offset) {
            if (offset === void 0) { offset = 0; }
            var loop = new AsyncLoop(iterations, _fn, _successCallback, offset);
            loop.executeNext();
            return loop;
        };
        /**
         * A for-loop that will run a given number of iterations synchronous and the rest async.
         * @param iterations total number of iterations
         * @param syncedIterations number of synchronous iterations in each async iteration.
         * @param fn the function to call each iteration.
         * @param callback a success call back that will be called when iterating stops.
         * @param breakFunction a break condition (optional)
         * @param timeout timeout settings for the setTimeout function. default - 0.
         * @constructor
         */
        AsyncLoop.SyncAsyncForLoop = function (iterations, syncedIterations, fn, callback, breakFunction, timeout) {
            if (timeout === void 0) { timeout = 0; }
            AsyncLoop.Run(Math.ceil(iterations / syncedIterations), function (loop) {
                if (breakFunction && breakFunction())
                    loop.breakLoop();
                else {
                    setTimeout(function () {
                        for (var i = 0; i < syncedIterations; ++i) {
                            var iteration = (loop.index * syncedIterations) + i;
                            if (iteration >= iterations)
                                break;
                            fn(iteration);
                            if (breakFunction && breakFunction()) {
                                loop.breakLoop();
                                break;
                            }
                        }
                        loop.executeNext();
                    }, timeout);
                }
            }, callback);
        };
        return AsyncLoop;
    }());
    BABYLON.AsyncLoop = AsyncLoop;
})(BABYLON || (BABYLON = {}));
//# sourceMappingURL=babylon.tools.js.map
=======
var BABYLON;
(function (BABYLON) {
    // Screenshots
    var screenshotCanvas;
    var cloneValue = function (source, destinationObject) {
        if (!source)
            return null;
        if (source instanceof BABYLON.Mesh) {
            return null;
        }
        if (source instanceof BABYLON.SubMesh) {
            return source.clone(destinationObject);
        }
        else if (source.clone) {
            return source.clone();
        }
        return null;
    };
    var Tools = (function () {
        function Tools() {
        }
        Tools.Instantiate = function (className) {
            var arr = className.split(".");
            var fn = (window || this);
            for (var i = 0, len = arr.length; i < len; i++) {
                fn = fn[arr[i]];
            }
            if (typeof fn !== "function") {
                return null;
            }
            return fn;
        };
        Tools.SetImmediate = function (action) {
            if (window.setImmediate) {
                window.setImmediate(action);
            }
            else {
                setTimeout(action, 1);
            }
        };
        Tools.IsExponentOfTwo = function (value) {
            var count = 1;
            do {
                count *= 2;
            } while (count < value);
            return count === value;
        };
        Tools.GetExponentOfTwo = function (value, max) {
            var count = 1;
            do {
                count *= 2;
            } while (count < value);
            if (count > max)
                count = max;
            return count;
        };
        Tools.GetFilename = function (path) {
            var index = path.lastIndexOf("/");
            if (index < 0)
                return path;
            return path.substring(index + 1);
        };
        Tools.GetDOMTextContent = function (element) {
            var result = "";
            var child = element.firstChild;
            while (child) {
                if (child.nodeType === 3) {
                    result += child.textContent;
                }
                child = child.nextSibling;
            }
            return result;
        };
        Tools.ToDegrees = function (angle) {
            return angle * 180 / Math.PI;
        };
        Tools.ToRadians = function (angle) {
            return angle * Math.PI / 180;
        };
        Tools.EncodeArrayBufferTobase64 = function (buffer) {
            var keyStr = "ABCDEFGHIJKLMNOPQRSTUVWXYZabcdefghijklmnopqrstuvwxyz0123456789+/=";
            var output = "";
            var chr1, chr2, chr3, enc1, enc2, enc3, enc4;
            var i = 0;
            var bytes = new Uint8Array(buffer);
            while (i < bytes.length) {
                chr1 = bytes[i++];
                chr2 = i < bytes.length ? bytes[i++] : Number.NaN; // Not sure if the index 
                chr3 = i < bytes.length ? bytes[i++] : Number.NaN; // checks are needed here
                enc1 = chr1 >> 2;
                enc2 = ((chr1 & 3) << 4) | (chr2 >> 4);
                enc3 = ((chr2 & 15) << 2) | (chr3 >> 6);
                enc4 = chr3 & 63;
                if (isNaN(chr2)) {
                    enc3 = enc4 = 64;
                }
                else if (isNaN(chr3)) {
                    enc4 = 64;
                }
                output += keyStr.charAt(enc1) + keyStr.charAt(enc2) +
                    keyStr.charAt(enc3) + keyStr.charAt(enc4);
            }
            return "data:image/png;base64," + output;
        };
        Tools.ExtractMinAndMaxIndexed = function (positions, indices, indexStart, indexCount, bias) {
            if (bias === void 0) { bias = null; }
            var minimum = new BABYLON.Vector3(Number.MAX_VALUE, Number.MAX_VALUE, Number.MAX_VALUE);
            var maximum = new BABYLON.Vector3(-Number.MAX_VALUE, -Number.MAX_VALUE, -Number.MAX_VALUE);
            for (var index = indexStart; index < indexStart + indexCount; index++) {
                var current = new BABYLON.Vector3(positions[indices[index] * 3], positions[indices[index] * 3 + 1], positions[indices[index] * 3 + 2]);
                minimum = BABYLON.Vector3.Minimize(current, minimum);
                maximum = BABYLON.Vector3.Maximize(current, maximum);
            }
            if (bias) {
                minimum.x -= minimum.x * bias.x + bias.y;
                minimum.y -= minimum.y * bias.x + bias.y;
                minimum.z -= minimum.z * bias.x + bias.y;
                maximum.x += maximum.x * bias.x + bias.y;
                maximum.y += maximum.y * bias.x + bias.y;
                maximum.z += maximum.z * bias.x + bias.y;
            }
            return {
                minimum: minimum,
                maximum: maximum
            };
        };
        Tools.ExtractMinAndMax = function (positions, start, count, bias, stride) {
            if (bias === void 0) { bias = null; }
            var minimum = new BABYLON.Vector3(Number.MAX_VALUE, Number.MAX_VALUE, Number.MAX_VALUE);
            var maximum = new BABYLON.Vector3(-Number.MAX_VALUE, -Number.MAX_VALUE, -Number.MAX_VALUE);
            if (!stride) {
                stride = 3;
            }
            for (var index = start; index < start + count; index++) {
                var current = new BABYLON.Vector3(positions[index * stride], positions[index * stride + 1], positions[index * stride + 2]);
                minimum = BABYLON.Vector3.Minimize(current, minimum);
                maximum = BABYLON.Vector3.Maximize(current, maximum);
            }
            if (bias) {
                minimum.x -= minimum.x * bias.x + bias.y;
                minimum.y -= minimum.y * bias.x + bias.y;
                minimum.z -= minimum.z * bias.x + bias.y;
                maximum.x += maximum.x * bias.x + bias.y;
                maximum.y += maximum.y * bias.x + bias.y;
                maximum.z += maximum.z * bias.x + bias.y;
            }
            return {
                minimum: minimum,
                maximum: maximum
            };
        };
        Tools.Vector2ArrayFeeder = function (array) {
            return function (index) {
                var isFloatArray = (array.BYTES_PER_ELEMENT !== undefined);
                var length = isFloatArray ? array.length / 2 : array.length;
                if (index >= length) {
                    return null;
                }
                if (isFloatArray) {
                    var fa = array;
                    return new BABYLON.Vector2(fa[index * 2 + 0], fa[index * 2 + 1]);
                }
                var a = array;
                return a[index];
            };
        };
        Tools.ExtractMinAndMaxVector2 = function (feeder, bias) {
            if (bias === void 0) { bias = null; }
            var minimum = new BABYLON.Vector2(Number.MAX_VALUE, Number.MAX_VALUE);
            var maximum = new BABYLON.Vector2(-Number.MAX_VALUE, -Number.MAX_VALUE);
            var i = 0;
            var cur = feeder(i++);
            while (cur) {
                minimum = BABYLON.Vector2.Minimize(cur, minimum);
                maximum = BABYLON.Vector2.Maximize(cur, maximum);
                cur = feeder(i++);
            }
            if (bias) {
                minimum.x -= minimum.x * bias.x + bias.y;
                minimum.y -= minimum.y * bias.x + bias.y;
                maximum.x += maximum.x * bias.x + bias.y;
                maximum.y += maximum.y * bias.x + bias.y;
            }
            return {
                minimum: minimum,
                maximum: maximum
            };
        };
        Tools.MakeArray = function (obj, allowsNullUndefined) {
            if (allowsNullUndefined !== true && (obj === undefined || obj == null))
                return undefined;
            return Array.isArray(obj) ? obj : [obj];
        };
        // Misc.
        Tools.GetPointerPrefix = function () {
            var eventPrefix = "pointer";
            // Check if pointer events are supported
            if (!window.PointerEvent && !navigator.pointerEnabled) {
                eventPrefix = "mouse";
            }
            return eventPrefix;
        };
        Tools.QueueNewFrame = function (func) {
            if (window.requestAnimationFrame)
                window.requestAnimationFrame(func);
            else if (window.msRequestAnimationFrame)
                window.msRequestAnimationFrame(func);
            else if (window.webkitRequestAnimationFrame)
                window.webkitRequestAnimationFrame(func);
            else if (window.mozRequestAnimationFrame)
                window.mozRequestAnimationFrame(func);
            else if (window.oRequestAnimationFrame)
                window.oRequestAnimationFrame(func);
            else {
                window.setTimeout(func, 16);
            }
        };
        Tools.RequestFullscreen = function (element, options) {
            var requestFunction = element.requestFullscreen || element.msRequestFullscreen || element.webkitRequestFullscreen || element.mozRequestFullScreen;
            if (!requestFunction)
                return;
            requestFunction.call(element, options);
        };
        Tools.ExitFullscreen = function () {
            if (document.exitFullscreen) {
                document.exitFullscreen();
            }
            else if (document.mozCancelFullScreen) {
                document.mozCancelFullScreen();
            }
            else if (document.webkitCancelFullScreen) {
                document.webkitCancelFullScreen();
            }
            else if (document.msCancelFullScreen) {
                document.msCancelFullScreen();
            }
        };
        // External files
        Tools.CleanUrl = function (url) {
            url = url.replace(/#/mg, "%23");
            return url;
        };
        Tools.LoadImage = function (url, onload, onerror, database) {
            if (url instanceof ArrayBuffer) {
                url = Tools.EncodeArrayBufferTobase64(url);
            }
            url = Tools.CleanUrl(url);
            var img = new Image();
            if (url.substr(0, 5) !== "data:") {
                if (Tools.CorsBehavior) {
                    switch (typeof (Tools.CorsBehavior)) {
                        case "function":
                            var result = Tools.CorsBehavior(url);
                            if (result) {
                                img.crossOrigin = result;
                            }
                            break;
                        case "string":
                        default:
                            img.crossOrigin = Tools.CorsBehavior;
                            break;
                    }
                }
            }
            img.onload = function () {
                onload(img);
            };
            img.onerror = function (err) {
                Tools.Error("Error while trying to load texture: " + url);
                if (Tools.UseFallbackTexture) {
                    img.src = "data:image/jpg;base64,/9j/4AAQSkZJRgABAQEAYABgAAD/4QBmRXhpZgAATU0AKgAAAAgABAEaAAUAAAABAAAAPgEbAAUAAAABAAAARgEoAAMAAAABAAIAAAExAAIAAAAQAAAATgAAAAAAAABgAAAAAQAAAGAAAAABcGFpbnQubmV0IDQuMC41AP/bAEMABAIDAwMCBAMDAwQEBAQFCQYFBQUFCwgIBgkNCw0NDQsMDA4QFBEODxMPDAwSGBITFRYXFxcOERkbGRYaFBYXFv/bAEMBBAQEBQUFCgYGChYPDA8WFhYWFhYWFhYWFhYWFhYWFhYWFhYWFhYWFhYWFhYWFhYWFhYWFhYWFhYWFhYWFhYWFv/AABEIAQABAAMBIgACEQEDEQH/xAAfAAABBQEBAQEBAQAAAAAAAAAAAQIDBAUGBwgJCgv/xAC1EAACAQMDAgQDBQUEBAAAAX0BAgMABBEFEiExQQYTUWEHInEUMoGRoQgjQrHBFVLR8CQzYnKCCQoWFxgZGiUmJygpKjQ1Njc4OTpDREVGR0hJSlNUVVZXWFlaY2RlZmdoaWpzdHV2d3h5eoOEhYaHiImKkpOUlZaXmJmaoqOkpaanqKmqsrO0tba3uLm6wsPExcbHyMnK0tPU1dbX2Nna4eLj5OXm5+jp6vHy8/T19vf4+fr/xAAfAQADAQEBAQEBAQEBAAAAAAAAAQIDBAUGBwgJCgv/xAC1EQACAQIEBAMEBwUEBAABAncAAQIDEQQFITEGEkFRB2FxEyIygQgUQpGhscEJIzNS8BVictEKFiQ04SXxFxgZGiYnKCkqNTY3ODk6Q0RFRkdISUpTVFVWV1hZWmNkZWZnaGlqc3R1dnd4eXqCg4SFhoeIiYqSk5SVlpeYmZqio6Slpqeoqaqys7S1tre4ubrCw8TFxsfIycrS09TV1tfY2dri4+Tl5ufo6ery8/T19vf4+fr/2gAMAwEAAhEDEQA/APH6KKK+FP76Pl+iiivuj+BT6gooor4U/vo+X6KKK+6P4FPqCiiivhT++j5fooor7o/gU+oKKKK+FP76Pl+iiivuj+BT6gooor4U/vo+X6KKK+6P4FPqCiiivhT++j5fooor7o/gU+oKKKK+FP76Pl+iiivuj+BT6gooor4U/vo+X6KKK+6P4FCiiigD6gooor4U/vo+X6KKK+6P4FPqCiiivhT++j5fooor7o/gU+oKKKK+FP76Pl+iiivuj+BT6gooor4U/vo+X6KKK+6P4FPqCiiivhT++j5fooor7o/gU+oKKKK+FP76Pl+iiivuj+BT6gooor4U/vo+X6KKK+6P4FPqCiiivhT++gooooA+X6KKK+6P4FPqCiiivhT++j5fooor7o/gU+oKKKK+FP76Pl+iiivuj+BT6gooor4U/vo+X6KKK+6P4FPqCiiivhT++j5fooor7o/gU+oKKKK+FP76Pl+iiivuj+BT6gooor4U/vo+X6KKK+6P4FPqCiiivhT++j5fooor7o/gUKKKKAPqCiiivhT++j5fooor7o/gU+oKKKK+FP76Pl+iiivuj+BT6gooor4U/vo+X6KKK+6P4FPqCiiivhT++j5fooor7o/gU+oKKKK+FP76Pl+iiivuj+BT6gooor4U/vo+X6KKK+6P4FPqCiiivhT++j5fooor7o/gU+oKKKK+FP76CiiigD5fooor7o/gU+oKKKK+FP76Pl+iiivuj+BT6gooor4U/vo+X6KKK+6P4FPqCiiivhT++j5fooor7o/gU+oKKKK+FP76Pl+iiivuj+BT6gooor4U/vo+X6KKK+6P4FPqCiiivhT++j5fooor7o/gU+oKKKK+FP76Pl+iiivuj+BQooooA+oKKKK+FP76Pl+iiivuj+BT6gooor4U/vo+X6KKK+6P4FPqCiiivhT++j5fooor7o/gU+oKKKK+FP76Pl+iiivuj+BT6gooor4U/vo+X6KKK+6P4FPqCiiivhT++j5fooor7o/gU+oKKKK+FP76Pl+iiivuj+BT6gooor4U/voKKKKAPl+iiivuj+BT6gooor4U/vo+X6KKK+6P4FPqCiiivhT++j5fooor7o/gU+oKKKK+FP76Pl+iiivuj+BT6gooor4U/vo+X6KKK+6P4FPqCiiivhT++j5fooor7o/gU+oKKKK+FP76Pl+iiivuj+BT6gooor4U/vo+X6KKK+6P4FCiiigD6gooor4U/vo+X6KKK+6P4FPqCiiivhT++j5fooor7o/gU+oKKKK+FP76Pl+iiivuj+BT6gooor4U/vo+X6KKK+6P4FPqCiiivhT++j5fooor7o/gU+oKKKK+FP76Pl+iiivuj+BT6gooor4U/vo+X6KKK+6P4FPqCiiivhT++gooooA+X6KKK+6P4FPqCiiivhT++j5fooor7o/gU+oKKKK+FP76Pl+iiivuj+BT6gooor4U/vo+X6KKK+6P4FPqCiiivhT++j5fooor7o/gU+oKKKK+FP76Pl+iiivuj+BT6gooor4U/vo+X6KKK+6P4FPqCiiivhT++j5fooor7o/gUKKKKAPqCiiivhT++j5fooor7o/gU+oKKKK+FP76Pl+iiivuj+BT6gooor4U/vo+X6KKK+6P4FPqCiiivhT++j5fooor7o/gU+oKKKK+FP76Pl+iiivuj+BT6gooor4U/vo+X6KKK+6P4FPqCiiivhT++j5fooor7o/gU+oKKKK+FP76CiiigD5fooor7o/gU+oKKKK+FP76Pl+iiivuj+BT6gooor4U/vo+X6KKK+6P4FPqCiiivhT++j5fooor7o/gU+oKKKK+FP76Pl+iiivuj+BT6gooor4U/vo+X6KKK+6P4FPqCiiivhT++j5fooor7o/gU+oKKKK+FP76Pl+iiivuj+BQooooA+oKKKK+FP76Pl+iiivuj+BT6gooor4U/vo+X6KKK+6P4FPqCiiivhT++j5fooor7o/gU+oKKKK+FP76Pl+iiivuj+BT6gooor4U/vo+X6KKK+6P4FPqCiiivhT++j5fooor7o/gU+oKKKK+FP76Pl+iiivuj+BT6gooor4U/voKKKKAPl+iiivuj+BT6gooor4U/vo+X6KKK+6P4FPqCiiivhT++j5fooor7o/gU+oKKKK+FP76Pl+iiivuj+BT6gooor4U/vo+X6KKK+6P4FPqCiiivhT++j5fooor7o/gU+oKKKK+FP76Pl+iiivuj+BT6gooor4U/vo+X6KKK+6P4FCiiigD6gooor4U/vo+X6KKK+6P4FPqCiiivhT++j5fooor7o/gU+oKKKK+FP76Pl+iiivuj+BT6gooor4U/vo+X6KKK+6P4FPqCiiivhT++j5fooor7o/gU+oKKKK+FP76Pl+iiivuj+BT6gooor4U/vo+X6KKK+6P4FPqCiiivhT++gooooA+X6KKK+6P4FPqCiiivhT++j5fooor7o/gU+oKKKK+FP76Pl+iiivuj+BT6gooor4U/vo+X6KKK+6P4FPqCiiivhT++j5fooor7o/gU+oKKKK+FP76Pl+iiivuj+BT6gooor4U/vo+X6KKK+6P4FPqCiiivhT++j5fooor7o/gUKKKKAPqCiiivhT++j5fooor7o/gU+oKKKK+FP76Pl+iiivuj+BT6gooor4U/vo+X6KKK+6P4FPqCiiivhT++j5fooor7o/gU+oKKKK+FP76Pl+iiivuj+BT6gooor4U/vo+X6KKK+6P4FPqCiiivhT++j5fooor7o/gU+oKKKK+FP76P//Z";
                    onload(img);
                }
                else {
                    onerror();
                }
            };
            var noIndexedDB = function () {
                img.src = url;
            };
            var loadFromIndexedDB = function () {
                database.loadImageFromDB(url, img);
            };
            //ANY database to do!
            if (url.substr(0, 5) !== "data:" && database && database.enableTexturesOffline && BABYLON.Database.IsUASupportingBlobStorage) {
                database.openAsync(loadFromIndexedDB, noIndexedDB);
            }
            else {
                if (url.indexOf("file:") === -1) {
                    noIndexedDB();
                }
                else {
                    try {
                        var textureName = url.substring(5).toLowerCase();
                        var blobURL;
                        try {
                            blobURL = URL.createObjectURL(BABYLON.FilesInput.FilesTextures[textureName], { oneTimeOnly: true });
                        }
                        catch (ex) {
                            // Chrome doesn't support oneTimeOnly parameter
                            blobURL = URL.createObjectURL(BABYLON.FilesInput.FilesTextures[textureName]);
                        }
                        img.src = blobURL;
                    }
                    catch (e) {
                        img.src = null;
                    }
                }
            }
            return img;
        };
        //ANY
        Tools.LoadFile = function (url, callback, progressCallBack, database, useArrayBuffer, onError) {
            url = Tools.CleanUrl(url);
            var noIndexedDB = function () {
                var request = new XMLHttpRequest();
                var loadUrl = Tools.BaseUrl + url;
                request.open('GET', loadUrl, true);
                if (useArrayBuffer) {
                    request.responseType = "arraybuffer";
                }
                request.onprogress = progressCallBack;
                request.onreadystatechange = function () {
                    if (request.readyState === 4) {
                        if (request.status === 200 || Tools.ValidateXHRData(request, !useArrayBuffer ? 1 : 6)) {
                            callback(!useArrayBuffer ? request.responseText : request.response);
                        }
                        else {
                            if (onError) {
                                onError();
                            }
                            else {
                                throw new Error("Error status: " + request.status + " - Unable to load " + loadUrl);
                            }
                        }
                    }
                };
                request.send(null);
            };
            var loadFromIndexedDB = function () {
                database.loadFileFromDB(url, callback, progressCallBack, noIndexedDB, useArrayBuffer);
            };
            if (url.indexOf("file:") !== -1) {
                var fileName = url.substring(5).toLowerCase();
                Tools.ReadFile(BABYLON.FilesInput.FilesToLoad[fileName], callback, progressCallBack, useArrayBuffer);
            }
            else {
                // Caching all files
                if (database && database.enableSceneOffline) {
                    database.openAsync(loadFromIndexedDB, noIndexedDB);
                }
                else {
                    noIndexedDB();
                }
            }
        };
        Tools.ReadFileAsDataURL = function (fileToLoad, callback, progressCallback) {
            var reader = new FileReader();
            reader.onload = function (e) {
                //target doesn't have result from ts 1.3
                callback(e.target['result']);
            };
            reader.onprogress = progressCallback;
            reader.readAsDataURL(fileToLoad);
        };
        Tools.ReadFile = function (fileToLoad, callback, progressCallBack, useArrayBuffer) {
            var reader = new FileReader();
            reader.onerror = function (e) {
                Tools.Log("Error while reading file: " + fileToLoad.name);
                callback(JSON.stringify({ autoClear: true, clearColor: [1, 0, 0], ambientColor: [0, 0, 0], gravity: [0, -9.807, 0], meshes: [], cameras: [], lights: [] }));
            };
            reader.onload = function (e) {
                //target doesn't have result from ts 1.3
                callback(e.target['result']);
            };
            reader.onprogress = progressCallBack;
            if (!useArrayBuffer) {
                // Asynchronous read
                reader.readAsText(fileToLoad);
            }
            else {
                reader.readAsArrayBuffer(fileToLoad);
            }
        };
        //returns a downloadable url to a file content.
        Tools.FileAsURL = function (content) {
            var fileBlob = new Blob([content]);
            var url = window.URL || window.webkitURL;
            var link = url.createObjectURL(fileBlob);
            return link;
        };
        // Misc.
        Tools.Format = function (value, decimals) {
            if (decimals === void 0) { decimals = 2; }
            return value.toFixed(decimals);
        };
        Tools.CheckExtends = function (v, min, max) {
            if (v.x < min.x)
                min.x = v.x;
            if (v.y < min.y)
                min.y = v.y;
            if (v.z < min.z)
                min.z = v.z;
            if (v.x > max.x)
                max.x = v.x;
            if (v.y > max.y)
                max.y = v.y;
            if (v.z > max.z)
                max.z = v.z;
        };
        Tools.DeepCopy = function (source, destination, doNotCopyList, mustCopyList) {
            for (var prop in source) {
                if (prop[0] === "_" && (!mustCopyList || mustCopyList.indexOf(prop) === -1)) {
                    continue;
                }
                if (doNotCopyList && doNotCopyList.indexOf(prop) !== -1) {
                    continue;
                }
                var sourceValue = source[prop];
                var typeOfSourceValue = typeof sourceValue;
                if (typeOfSourceValue === "function") {
                    continue;
                }
                if (typeOfSourceValue === "object") {
                    if (sourceValue instanceof Array) {
                        destination[prop] = [];
                        if (sourceValue.length > 0) {
                            if (typeof sourceValue[0] == "object") {
                                for (var index = 0; index < sourceValue.length; index++) {
                                    var clonedValue = cloneValue(sourceValue[index], destination);
                                    if (destination[prop].indexOf(clonedValue) === -1) {
                                        destination[prop].push(clonedValue);
                                    }
                                }
                            }
                            else {
                                destination[prop] = sourceValue.slice(0);
                            }
                        }
                    }
                    else {
                        destination[prop] = cloneValue(sourceValue, destination);
                    }
                }
                else {
                    destination[prop] = sourceValue;
                }
            }
        };
        Tools.IsEmpty = function (obj) {
            for (var i in obj) {
                return false;
            }
            return true;
        };
        Tools.RegisterTopRootEvents = function (events) {
            for (var index = 0; index < events.length; index++) {
                var event = events[index];
                window.addEventListener(event.name, event.handler, false);
                try {
                    if (window.parent) {
                        window.parent.addEventListener(event.name, event.handler, false);
                    }
                }
                catch (e) {
                }
            }
        };
        Tools.UnregisterTopRootEvents = function (events) {
            for (var index = 0; index < events.length; index++) {
                var event = events[index];
                window.removeEventListener(event.name, event.handler);
                try {
                    if (window.parent) {
                        window.parent.removeEventListener(event.name, event.handler);
                    }
                }
                catch (e) {
                }
            }
        };
        Tools.DumpFramebuffer = function (width, height, engine, successCallback) {
            // Read the contents of the framebuffer
            var numberOfChannelsByLine = width * 4;
            var halfHeight = height / 2;
            //Reading datas from WebGL
            var data = engine.readPixels(0, 0, width, height);
            //To flip image on Y axis.
            for (var i = 0; i < halfHeight; i++) {
                for (var j = 0; j < numberOfChannelsByLine; j++) {
                    var currentCell = j + i * numberOfChannelsByLine;
                    var targetLine = height - i - 1;
                    var targetCell = j + targetLine * numberOfChannelsByLine;
                    var temp = data[currentCell];
                    data[currentCell] = data[targetCell];
                    data[targetCell] = temp;
                }
            }
            // Create a 2D canvas to store the result
            if (!screenshotCanvas) {
                screenshotCanvas = document.createElement('canvas');
            }
            screenshotCanvas.width = width;
            screenshotCanvas.height = height;
            var context = screenshotCanvas.getContext('2d');
            // Copy the pixels to a 2D canvas
            var imageData = context.createImageData(width, height);
            //cast is due to ts error in lib.d.ts, see here - https://github.com/Microsoft/TypeScript/issues/949
            var castData = imageData.data;
            castData.set(data);
            context.putImageData(imageData, 0, 0);
            var base64Image = screenshotCanvas.toDataURL();
            if (successCallback) {
                successCallback(base64Image);
            }
            else {
                //Creating a link if the browser have the download attribute on the a tag, to automatically start download generated image.
                if (("download" in document.createElement("a"))) {
                    var a = window.document.createElement("a");
                    a.href = base64Image;
                    var date = new Date();
                    var stringDate = (date.getFullYear() + "-" + (date.getMonth() + 1)).slice(-2) + "-" + date.getDate() + "_" + date.getHours() + "-" + ('0' + date.getMinutes()).slice(-2);
                    a.setAttribute("download", "screenshot_" + stringDate + ".png");
                    window.document.body.appendChild(a);
                    a.addEventListener("click", function () {
                        a.parentElement.removeChild(a);
                    });
                    a.click();
                }
                else {
                    var newWindow = window.open("");
                    var img = newWindow.document.createElement("img");
                    img.src = base64Image;
                    newWindow.document.body.appendChild(img);
                }
            }
        };
        Tools.CreateScreenshot = function (engine, camera, size, successCallback) {
            var width;
            var height;
            //If a precision value is specified
            if (size.precision) {
                width = Math.round(engine.getRenderWidth() * size.precision);
                height = Math.round(width / engine.getAspectRatio(camera));
                size = { width: width, height: height };
            }
            else if (size.width && size.height) {
                width = size.width;
                height = size.height;
            }
            else if (size.width && !size.height) {
                width = size.width;
                height = Math.round(width / engine.getAspectRatio(camera));
                size = { width: width, height: height };
            }
            else if (size.height && !size.width) {
                height = size.height;
                width = Math.round(height * engine.getAspectRatio(camera));
                size = { width: width, height: height };
            }
            else if (!isNaN(size)) {
                height = size;
                width = size;
            }
            else {
                Tools.Error("Invalid 'size' parameter !");
                return;
            }
            var scene = camera.getScene();
            var previousCamera = null;
            if (scene.activeCamera !== camera) {
                previousCamera = scene.activeCamera;
                scene.activeCamera = camera;
            }
            //At this point size can be a number, or an object (according to engine.prototype.createRenderTargetTexture method)
            var texture = new BABYLON.RenderTargetTexture("screenShot", size, scene, false, false);
            texture.renderList = scene.meshes;
            texture.onAfterRenderObservable.add(function () {
                Tools.DumpFramebuffer(width, height, engine, successCallback);
            });
            scene.incrementRenderId();
            scene.resetCachedMaterial();
            texture.render(true);
            texture.dispose();
            if (previousCamera) {
                scene.activeCamera = previousCamera;
            }
            camera.getProjectionMatrix(true); // Force cache refresh;
        };
        // XHR response validator for local file scenario
        Tools.ValidateXHRData = function (xhr, dataType) {
            // 1 for text (.babylon, manifest and shaders), 2 for TGA, 4 for DDS, 7 for all
            if (dataType === void 0) { dataType = 7; }
            try {
                if (dataType & 1) {
                    if (xhr.responseText && xhr.responseText.length > 0) {
                        return true;
                    }
                    else if (dataType === 1) {
                        return false;
                    }
                }
                if (dataType & 2) {
                    // Check header width and height since there is no "TGA" magic number
                    var tgaHeader = BABYLON.Internals.TGATools.GetTGAHeader(xhr.response);
                    if (tgaHeader.width && tgaHeader.height && tgaHeader.width > 0 && tgaHeader.height > 0) {
                        return true;
                    }
                    else if (dataType === 2) {
                        return false;
                    }
                }
                if (dataType & 4) {
                    // Check for the "DDS" magic number
                    var ddsHeader = new Uint8Array(xhr.response, 0, 3);
                    if (ddsHeader[0] === 68 && ddsHeader[1] === 68 && ddsHeader[2] === 83) {
                        return true;
                    }
                    else {
                        return false;
                    }
                }
            }
            catch (e) {
            }
            return false;
        };
        Object.defineProperty(Tools, "NoneLogLevel", {
            get: function () {
                return Tools._NoneLogLevel;
            },
            enumerable: true,
            configurable: true
        });
        Object.defineProperty(Tools, "MessageLogLevel", {
            get: function () {
                return Tools._MessageLogLevel;
            },
            enumerable: true,
            configurable: true
        });
        Object.defineProperty(Tools, "WarningLogLevel", {
            get: function () {
                return Tools._WarningLogLevel;
            },
            enumerable: true,
            configurable: true
        });
        Object.defineProperty(Tools, "ErrorLogLevel", {
            get: function () {
                return Tools._ErrorLogLevel;
            },
            enumerable: true,
            configurable: true
        });
        Object.defineProperty(Tools, "AllLogLevel", {
            get: function () {
                return Tools._MessageLogLevel | Tools._WarningLogLevel | Tools._ErrorLogLevel;
            },
            enumerable: true,
            configurable: true
        });
        Tools._AddLogEntry = function (entry) {
            Tools._LogCache = entry + Tools._LogCache;
            if (Tools.OnNewCacheEntry) {
                Tools.OnNewCacheEntry(entry);
            }
        };
        Tools._FormatMessage = function (message) {
            var padStr = function (i) { return (i < 10) ? "0" + i : "" + i; };
            var date = new Date();
            return "[" + padStr(date.getHours()) + ":" + padStr(date.getMinutes()) + ":" + padStr(date.getSeconds()) + "]: " + message;
        };
        Tools._LogDisabled = function (message) {
            // nothing to do
        };
        Tools._LogEnabled = function (message) {
            var formattedMessage = Tools._FormatMessage(message);
            console.log("BJS - " + formattedMessage);
            var entry = "<div style='color:white'>" + formattedMessage + "</div><br>";
            Tools._AddLogEntry(entry);
        };
        Tools._WarnDisabled = function (message) {
            // nothing to do
        };
        Tools._WarnEnabled = function (message) {
            var formattedMessage = Tools._FormatMessage(message);
            console.warn("BJS - " + formattedMessage);
            var entry = "<div style='color:orange'>" + formattedMessage + "</div><br>";
            Tools._AddLogEntry(entry);
        };
        Tools._ErrorDisabled = function (message) {
            // nothing to do
        };
        Tools._ErrorEnabled = function (message) {
            Tools.errorsCount++;
            var formattedMessage = Tools._FormatMessage(message);
            console.error("BJS - " + formattedMessage);
            var entry = "<div style='color:red'>" + formattedMessage + "</div><br>";
            Tools._AddLogEntry(entry);
        };
        Object.defineProperty(Tools, "LogCache", {
            get: function () {
                return Tools._LogCache;
            },
            enumerable: true,
            configurable: true
        });
        Tools.ClearLogCache = function () {
            Tools._LogCache = "";
            Tools.errorsCount = 0;
        };
        Object.defineProperty(Tools, "LogLevels", {
            set: function (level) {
                if ((level & Tools.MessageLogLevel) === Tools.MessageLogLevel) {
                    Tools.Log = Tools._LogEnabled;
                }
                else {
                    Tools.Log = Tools._LogDisabled;
                }
                if ((level & Tools.WarningLogLevel) === Tools.WarningLogLevel) {
                    Tools.Warn = Tools._WarnEnabled;
                }
                else {
                    Tools.Warn = Tools._WarnDisabled;
                }
                if ((level & Tools.ErrorLogLevel) === Tools.ErrorLogLevel) {
                    Tools.Error = Tools._ErrorEnabled;
                }
                else {
                    Tools.Error = Tools._ErrorDisabled;
                }
            },
            enumerable: true,
            configurable: true
        });
        Object.defineProperty(Tools, "PerformanceNoneLogLevel", {
            get: function () {
                return Tools._PerformanceNoneLogLevel;
            },
            enumerable: true,
            configurable: true
        });
        Object.defineProperty(Tools, "PerformanceUserMarkLogLevel", {
            get: function () {
                return Tools._PerformanceUserMarkLogLevel;
            },
            enumerable: true,
            configurable: true
        });
        Object.defineProperty(Tools, "PerformanceConsoleLogLevel", {
            get: function () {
                return Tools._PerformanceConsoleLogLevel;
            },
            enumerable: true,
            configurable: true
        });
        Object.defineProperty(Tools, "PerformanceLogLevel", {
            set: function (level) {
                if ((level & Tools.PerformanceUserMarkLogLevel) === Tools.PerformanceUserMarkLogLevel) {
                    Tools.StartPerformanceCounter = Tools._StartUserMark;
                    Tools.EndPerformanceCounter = Tools._EndUserMark;
                    return;
                }
                if ((level & Tools.PerformanceConsoleLogLevel) === Tools.PerformanceConsoleLogLevel) {
                    Tools.StartPerformanceCounter = Tools._StartPerformanceConsole;
                    Tools.EndPerformanceCounter = Tools._EndPerformanceConsole;
                    return;
                }
                Tools.StartPerformanceCounter = Tools._StartPerformanceCounterDisabled;
                Tools.EndPerformanceCounter = Tools._EndPerformanceCounterDisabled;
            },
            enumerable: true,
            configurable: true
        });
        Tools._StartPerformanceCounterDisabled = function (counterName, condition) {
        };
        Tools._EndPerformanceCounterDisabled = function (counterName, condition) {
        };
        Tools._StartUserMark = function (counterName, condition) {
            if (condition === void 0) { condition = true; }
            if (!condition || !Tools._performance.mark) {
                return;
            }
            Tools._performance.mark(counterName + "-Begin");
        };
        Tools._EndUserMark = function (counterName, condition) {
            if (condition === void 0) { condition = true; }
            if (!condition || !Tools._performance.mark) {
                return;
            }
            Tools._performance.mark(counterName + "-End");
            Tools._performance.measure(counterName, counterName + "-Begin", counterName + "-End");
        };
        Tools._StartPerformanceConsole = function (counterName, condition) {
            if (condition === void 0) { condition = true; }
            if (!condition) {
                return;
            }
            Tools._StartUserMark(counterName, condition);
            if (console.time) {
                console.time(counterName);
            }
        };
        Tools._EndPerformanceConsole = function (counterName, condition) {
            if (condition === void 0) { condition = true; }
            if (!condition) {
                return;
            }
            Tools._EndUserMark(counterName, condition);
            if (console.time) {
                console.timeEnd(counterName);
            }
        };
        Object.defineProperty(Tools, "Now", {
            get: function () {
                if (window.performance && window.performance.now) {
                    return window.performance.now();
                }
                return new Date().getTime();
            },
            enumerable: true,
            configurable: true
        });
        /**
         * This method will return the name of the class used to create the instance of the given object.
         * It will works only on Javascript basic data types (number, string, ...) and instance of class declared with the @className decorator.
         * @param object the object to get the class name from
         * @return the name of the class, will be "object" for a custom data type not using the @className decorator
         */
        Tools.getClassName = function (object, isType) {
            if (isType === void 0) { isType = false; }
            var name = null;
            if (!isType && object.getClassName) {
                name = object.getClassName();
            }
            else {
                if (object instanceof Object) {
                    var classObj = isType ? object : Object.getPrototypeOf(object);
                    name = classObj.constructor["__bjsclassName__"];
                }
                if (!name) {
                    name = typeof object;
                }
            }
            return name;
        };
        Tools.first = function (array, predicate) {
            for (var _i = 0; _i < array.length; _i++) {
                var el = array[_i];
                if (predicate(el)) {
                    return el;
                }
            }
        };
        /**
         * This method can be used with hashCodeFromStream when your input is an array of values that are either: number, string, boolean or custom type implementing the getHashCode():number method.
         * @param array
         */
        Tools.arrayOrStringFeeder = function (array) {
            return function (index) {
                if (index >= array.length) {
                    return null;
                }
                var val = array.charCodeAt ? array.charCodeAt(index) : array[index];
                if (val && val.getHashCode) {
                    val = val.getHashCode();
                }
                if (typeof val === "string") {
                    return Tools.hashCodeFromStream(Tools.arrayOrStringFeeder(val));
                }
                return val;
            };
        };
        /**
         * Compute the hashCode of a stream of number
         * To compute the HashCode on a string or an Array of data types implementing the getHashCode() method, use the arrayOrStringFeeder method.
         * @param feeder a callback that will be called until it returns null, each valid returned values will be used to compute the hash code.
         * @return the hash code computed
         */
        Tools.hashCodeFromStream = function (feeder) {
            // Based from here: http://stackoverflow.com/a/7616484/802124
            var hash = 0;
            var index = 0;
            var chr = feeder(index++);
            while (chr != null) {
                hash = ((hash << 5) - hash) + chr;
                hash |= 0; // Convert to 32bit integer
                chr = feeder(index++);
            }
            return hash;
        };
        Tools.BaseUrl = "";
        Tools.CorsBehavior = "anonymous";
        Tools.UseFallbackTexture = true;
        // Logs
        Tools._NoneLogLevel = 0;
        Tools._MessageLogLevel = 1;
        Tools._WarningLogLevel = 2;
        Tools._ErrorLogLevel = 4;
        Tools._LogCache = "";
        Tools.errorsCount = 0;
        Tools.Log = Tools._LogEnabled;
        Tools.Warn = Tools._WarnEnabled;
        Tools.Error = Tools._ErrorEnabled;
        // Performances
        Tools._PerformanceNoneLogLevel = 0;
        Tools._PerformanceUserMarkLogLevel = 1;
        Tools._PerformanceConsoleLogLevel = 2;
        Tools._performance = window.performance;
        Tools.StartPerformanceCounter = Tools._StartPerformanceCounterDisabled;
        Tools.EndPerformanceCounter = Tools._EndPerformanceCounterDisabled;
        return Tools;
    })();
    BABYLON.Tools = Tools;
    /**
     * Use this className as a decorator on a given class definition to add it a name.
     * You can then use the Tools.getClassName(obj) on an instance to retrieve its class name.
     * This method is the only way to get it done in all cases, even if the .js file declaring the class is minified
     * @param name
     */
    function className(name) {
        return function (target) {
            target["__bjsclassName__"] = name;
        };
    }
    BABYLON.className = className;
    /**
    * An implementation of a loop for asynchronous functions.
    */
    var AsyncLoop = (function () {
        /**
         * Constroctor.
         * @param iterations the number of iterations.
         * @param _fn the function to run each iteration
         * @param _successCallback the callback that will be called upon succesful execution
         * @param offset starting offset.
         */
        function AsyncLoop(iterations, _fn, _successCallback, offset) {
            if (offset === void 0) { offset = 0; }
            this.iterations = iterations;
            this._fn = _fn;
            this._successCallback = _successCallback;
            this.index = offset - 1;
            this._done = false;
        }
        /**
         * Execute the next iteration. Must be called after the last iteration was finished.
         */
        AsyncLoop.prototype.executeNext = function () {
            if (!this._done) {
                if (this.index + 1 < this.iterations) {
                    ++this.index;
                    this._fn(this);
                }
                else {
                    this.breakLoop();
                }
            }
        };
        /**
         * Break the loop and run the success callback.
         */
        AsyncLoop.prototype.breakLoop = function () {
            this._done = true;
            this._successCallback();
        };
        /**
         * Helper function
         */
        AsyncLoop.Run = function (iterations, _fn, _successCallback, offset) {
            if (offset === void 0) { offset = 0; }
            var loop = new AsyncLoop(iterations, _fn, _successCallback, offset);
            loop.executeNext();
            return loop;
        };
        /**
         * A for-loop that will run a given number of iterations synchronous and the rest async.
         * @param iterations total number of iterations
         * @param syncedIterations number of synchronous iterations in each async iteration.
         * @param fn the function to call each iteration.
         * @param callback a success call back that will be called when iterating stops.
         * @param breakFunction a break condition (optional)
         * @param timeout timeout settings for the setTimeout function. default - 0.
         * @constructor
         */
        AsyncLoop.SyncAsyncForLoop = function (iterations, syncedIterations, fn, callback, breakFunction, timeout) {
            if (timeout === void 0) { timeout = 0; }
            AsyncLoop.Run(Math.ceil(iterations / syncedIterations), function (loop) {
                if (breakFunction && breakFunction())
                    loop.breakLoop();
                else {
                    setTimeout(function () {
                        for (var i = 0; i < syncedIterations; ++i) {
                            var iteration = (loop.index * syncedIterations) + i;
                            if (iteration >= iterations)
                                break;
                            fn(iteration);
                            if (breakFunction && breakFunction()) {
                                loop.breakLoop();
                                break;
                            }
                        }
                        loop.executeNext();
                    }, timeout);
                }
            }, callback);
        };
        return AsyncLoop;
    })();
    BABYLON.AsyncLoop = AsyncLoop;
})(BABYLON || (BABYLON = {}));
>>>>>>> 040fb69e
<|MERGE_RESOLUTION|>--- conflicted
+++ resolved
@@ -1,1017 +1,3 @@
-<<<<<<< HEAD
-var BABYLON;
-(function (BABYLON) {
-    // Screenshots
-    var screenshotCanvas;
-    var cloneValue = function (source, destinationObject) {
-        if (!source)
-            return null;
-        if (source instanceof BABYLON.Mesh) {
-            return null;
-        }
-        if (source instanceof BABYLON.SubMesh) {
-            return source.clone(destinationObject);
-        }
-        else if (source.clone) {
-            return source.clone();
-        }
-        return null;
-    };
-    var Tools = (function () {
-        function Tools() {
-        }
-        Tools.Instantiate = function (className) {
-            var arr = className.split(".");
-            var fn = (window || this);
-            for (var i = 0, len = arr.length; i < len; i++) {
-                fn = fn[arr[i]];
-            }
-            if (typeof fn !== "function") {
-                return null;
-            }
-            return fn;
-        };
-        Tools.SetImmediate = function (action) {
-            if (window.setImmediate) {
-                window.setImmediate(action);
-            }
-            else {
-                setTimeout(action, 1);
-            }
-        };
-        Tools.IsExponentOfTwo = function (value) {
-            var count = 1;
-            do {
-                count *= 2;
-            } while (count < value);
-            return count === value;
-        };
-        Tools.GetExponentOfTwo = function (value, max) {
-            var count = 1;
-            do {
-                count *= 2;
-            } while (count < value);
-            if (count > max)
-                count = max;
-            return count;
-        };
-        Tools.GetFilename = function (path) {
-            var index = path.lastIndexOf("/");
-            if (index < 0)
-                return path;
-            return path.substring(index + 1);
-        };
-        Tools.GetDOMTextContent = function (element) {
-            var result = "";
-            var child = element.firstChild;
-            while (child) {
-                if (child.nodeType === 3) {
-                    result += child.textContent;
-                }
-                child = child.nextSibling;
-            }
-            return result;
-        };
-        Tools.ToDegrees = function (angle) {
-            return angle * 180 / Math.PI;
-        };
-        Tools.ToRadians = function (angle) {
-            return angle * Math.PI / 180;
-        };
-        Tools.EncodeArrayBufferTobase64 = function (buffer) {
-            var keyStr = "ABCDEFGHIJKLMNOPQRSTUVWXYZabcdefghijklmnopqrstuvwxyz0123456789+/=";
-            var output = "";
-            var chr1, chr2, chr3, enc1, enc2, enc3, enc4;
-            var i = 0;
-            var bytes = new Uint8Array(buffer);
-            while (i < bytes.length) {
-                chr1 = bytes[i++];
-                chr2 = i < bytes.length ? bytes[i++] : Number.NaN; // Not sure if the index 
-                chr3 = i < bytes.length ? bytes[i++] : Number.NaN; // checks are needed here
-                enc1 = chr1 >> 2;
-                enc2 = ((chr1 & 3) << 4) | (chr2 >> 4);
-                enc3 = ((chr2 & 15) << 2) | (chr3 >> 6);
-                enc4 = chr3 & 63;
-                if (isNaN(chr2)) {
-                    enc3 = enc4 = 64;
-                }
-                else if (isNaN(chr3)) {
-                    enc4 = 64;
-                }
-                output += keyStr.charAt(enc1) + keyStr.charAt(enc2) +
-                    keyStr.charAt(enc3) + keyStr.charAt(enc4);
-            }
-            return "data:image/png;base64," + output;
-        };
-        Tools.ExtractMinAndMaxIndexed = function (positions, indices, indexStart, indexCount, bias) {
-            if (bias === void 0) { bias = null; }
-            var minimum = new BABYLON.Vector3(Number.MAX_VALUE, Number.MAX_VALUE, Number.MAX_VALUE);
-            var maximum = new BABYLON.Vector3(-Number.MAX_VALUE, -Number.MAX_VALUE, -Number.MAX_VALUE);
-            for (var index = indexStart; index < indexStart + indexCount; index++) {
-                var current = new BABYLON.Vector3(positions[indices[index] * 3], positions[indices[index] * 3 + 1], positions[indices[index] * 3 + 2]);
-                minimum = BABYLON.Vector3.Minimize(current, minimum);
-                maximum = BABYLON.Vector3.Maximize(current, maximum);
-            }
-            if (bias) {
-                minimum.x -= minimum.x * bias.x + bias.y;
-                minimum.y -= minimum.y * bias.x + bias.y;
-                minimum.z -= minimum.z * bias.x + bias.y;
-                maximum.x += maximum.x * bias.x + bias.y;
-                maximum.y += maximum.y * bias.x + bias.y;
-                maximum.z += maximum.z * bias.x + bias.y;
-            }
-            return {
-                minimum: minimum,
-                maximum: maximum
-            };
-        };
-        Tools.ExtractMinAndMax = function (positions, start, count, bias, stride) {
-            if (bias === void 0) { bias = null; }
-            var minimum = new BABYLON.Vector3(Number.MAX_VALUE, Number.MAX_VALUE, Number.MAX_VALUE);
-            var maximum = new BABYLON.Vector3(-Number.MAX_VALUE, -Number.MAX_VALUE, -Number.MAX_VALUE);
-            if (!stride) {
-                stride = 3;
-            }
-            for (var index = start; index < start + count; index++) {
-                var current = new BABYLON.Vector3(positions[index * stride], positions[index * stride + 1], positions[index * stride + 2]);
-                minimum = BABYLON.Vector3.Minimize(current, minimum);
-                maximum = BABYLON.Vector3.Maximize(current, maximum);
-            }
-            if (bias) {
-                minimum.x -= minimum.x * bias.x + bias.y;
-                minimum.y -= minimum.y * bias.x + bias.y;
-                minimum.z -= minimum.z * bias.x + bias.y;
-                maximum.x += maximum.x * bias.x + bias.y;
-                maximum.y += maximum.y * bias.x + bias.y;
-                maximum.z += maximum.z * bias.x + bias.y;
-            }
-            return {
-                minimum: minimum,
-                maximum: maximum
-            };
-        };
-        Tools.Vector2ArrayFeeder = function (array) {
-            return function (index) {
-                var isFloatArray = (array.BYTES_PER_ELEMENT !== undefined);
-                var length = isFloatArray ? array.length / 2 : array.length;
-                if (index >= length) {
-                    return null;
-                }
-                if (isFloatArray) {
-                    var fa = array;
-                    return new BABYLON.Vector2(fa[index * 2 + 0], fa[index * 2 + 1]);
-                }
-                var a = array;
-                return a[index];
-            };
-        };
-        Tools.ExtractMinAndMaxVector2 = function (feeder, bias) {
-            if (bias === void 0) { bias = null; }
-            var minimum = new BABYLON.Vector2(Number.MAX_VALUE, Number.MAX_VALUE);
-            var maximum = new BABYLON.Vector2(-Number.MAX_VALUE, -Number.MAX_VALUE);
-            var i = 0;
-            var cur = feeder(i++);
-            while (cur) {
-                minimum = BABYLON.Vector2.Minimize(cur, minimum);
-                maximum = BABYLON.Vector2.Maximize(cur, maximum);
-                cur = feeder(i++);
-            }
-            if (bias) {
-                minimum.x -= minimum.x * bias.x + bias.y;
-                minimum.y -= minimum.y * bias.x + bias.y;
-                maximum.x += maximum.x * bias.x + bias.y;
-                maximum.y += maximum.y * bias.x + bias.y;
-            }
-            return {
-                minimum: minimum,
-                maximum: maximum
-            };
-        };
-        Tools.MakeArray = function (obj, allowsNullUndefined) {
-            if (allowsNullUndefined !== true && (obj === undefined || obj == null))
-                return undefined;
-            return Array.isArray(obj) ? obj : [obj];
-        };
-        // Misc.
-        Tools.GetPointerPrefix = function () {
-            var eventPrefix = "pointer";
-            // Check if pointer events are supported
-            if (!window.PointerEvent && !navigator.pointerEnabled) {
-                eventPrefix = "mouse";
-            }
-            return eventPrefix;
-        };
-        Tools.QueueNewFrame = function (func) {
-            if (window.requestAnimationFrame)
-                window.requestAnimationFrame(func);
-            else if (window.msRequestAnimationFrame)
-                window.msRequestAnimationFrame(func);
-            else if (window.webkitRequestAnimationFrame)
-                window.webkitRequestAnimationFrame(func);
-            else if (window.mozRequestAnimationFrame)
-                window.mozRequestAnimationFrame(func);
-            else if (window.oRequestAnimationFrame)
-                window.oRequestAnimationFrame(func);
-            else {
-                window.setTimeout(func, 16);
-            }
-        };
-        Tools.RequestFullscreen = function (element, options) {
-            var requestFunction = element.requestFullscreen || element.msRequestFullscreen || element.webkitRequestFullscreen || element.mozRequestFullScreen;
-            if (!requestFunction)
-                return;
-            requestFunction.call(element, options);
-        };
-        Tools.ExitFullscreen = function () {
-            if (document.exitFullscreen) {
-                document.exitFullscreen();
-            }
-            else if (document.mozCancelFullScreen) {
-                document.mozCancelFullScreen();
-            }
-            else if (document.webkitCancelFullScreen) {
-                document.webkitCancelFullScreen();
-            }
-            else if (document.msCancelFullScreen) {
-                document.msCancelFullScreen();
-            }
-        };
-        // External files
-        Tools.CleanUrl = function (url) {
-            url = url.replace(/#/mg, "%23");
-            return url;
-        };
-        Tools.LoadImage = function (url, onload, onerror, database) {
-            if (url instanceof ArrayBuffer) {
-                url = Tools.EncodeArrayBufferTobase64(url);
-            }
-            url = Tools.CleanUrl(url);
-            var img = new Image();
-            if (url.substr(0, 5) !== "data:") {
-                if (Tools.CorsBehavior) {
-                    switch (typeof (Tools.CorsBehavior)) {
-                        case "function":
-                            var result = Tools.CorsBehavior(url);
-                            if (result) {
-                                img.crossOrigin = result;
-                            }
-                            break;
-                        case "string":
-                        default:
-                            img.crossOrigin = Tools.CorsBehavior;
-                            break;
-                    }
-                }
-            }
-            img.onload = function () {
-                onload(img);
-            };
-            img.onerror = function (err) {
-                Tools.Error("Error while trying to load texture: " + url);
-                if (Tools.UseFallbackTexture) {
-                    img.src = "data:image/jpg;base64,/9j/4AAQSkZJRgABAQEAYABgAAD/4QBmRXhpZgAATU0AKgAAAAgABAEaAAUAAAABAAAAPgEbAAUAAAABAAAARgEoAAMAAAABAAIAAAExAAIAAAAQAAAATgAAAAAAAABgAAAAAQAAAGAAAAABcGFpbnQubmV0IDQuMC41AP/bAEMABAIDAwMCBAMDAwQEBAQFCQYFBQUFCwgIBgkNCw0NDQsMDA4QFBEODxMPDAwSGBITFRYXFxcOERkbGRYaFBYXFv/bAEMBBAQEBQUFCgYGChYPDA8WFhYWFhYWFhYWFhYWFhYWFhYWFhYWFhYWFhYWFhYWFhYWFhYWFhYWFhYWFhYWFhYWFv/AABEIAQABAAMBIgACEQEDEQH/xAAfAAABBQEBAQEBAQAAAAAAAAAAAQIDBAUGBwgJCgv/xAC1EAACAQMDAgQDBQUEBAAAAX0BAgMABBEFEiExQQYTUWEHInEUMoGRoQgjQrHBFVLR8CQzYnKCCQoWFxgZGiUmJygpKjQ1Njc4OTpDREVGR0hJSlNUVVZXWFlaY2RlZmdoaWpzdHV2d3h5eoOEhYaHiImKkpOUlZaXmJmaoqOkpaanqKmqsrO0tba3uLm6wsPExcbHyMnK0tPU1dbX2Nna4eLj5OXm5+jp6vHy8/T19vf4+fr/xAAfAQADAQEBAQEBAQEBAAAAAAAAAQIDBAUGBwgJCgv/xAC1EQACAQIEBAMEBwUEBAABAncAAQIDEQQFITEGEkFRB2FxEyIygQgUQpGhscEJIzNS8BVictEKFiQ04SXxFxgZGiYnKCkqNTY3ODk6Q0RFRkdISUpTVFVWV1hZWmNkZWZnaGlqc3R1dnd4eXqCg4SFhoeIiYqSk5SVlpeYmZqio6Slpqeoqaqys7S1tre4ubrCw8TFxsfIycrS09TV1tfY2dri4+Tl5ufo6ery8/T19vf4+fr/2gAMAwEAAhEDEQA/APH6KKK+FP76Pl+iiivuj+BT6gooor4U/vo+X6KKK+6P4FPqCiiivhT++j5fooor7o/gU+oKKKK+FP76Pl+iiivuj+BT6gooor4U/vo+X6KKK+6P4FPqCiiivhT++j5fooor7o/gU+oKKKK+FP76Pl+iiivuj+BT6gooor4U/vo+X6KKK+6P4FCiiigD6gooor4U/vo+X6KKK+6P4FPqCiiivhT++j5fooor7o/gU+oKKKK+FP76Pl+iiivuj+BT6gooor4U/vo+X6KKK+6P4FPqCiiivhT++j5fooor7o/gU+oKKKK+FP76Pl+iiivuj+BT6gooor4U/vo+X6KKK+6P4FPqCiiivhT++gooooA+X6KKK+6P4FPqCiiivhT++j5fooor7o/gU+oKKKK+FP76Pl+iiivuj+BT6gooor4U/vo+X6KKK+6P4FPqCiiivhT++j5fooor7o/gU+oKKKK+FP76Pl+iiivuj+BT6gooor4U/vo+X6KKK+6P4FPqCiiivhT++j5fooor7o/gUKKKKAPqCiiivhT++j5fooor7o/gU+oKKKK+FP76Pl+iiivuj+BT6gooor4U/vo+X6KKK+6P4FPqCiiivhT++j5fooor7o/gU+oKKKK+FP76Pl+iiivuj+BT6gooor4U/vo+X6KKK+6P4FPqCiiivhT++j5fooor7o/gU+oKKKK+FP76CiiigD5fooor7o/gU+oKKKK+FP76Pl+iiivuj+BT6gooor4U/vo+X6KKK+6P4FPqCiiivhT++j5fooor7o/gU+oKKKK+FP76Pl+iiivuj+BT6gooor4U/vo+X6KKK+6P4FPqCiiivhT++j5fooor7o/gU+oKKKK+FP76Pl+iiivuj+BQooooA+oKKKK+FP76Pl+iiivuj+BT6gooor4U/vo+X6KKK+6P4FPqCiiivhT++j5fooor7o/gU+oKKKK+FP76Pl+iiivuj+BT6gooor4U/vo+X6KKK+6P4FPqCiiivhT++j5fooor7o/gU+oKKKK+FP76Pl+iiivuj+BT6gooor4U/voKKKKAPl+iiivuj+BT6gooor4U/vo+X6KKK+6P4FPqCiiivhT++j5fooor7o/gU+oKKKK+FP76Pl+iiivuj+BT6gooor4U/vo+X6KKK+6P4FPqCiiivhT++j5fooor7o/gU+oKKKK+FP76Pl+iiivuj+BT6gooor4U/vo+X6KKK+6P4FCiiigD6gooor4U/vo+X6KKK+6P4FPqCiiivhT++j5fooor7o/gU+oKKKK+FP76Pl+iiivuj+BT6gooor4U/vo+X6KKK+6P4FPqCiiivhT++j5fooor7o/gU+oKKKK+FP76Pl+iiivuj+BT6gooor4U/vo+X6KKK+6P4FPqCiiivhT++gooooA+X6KKK+6P4FPqCiiivhT++j5fooor7o/gU+oKKKK+FP76Pl+iiivuj+BT6gooor4U/vo+X6KKK+6P4FPqCiiivhT++j5fooor7o/gU+oKKKK+FP76Pl+iiivuj+BT6gooor4U/vo+X6KKK+6P4FPqCiiivhT++j5fooor7o/gUKKKKAPqCiiivhT++j5fooor7o/gU+oKKKK+FP76Pl+iiivuj+BT6gooor4U/vo+X6KKK+6P4FPqCiiivhT++j5fooor7o/gU+oKKKK+FP76Pl+iiivuj+BT6gooor4U/vo+X6KKK+6P4FPqCiiivhT++j5fooor7o/gU+oKKKK+FP76CiiigD5fooor7o/gU+oKKKK+FP76Pl+iiivuj+BT6gooor4U/vo+X6KKK+6P4FPqCiiivhT++j5fooor7o/gU+oKKKK+FP76Pl+iiivuj+BT6gooor4U/vo+X6KKK+6P4FPqCiiivhT++j5fooor7o/gU+oKKKK+FP76Pl+iiivuj+BQooooA+oKKKK+FP76Pl+iiivuj+BT6gooor4U/vo+X6KKK+6P4FPqCiiivhT++j5fooor7o/gU+oKKKK+FP76Pl+iiivuj+BT6gooor4U/vo+X6KKK+6P4FPqCiiivhT++j5fooor7o/gU+oKKKK+FP76Pl+iiivuj+BT6gooor4U/voKKKKAPl+iiivuj+BT6gooor4U/vo+X6KKK+6P4FPqCiiivhT++j5fooor7o/gU+oKKKK+FP76Pl+iiivuj+BT6gooor4U/vo+X6KKK+6P4FPqCiiivhT++j5fooor7o/gU+oKKKK+FP76Pl+iiivuj+BT6gooor4U/vo+X6KKK+6P4FCiiigD6gooor4U/vo+X6KKK+6P4FPqCiiivhT++j5fooor7o/gU+oKKKK+FP76Pl+iiivuj+BT6gooor4U/vo+X6KKK+6P4FPqCiiivhT++j5fooor7o/gU+oKKKK+FP76Pl+iiivuj+BT6gooor4U/vo+X6KKK+6P4FPqCiiivhT++gooooA+X6KKK+6P4FPqCiiivhT++j5fooor7o/gU+oKKKK+FP76Pl+iiivuj+BT6gooor4U/vo+X6KKK+6P4FPqCiiivhT++j5fooor7o/gU+oKKKK+FP76Pl+iiivuj+BT6gooor4U/vo+X6KKK+6P4FPqCiiivhT++j5fooor7o/gUKKKKAPqCiiivhT++j5fooor7o/gU+oKKKK+FP76Pl+iiivuj+BT6gooor4U/vo+X6KKK+6P4FPqCiiivhT++j5fooor7o/gU+oKKKK+FP76Pl+iiivuj+BT6gooor4U/vo+X6KKK+6P4FPqCiiivhT++j5fooor7o/gU+oKKKK+FP76P//Z";
-                    onload(img);
-                }
-                else {
-                    onerror();
-                }
-            };
-            var noIndexedDB = function () {
-                img.src = url;
-            };
-            var loadFromIndexedDB = function () {
-                database.loadImageFromDB(url, img);
-            };
-            //ANY database to do!
-            if (url.substr(0, 5) !== "data:" && database && database.enableTexturesOffline && BABYLON.Database.IsUASupportingBlobStorage) {
-                database.openAsync(loadFromIndexedDB, noIndexedDB);
-            }
-            else {
-                if (url.indexOf("file:") === -1) {
-                    noIndexedDB();
-                }
-                else {
-                    try {
-                        var textureName = url.substring(5).toLowerCase();
-                        var blobURL;
-                        try {
-                            blobURL = URL.createObjectURL(BABYLON.FilesInput.FilesTextures[textureName], { oneTimeOnly: true });
-                        }
-                        catch (ex) {
-                            // Chrome doesn't support oneTimeOnly parameter
-                            blobURL = URL.createObjectURL(BABYLON.FilesInput.FilesTextures[textureName]);
-                        }
-                        img.src = blobURL;
-                    }
-                    catch (e) {
-                        img.src = null;
-                    }
-                }
-            }
-            return img;
-        };
-        //ANY
-        Tools.LoadFile = function (url, callback, progressCallBack, database, useArrayBuffer, onError) {
-            url = Tools.CleanUrl(url);
-            var noIndexedDB = function () {
-                var request = new XMLHttpRequest();
-                var loadUrl = Tools.BaseUrl + url;
-                request.open('GET', loadUrl, true);
-                if (useArrayBuffer) {
-                    request.responseType = "arraybuffer";
-                }
-                request.onprogress = progressCallBack;
-                request.onreadystatechange = function () {
-                    if (request.readyState === 4) {
-                        if (request.status === 200 || Tools.ValidateXHRData(request, !useArrayBuffer ? 1 : 6)) {
-                            callback(!useArrayBuffer ? request.responseText : request.response);
-                        }
-                        else {
-                            if (onError) {
-                                onError();
-                            }
-                            else {
-                                throw new Error("Error status: " + request.status + " - Unable to load " + loadUrl);
-                            }
-                        }
-                    }
-                };
-                request.send(null);
-            };
-            var loadFromIndexedDB = function () {
-                database.loadFileFromDB(url, callback, progressCallBack, noIndexedDB, useArrayBuffer);
-            };
-            if (url.indexOf("file:") !== -1) {
-                var fileName = url.substring(5).toLowerCase();
-                Tools.ReadFile(BABYLON.FilesInput.FilesToLoad[fileName], callback, progressCallBack, useArrayBuffer);
-            }
-            else {
-                // Caching all files
-                if (database && database.enableSceneOffline) {
-                    database.openAsync(loadFromIndexedDB, noIndexedDB);
-                }
-                else {
-                    noIndexedDB();
-                }
-            }
-        };
-        Tools.ReadFileAsDataURL = function (fileToLoad, callback, progressCallback) {
-            var reader = new FileReader();
-            reader.onload = function (e) {
-                //target doesn't have result from ts 1.3
-                callback(e.target['result']);
-            };
-            reader.onprogress = progressCallback;
-            reader.readAsDataURL(fileToLoad);
-        };
-        Tools.ReadFile = function (fileToLoad, callback, progressCallBack, useArrayBuffer) {
-            var reader = new FileReader();
-            reader.onerror = function (e) {
-                Tools.Log("Error while reading file: " + fileToLoad.name);
-                callback(JSON.stringify({ autoClear: true, clearColor: [1, 0, 0], ambientColor: [0, 0, 0], gravity: [0, -9.807, 0], meshes: [], cameras: [], lights: [] }));
-            };
-            reader.onload = function (e) {
-                //target doesn't have result from ts 1.3
-                callback(e.target['result']);
-            };
-            reader.onprogress = progressCallBack;
-            if (!useArrayBuffer) {
-                // Asynchronous read
-                reader.readAsText(fileToLoad);
-            }
-            else {
-                reader.readAsArrayBuffer(fileToLoad);
-            }
-        };
-        //returns a downloadable url to a file content.
-        Tools.FileAsURL = function (content) {
-            var fileBlob = new Blob([content]);
-            var url = window.URL || window.webkitURL;
-            var link = url.createObjectURL(fileBlob);
-            return link;
-        };
-        // Misc.
-        Tools.Format = function (value, decimals) {
-            if (decimals === void 0) { decimals = 2; }
-            return value.toFixed(decimals);
-        };
-        Tools.CheckExtends = function (v, min, max) {
-            if (v.x < min.x)
-                min.x = v.x;
-            if (v.y < min.y)
-                min.y = v.y;
-            if (v.z < min.z)
-                min.z = v.z;
-            if (v.x > max.x)
-                max.x = v.x;
-            if (v.y > max.y)
-                max.y = v.y;
-            if (v.z > max.z)
-                max.z = v.z;
-        };
-        Tools.DeepCopy = function (source, destination, doNotCopyList, mustCopyList) {
-            for (var prop in source) {
-                if (prop[0] === "_" && (!mustCopyList || mustCopyList.indexOf(prop) === -1)) {
-                    continue;
-                }
-                if (doNotCopyList && doNotCopyList.indexOf(prop) !== -1) {
-                    continue;
-                }
-                var sourceValue = source[prop];
-                var typeOfSourceValue = typeof sourceValue;
-                if (typeOfSourceValue === "function") {
-                    continue;
-                }
-                if (typeOfSourceValue === "object") {
-                    if (sourceValue instanceof Array) {
-                        destination[prop] = [];
-                        if (sourceValue.length > 0) {
-                            if (typeof sourceValue[0] == "object") {
-                                for (var index = 0; index < sourceValue.length; index++) {
-                                    var clonedValue = cloneValue(sourceValue[index], destination);
-                                    if (destination[prop].indexOf(clonedValue) === -1) {
-                                        destination[prop].push(clonedValue);
-                                    }
-                                }
-                            }
-                            else {
-                                destination[prop] = sourceValue.slice(0);
-                            }
-                        }
-                    }
-                    else {
-                        destination[prop] = cloneValue(sourceValue, destination);
-                    }
-                }
-                else {
-                    destination[prop] = sourceValue;
-                }
-            }
-        };
-        Tools.IsEmpty = function (obj) {
-            for (var i in obj) {
-                return false;
-            }
-            return true;
-        };
-        Tools.RegisterTopRootEvents = function (events) {
-            for (var index = 0; index < events.length; index++) {
-                var event = events[index];
-                window.addEventListener(event.name, event.handler, false);
-                try {
-                    if (window.parent) {
-                        window.parent.addEventListener(event.name, event.handler, false);
-                    }
-                }
-                catch (e) {
-                }
-            }
-        };
-        Tools.UnregisterTopRootEvents = function (events) {
-            for (var index = 0; index < events.length; index++) {
-                var event = events[index];
-                window.removeEventListener(event.name, event.handler);
-                try {
-                    if (window.parent) {
-                        window.parent.removeEventListener(event.name, event.handler);
-                    }
-                }
-                catch (e) {
-                }
-            }
-        };
-        Tools.DumpFramebuffer = function (width, height, engine, successCallback) {
-            // Read the contents of the framebuffer
-            var numberOfChannelsByLine = width * 4;
-            var halfHeight = height / 2;
-            //Reading datas from WebGL
-            var data = engine.readPixels(0, 0, width, height);
-            //To flip image on Y axis.
-            for (var i = 0; i < halfHeight; i++) {
-                for (var j = 0; j < numberOfChannelsByLine; j++) {
-                    var currentCell = j + i * numberOfChannelsByLine;
-                    var targetLine = height - i - 1;
-                    var targetCell = j + targetLine * numberOfChannelsByLine;
-                    var temp = data[currentCell];
-                    data[currentCell] = data[targetCell];
-                    data[targetCell] = temp;
-                }
-            }
-            // Create a 2D canvas to store the result
-            if (!screenshotCanvas) {
-                screenshotCanvas = document.createElement('canvas');
-            }
-            screenshotCanvas.width = width;
-            screenshotCanvas.height = height;
-            var context = screenshotCanvas.getContext('2d');
-            // Copy the pixels to a 2D canvas
-            var imageData = context.createImageData(width, height);
-            //cast is due to ts error in lib.d.ts, see here - https://github.com/Microsoft/TypeScript/issues/949
-            var castData = imageData.data;
-            castData.set(data);
-            context.putImageData(imageData, 0, 0);
-            var base64Image = screenshotCanvas.toDataURL();
-            if (successCallback) {
-                successCallback(base64Image);
-            }
-            else {
-                //Creating a link if the browser have the download attribute on the a tag, to automatically start download generated image.
-                if (("download" in document.createElement("a"))) {
-                    var a = window.document.createElement("a");
-                    a.href = base64Image;
-                    var date = new Date();
-                    var stringDate = (date.getFullYear() + "-" + (date.getMonth() + 1)).slice(-2) + "-" + date.getDate() + "_" + date.getHours() + "-" + ('0' + date.getMinutes()).slice(-2);
-                    a.setAttribute("download", "screenshot_" + stringDate + ".png");
-                    window.document.body.appendChild(a);
-                    a.addEventListener("click", function () {
-                        a.parentElement.removeChild(a);
-                    });
-                    a.click();
-                }
-                else {
-                    var newWindow = window.open("");
-                    var img = newWindow.document.createElement("img");
-                    img.src = base64Image;
-                    newWindow.document.body.appendChild(img);
-                }
-            }
-        };
-        Tools.CreateScreenshot = function (engine, camera, size, successCallback) {
-            var width;
-            var height;
-            //If a precision value is specified
-            if (size.precision) {
-                width = Math.round(engine.getRenderWidth() * size.precision);
-                height = Math.round(width / engine.getAspectRatio(camera));
-                size = { width: width, height: height };
-            }
-            else if (size.width && size.height) {
-                width = size.width;
-                height = size.height;
-            }
-            else if (size.width && !size.height) {
-                width = size.width;
-                height = Math.round(width / engine.getAspectRatio(camera));
-                size = { width: width, height: height };
-            }
-            else if (size.height && !size.width) {
-                height = size.height;
-                width = Math.round(height * engine.getAspectRatio(camera));
-                size = { width: width, height: height };
-            }
-            else if (!isNaN(size)) {
-                height = size;
-                width = size;
-            }
-            else {
-                Tools.Error("Invalid 'size' parameter !");
-                return;
-            }
-            var scene = camera.getScene();
-            var previousCamera = null;
-            if (scene.activeCamera !== camera) {
-                previousCamera = scene.activeCamera;
-                scene.activeCamera = camera;
-            }
-            //At this point size can be a number, or an object (according to engine.prototype.createRenderTargetTexture method)
-            var texture = new BABYLON.RenderTargetTexture("screenShot", size, scene, false, false);
-            texture.renderList = scene.meshes;
-            texture.onAfterRenderObservable.add(function () {
-                Tools.DumpFramebuffer(width, height, engine, successCallback);
-            });
-            scene.incrementRenderId();
-            texture.render(true);
-            texture.dispose();
-            if (previousCamera) {
-                scene.activeCamera = previousCamera;
-            }
-            camera.getProjectionMatrix(true); // Force cache refresh;
-        };
-        // XHR response validator for local file scenario
-        Tools.ValidateXHRData = function (xhr, dataType) {
-            // 1 for text (.babylon, manifest and shaders), 2 for TGA, 4 for DDS, 7 for all
-            if (dataType === void 0) { dataType = 7; }
-            try {
-                if (dataType & 1) {
-                    if (xhr.responseText && xhr.responseText.length > 0) {
-                        return true;
-                    }
-                    else if (dataType === 1) {
-                        return false;
-                    }
-                }
-                if (dataType & 2) {
-                    // Check header width and height since there is no "TGA" magic number
-                    var tgaHeader = BABYLON.Internals.TGATools.GetTGAHeader(xhr.response);
-                    if (tgaHeader.width && tgaHeader.height && tgaHeader.width > 0 && tgaHeader.height > 0) {
-                        return true;
-                    }
-                    else if (dataType === 2) {
-                        return false;
-                    }
-                }
-                if (dataType & 4) {
-                    // Check for the "DDS" magic number
-                    var ddsHeader = new Uint8Array(xhr.response, 0, 3);
-                    if (ddsHeader[0] === 68 && ddsHeader[1] === 68 && ddsHeader[2] === 83) {
-                        return true;
-                    }
-                    else {
-                        return false;
-                    }
-                }
-            }
-            catch (e) {
-            }
-            return false;
-        };
-        Object.defineProperty(Tools, "NoneLogLevel", {
-            get: function () {
-                return Tools._NoneLogLevel;
-            },
-            enumerable: true,
-            configurable: true
-        });
-        Object.defineProperty(Tools, "MessageLogLevel", {
-            get: function () {
-                return Tools._MessageLogLevel;
-            },
-            enumerable: true,
-            configurable: true
-        });
-        Object.defineProperty(Tools, "WarningLogLevel", {
-            get: function () {
-                return Tools._WarningLogLevel;
-            },
-            enumerable: true,
-            configurable: true
-        });
-        Object.defineProperty(Tools, "ErrorLogLevel", {
-            get: function () {
-                return Tools._ErrorLogLevel;
-            },
-            enumerable: true,
-            configurable: true
-        });
-        Object.defineProperty(Tools, "AllLogLevel", {
-            get: function () {
-                return Tools._MessageLogLevel | Tools._WarningLogLevel | Tools._ErrorLogLevel;
-            },
-            enumerable: true,
-            configurable: true
-        });
-        Tools._AddLogEntry = function (entry) {
-            Tools._LogCache = entry + Tools._LogCache;
-            if (Tools.OnNewCacheEntry) {
-                Tools.OnNewCacheEntry(entry);
-            }
-        };
-        Tools._FormatMessage = function (message) {
-            var padStr = function (i) { return (i < 10) ? "0" + i : "" + i; };
-            var date = new Date();
-            return "[" + padStr(date.getHours()) + ":" + padStr(date.getMinutes()) + ":" + padStr(date.getSeconds()) + "]: " + message;
-        };
-        Tools._LogDisabled = function (message) {
-            // nothing to do
-        };
-        Tools._LogEnabled = function (message) {
-            var formattedMessage = Tools._FormatMessage(message);
-            console.log("BJS - " + formattedMessage);
-            var entry = "<div style='color:white'>" + formattedMessage + "</div><br>";
-            Tools._AddLogEntry(entry);
-        };
-        Tools._WarnDisabled = function (message) {
-            // nothing to do
-        };
-        Tools._WarnEnabled = function (message) {
-            var formattedMessage = Tools._FormatMessage(message);
-            console.warn("BJS - " + formattedMessage);
-            var entry = "<div style='color:orange'>" + formattedMessage + "</div><br>";
-            Tools._AddLogEntry(entry);
-        };
-        Tools._ErrorDisabled = function (message) {
-            // nothing to do
-        };
-        Tools._ErrorEnabled = function (message) {
-            Tools.errorsCount++;
-            var formattedMessage = Tools._FormatMessage(message);
-            console.error("BJS - " + formattedMessage);
-            var entry = "<div style='color:red'>" + formattedMessage + "</div><br>";
-            Tools._AddLogEntry(entry);
-        };
-        Object.defineProperty(Tools, "LogCache", {
-            get: function () {
-                return Tools._LogCache;
-            },
-            enumerable: true,
-            configurable: true
-        });
-        Tools.ClearLogCache = function () {
-            Tools._LogCache = "";
-            Tools.errorsCount = 0;
-        };
-        Object.defineProperty(Tools, "LogLevels", {
-            set: function (level) {
-                if ((level & Tools.MessageLogLevel) === Tools.MessageLogLevel) {
-                    Tools.Log = Tools._LogEnabled;
-                }
-                else {
-                    Tools.Log = Tools._LogDisabled;
-                }
-                if ((level & Tools.WarningLogLevel) === Tools.WarningLogLevel) {
-                    Tools.Warn = Tools._WarnEnabled;
-                }
-                else {
-                    Tools.Warn = Tools._WarnDisabled;
-                }
-                if ((level & Tools.ErrorLogLevel) === Tools.ErrorLogLevel) {
-                    Tools.Error = Tools._ErrorEnabled;
-                }
-                else {
-                    Tools.Error = Tools._ErrorDisabled;
-                }
-            },
-            enumerable: true,
-            configurable: true
-        });
-        Object.defineProperty(Tools, "PerformanceNoneLogLevel", {
-            get: function () {
-                return Tools._PerformanceNoneLogLevel;
-            },
-            enumerable: true,
-            configurable: true
-        });
-        Object.defineProperty(Tools, "PerformanceUserMarkLogLevel", {
-            get: function () {
-                return Tools._PerformanceUserMarkLogLevel;
-            },
-            enumerable: true,
-            configurable: true
-        });
-        Object.defineProperty(Tools, "PerformanceConsoleLogLevel", {
-            get: function () {
-                return Tools._PerformanceConsoleLogLevel;
-            },
-            enumerable: true,
-            configurable: true
-        });
-        Object.defineProperty(Tools, "PerformanceLogLevel", {
-            set: function (level) {
-                if ((level & Tools.PerformanceUserMarkLogLevel) === Tools.PerformanceUserMarkLogLevel) {
-                    Tools.StartPerformanceCounter = Tools._StartUserMark;
-                    Tools.EndPerformanceCounter = Tools._EndUserMark;
-                    return;
-                }
-                if ((level & Tools.PerformanceConsoleLogLevel) === Tools.PerformanceConsoleLogLevel) {
-                    Tools.StartPerformanceCounter = Tools._StartPerformanceConsole;
-                    Tools.EndPerformanceCounter = Tools._EndPerformanceConsole;
-                    return;
-                }
-                Tools.StartPerformanceCounter = Tools._StartPerformanceCounterDisabled;
-                Tools.EndPerformanceCounter = Tools._EndPerformanceCounterDisabled;
-            },
-            enumerable: true,
-            configurable: true
-        });
-        Tools._StartPerformanceCounterDisabled = function (counterName, condition) {
-        };
-        Tools._EndPerformanceCounterDisabled = function (counterName, condition) {
-        };
-        Tools._StartUserMark = function (counterName, condition) {
-            if (condition === void 0) { condition = true; }
-            if (!condition || !Tools._performance.mark) {
-                return;
-            }
-            Tools._performance.mark(counterName + "-Begin");
-        };
-        Tools._EndUserMark = function (counterName, condition) {
-            if (condition === void 0) { condition = true; }
-            if (!condition || !Tools._performance.mark) {
-                return;
-            }
-            Tools._performance.mark(counterName + "-End");
-            Tools._performance.measure(counterName, counterName + "-Begin", counterName + "-End");
-        };
-        Tools._StartPerformanceConsole = function (counterName, condition) {
-            if (condition === void 0) { condition = true; }
-            if (!condition) {
-                return;
-            }
-            Tools._StartUserMark(counterName, condition);
-            if (console.time) {
-                console.time(counterName);
-            }
-        };
-        Tools._EndPerformanceConsole = function (counterName, condition) {
-            if (condition === void 0) { condition = true; }
-            if (!condition) {
-                return;
-            }
-            Tools._EndUserMark(counterName, condition);
-            if (console.time) {
-                console.timeEnd(counterName);
-            }
-        };
-        Object.defineProperty(Tools, "Now", {
-            get: function () {
-                if (window.performance && window.performance.now) {
-                    return window.performance.now();
-                }
-                return new Date().getTime();
-            },
-            enumerable: true,
-            configurable: true
-        });
-        /**
-         * This method will return the name of the class used to create the instance of the given object.
-         * It will works only on Javascript basic data types (number, string, ...) and instance of class declared with the @className decorator.
-         * @param object the object to get the class name from
-         * @return the name of the class, will be "object" for a custom data type not using the @className decorator
-         */
-        Tools.getClassName = function (object, isType) {
-            if (isType === void 0) { isType = false; }
-            var name = null;
-            if (!isType && object.getClassName) {
-                name = object.getClassName();
-            }
-            else {
-                if (object instanceof Object) {
-                    var classObj = isType ? object : Object.getPrototypeOf(object);
-                    name = classObj.constructor["__bjsclassName__"];
-                }
-                if (!name) {
-                    name = typeof object;
-                }
-            }
-            return name;
-        };
-        Tools.first = function (array, predicate) {
-            for (var _i = 0, array_1 = array; _i < array_1.length; _i++) {
-                var el = array_1[_i];
-                if (predicate(el)) {
-                    return el;
-                }
-            }
-        };
-        /**
-         * This method can be used with hashCodeFromStream when your input is an array of values that are either: number, string, boolean or custom type implementing the getHashCode():number method.
-         * @param array
-         */
-        Tools.arrayOrStringFeeder = function (array) {
-            return function (index) {
-                if (index >= array.length) {
-                    return null;
-                }
-                var val = array.charCodeAt ? array.charCodeAt(index) : array[index];
-                if (val && val.getHashCode) {
-                    val = val.getHashCode();
-                }
-                if (typeof val === "string") {
-                    return Tools.hashCodeFromStream(Tools.arrayOrStringFeeder(val));
-                }
-                return val;
-            };
-        };
-        /**
-         * Compute the hashCode of a stream of number
-         * To compute the HashCode on a string or an Array of data types implementing the getHashCode() method, use the arrayOrStringFeeder method.
-         * @param feeder a callback that will be called until it returns null, each valid returned values will be used to compute the hash code.
-         * @return the hash code computed
-         */
-        Tools.hashCodeFromStream = function (feeder) {
-            // Based from here: http://stackoverflow.com/a/7616484/802124
-            var hash = 0;
-            var index = 0;
-            var chr = feeder(index++);
-            while (chr != null) {
-                hash = ((hash << 5) - hash) + chr;
-                hash |= 0; // Convert to 32bit integer
-                chr = feeder(index++);
-            }
-            return hash;
-        };
-        Tools.BaseUrl = "";
-        Tools.CorsBehavior = "anonymous";
-        Tools.UseFallbackTexture = true;
-        // Logs
-        Tools._NoneLogLevel = 0;
-        Tools._MessageLogLevel = 1;
-        Tools._WarningLogLevel = 2;
-        Tools._ErrorLogLevel = 4;
-        Tools._LogCache = "";
-        Tools.errorsCount = 0;
-        Tools.Log = Tools._LogEnabled;
-        Tools.Warn = Tools._WarnEnabled;
-        Tools.Error = Tools._ErrorEnabled;
-        // Performances
-        Tools._PerformanceNoneLogLevel = 0;
-        Tools._PerformanceUserMarkLogLevel = 1;
-        Tools._PerformanceConsoleLogLevel = 2;
-        Tools._performance = window.performance;
-        Tools.StartPerformanceCounter = Tools._StartPerformanceCounterDisabled;
-        Tools.EndPerformanceCounter = Tools._EndPerformanceCounterDisabled;
-        return Tools;
-    }());
-    BABYLON.Tools = Tools;
-    /**
-     * Use this className as a decorator on a given class definition to add it a name.
-     * You can then use the Tools.getClassName(obj) on an instance to retrieve its class name.
-     * This method is the only way to get it done in all cases, even if the .js file declaring the class is minified
-     * @param name
-     */
-    function className(name) {
-        return function (target) {
-            target["__bjsclassName__"] = name;
-        };
-    }
-    BABYLON.className = className;
-    /**
-    * An implementation of a loop for asynchronous functions.
-    */
-    var AsyncLoop = (function () {
-        /**
-         * Constroctor.
-         * @param iterations the number of iterations.
-         * @param _fn the function to run each iteration
-         * @param _successCallback the callback that will be called upon succesful execution
-         * @param offset starting offset.
-         */
-        function AsyncLoop(iterations, _fn, _successCallback, offset) {
-            if (offset === void 0) { offset = 0; }
-            this.iterations = iterations;
-            this._fn = _fn;
-            this._successCallback = _successCallback;
-            this.index = offset - 1;
-            this._done = false;
-        }
-        /**
-         * Execute the next iteration. Must be called after the last iteration was finished.
-         */
-        AsyncLoop.prototype.executeNext = function () {
-            if (!this._done) {
-                if (this.index + 1 < this.iterations) {
-                    ++this.index;
-                    this._fn(this);
-                }
-                else {
-                    this.breakLoop();
-                }
-            }
-        };
-        /**
-         * Break the loop and run the success callback.
-         */
-        AsyncLoop.prototype.breakLoop = function () {
-            this._done = true;
-            this._successCallback();
-        };
-        /**
-         * Helper function
-         */
-        AsyncLoop.Run = function (iterations, _fn, _successCallback, offset) {
-            if (offset === void 0) { offset = 0; }
-            var loop = new AsyncLoop(iterations, _fn, _successCallback, offset);
-            loop.executeNext();
-            return loop;
-        };
-        /**
-         * A for-loop that will run a given number of iterations synchronous and the rest async.
-         * @param iterations total number of iterations
-         * @param syncedIterations number of synchronous iterations in each async iteration.
-         * @param fn the function to call each iteration.
-         * @param callback a success call back that will be called when iterating stops.
-         * @param breakFunction a break condition (optional)
-         * @param timeout timeout settings for the setTimeout function. default - 0.
-         * @constructor
-         */
-        AsyncLoop.SyncAsyncForLoop = function (iterations, syncedIterations, fn, callback, breakFunction, timeout) {
-            if (timeout === void 0) { timeout = 0; }
-            AsyncLoop.Run(Math.ceil(iterations / syncedIterations), function (loop) {
-                if (breakFunction && breakFunction())
-                    loop.breakLoop();
-                else {
-                    setTimeout(function () {
-                        for (var i = 0; i < syncedIterations; ++i) {
-                            var iteration = (loop.index * syncedIterations) + i;
-                            if (iteration >= iterations)
-                                break;
-                            fn(iteration);
-                            if (breakFunction && breakFunction()) {
-                                loop.breakLoop();
-                                break;
-                            }
-                        }
-                        loop.executeNext();
-                    }, timeout);
-                }
-            }, callback);
-        };
-        return AsyncLoop;
-    }());
-    BABYLON.AsyncLoop = AsyncLoop;
-})(BABYLON || (BABYLON = {}));
-//# sourceMappingURL=babylon.tools.js.map
-=======
 var BABYLON;
 (function (BABYLON) {
     // Screenshots
@@ -2023,5 +1009,4 @@
         return AsyncLoop;
     })();
     BABYLON.AsyncLoop = AsyncLoop;
-})(BABYLON || (BABYLON = {}));
->>>>>>> 040fb69e
+})(BABYLON || (BABYLON = {}));