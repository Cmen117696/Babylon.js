import * as React from "react";

interface ICommandButtonComponentProps {
    tooltip: string;
    shortcut?: string;
    icon: string;
    iconLabel?: string;
    isActive: boolean;
    onClick: () => void;
    altStyle? : boolean;
}

export class CommandButtonComponent extends React.Component<ICommandButtonComponentProps> {
    public constructor(props: ICommandButtonComponentProps) {
        super(props);
    }

    public render() {

        const divClassName = this.props.altStyle ? 
        `command-button-alt ${this.props.isActive ? "active" : ""}` :
        `command-button ${this.props.isActive ? "active" : ""}`

        const iconClassName =
        `command-button-icon ${this.props.isActive ? "active" : ""}`;

        return (
<<<<<<< HEAD
            <div className={divClassName} onClick={this.props.onClick} title={`${this.props.tooltip} ${this.props.shortcut ? " (" + this.props.shortcut + ")" : ""}`}>
                <div className={iconClassName}>
                    <img src={this.props.icon} title={this.props.iconLabel} alt={this.props.iconLabel} color="white" className={this.props.isActive ? "active" : ""}/>
                </div>
                <div className="command-label">
                    {this.props.tooltip}
=======
            <div
                className={`command-button ${this.props.isActive ? "active" : ""}`}
                onClick={this.props.onClick}
                title={`${this.props.tooltip} ${this.props.shortcut ? " (" + this.props.shortcut + ")" : ""}`}
            >
                <div className={`command-button-icon ${this.props.isActive ? "active" : ""}`}>
                    <img src={this.props.icon} title={this.props.iconLabel} alt={this.props.iconLabel} color="white" className={this.props.isActive ? "active" : ""} />
>>>>>>> 198eb83e
                </div>
                <div className="command-label">{this.props.tooltip}</div>
            </div>
        );
    }
}
<|MERGE_RESOLUTION|>--- conflicted
+++ resolved
@@ -1,49 +1,39 @@
-import * as React from "react";
-
-interface ICommandButtonComponentProps {
-    tooltip: string;
-    shortcut?: string;
-    icon: string;
-    iconLabel?: string;
-    isActive: boolean;
-    onClick: () => void;
-    altStyle? : boolean;
-}
-
-export class CommandButtonComponent extends React.Component<ICommandButtonComponentProps> {
-    public constructor(props: ICommandButtonComponentProps) {
-        super(props);
-    }
-
-    public render() {
-
-        const divClassName = this.props.altStyle ? 
-        `command-button-alt ${this.props.isActive ? "active" : ""}` :
-        `command-button ${this.props.isActive ? "active" : ""}`
-
-        const iconClassName =
-        `command-button-icon ${this.props.isActive ? "active" : ""}`;
-
-        return (
-<<<<<<< HEAD
-            <div className={divClassName} onClick={this.props.onClick} title={`${this.props.tooltip} ${this.props.shortcut ? " (" + this.props.shortcut + ")" : ""}`}>
-                <div className={iconClassName}>
-                    <img src={this.props.icon} title={this.props.iconLabel} alt={this.props.iconLabel} color="white" className={this.props.isActive ? "active" : ""}/>
-                </div>
-                <div className="command-label">
-                    {this.props.tooltip}
-=======
-            <div
-                className={`command-button ${this.props.isActive ? "active" : ""}`}
-                onClick={this.props.onClick}
-                title={`${this.props.tooltip} ${this.props.shortcut ? " (" + this.props.shortcut + ")" : ""}`}
-            >
-                <div className={`command-button-icon ${this.props.isActive ? "active" : ""}`}>
-                    <img src={this.props.icon} title={this.props.iconLabel} alt={this.props.iconLabel} color="white" className={this.props.isActive ? "active" : ""} />
->>>>>>> 198eb83e
-                </div>
-                <div className="command-label">{this.props.tooltip}</div>
-            </div>
-        );
-    }
-}
+import * as React from "react";
+
+interface ICommandButtonComponentProps {
+    tooltip: string;
+    shortcut?: string;
+    icon: string;
+    iconLabel?: string;
+    isActive: boolean;
+    onClick: () => void;
+    altStyle? : boolean;
+}
+
+export class CommandButtonComponent extends React.Component<ICommandButtonComponentProps> {
+    public constructor(props: ICommandButtonComponentProps) {
+        super(props);
+    }
+
+    public render() {
+
+        const divClassName = this.props.altStyle ? 
+        `command-button-alt ${this.props.isActive ? "active" : ""}` :
+        `command-button ${this.props.isActive ? "active" : ""}`
+
+        const iconClassName =
+        `command-button-icon ${this.props.isActive ? "active" : ""}`;
+
+        return (
+            <div className={divClassName} onClick={this.props.onClick} title={`${this.props.tooltip} ${this.props.shortcut ? " (" + this.props.shortcut + ")" : ""}`}>
+                <div className={iconClassName}>
+                    <img src={this.props.icon} title={this.props.iconLabel} alt={this.props.iconLabel} color="white" className={this.props.isActive ? "active" : ""}/>
+                </div>
+                <div className="command-label">
+                    {this.props.tooltip}
+                </div>
+                <div className="command-label">{this.props.tooltip}</div>
+            </div>
+        );
+    }
+}