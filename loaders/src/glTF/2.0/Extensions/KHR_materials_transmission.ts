--- conflicted
+++ resolved
@@ -329,10 +329,6 @@
                 .then((texture: BaseTexture) => {
                     pbrMaterial.subSurface.thicknessTexture = texture;
                     pbrMaterial.subSurface.useMaskFromThicknessTextureGltf = true;
-<<<<<<< HEAD
-                    pbrMaterial.subSurface.useMaskFromThicknessTexture = false;
-=======
->>>>>>> 043c8d96
                 });
         } else {
             return Promise.resolve();
