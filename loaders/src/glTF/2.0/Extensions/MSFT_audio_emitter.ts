import { WeightedSound, Sound, Nullable, Mesh, Vector3, Tools, AnimationGroup, AnimationEvent } from "babylonjs";
import { IArrayItem, IScene, INode, IAnimation } from "../glTFLoaderInterfaces";
import { IGLTFLoaderExtension } from "../glTFLoaderExtension";
import { GLTFLoader, ArrayItem } from "../glTFLoader";

const NAME = "MSFT_audio_emitter";

interface IClipReference {
    clip: number;
    weight?: number;
}

interface IEmittersReference {
    emitters: number[];
}

const enum DistanceModel {
    linear = "linear",
    inverse = "inverse",
    exponential = "exponential",
}

interface IEmitter {
    name?: string;
    distanceModel?: DistanceModel;
    refDistance?: number;
    maxDistance?: number;
    rolloffFactor?: number;
    innerAngle?: number;
    outerAngle?: number;
    loop?: boolean;
    volume?: number;
    clips: IClipReference[];
}

const enum AudioMimeType {
    WAV = "audio/wav",
}

interface IClip {
    uri?: string;
    bufferView?: number;
    mimeType?: AudioMimeType;
}

interface ILoaderClip extends IClip, IArrayItem {
    _objectURL?: Promise<string>;
}

interface ILoaderEmitter extends IEmitter, IArrayItem {
    _babylonData?: {
        sound?: WeightedSound;
        loaded: Promise<void>;
    };
    _babylonSounds: Sound[];
}

interface IMSFTAudioEmitter {
    clips: ILoaderClip[];
    emitters: ILoaderEmitter[];
}

const enum AnimationEventAction {
    play = "play",
    pause = "pause",
    stop = "stop",
}

interface IAnimationEvent {
    action: AnimationEventAction;
    emitter: number;
    time: number;
    startOffset?: number;
}

interface ILoaderAnimationEvent extends IAnimationEvent, IArrayItem {
}

interface ILoaderAnimationEvents {
    events: ILoaderAnimationEvent[];
}

/**
 * [Specification](https://github.com/najadojo/glTF/tree/MSFT_audio_emitter/extensions/2.0/Vendor/MSFT_audio_emitter)
 */
export class MSFT_audio_emitter implements IGLTFLoaderExtension {
    /** The name of this extension. */
    public readonly name = NAME;

    /** Defines whether this extension is enabled. */
    public enabled = true;

    private _loader: GLTFLoader;
    private _clips: Array<ILoaderClip>;
    private _emitters: Array<ILoaderEmitter>;

    /** @hidden */
    constructor(loader: GLTFLoader) {
        this._loader = loader;
    }

    /** @hidden */
    public dispose() {
        delete this._loader;
        delete this._clips;
        delete this._emitters;
    }

    /** @hidden */
    public onLoading(): void {
        const extensions = this._loader.gltf.extensions;
        if (extensions && extensions[this.name]) {
            const extension = extensions[this.name] as IMSFTAudioEmitter;

            this._clips = extension.clips;
            this._emitters = extension.emitters;

            ArrayItem.Assign(this._clips);
            ArrayItem.Assign(this._emitters);
        }
    }

    /** @hidden */
    public loadSceneAsync(context: string, scene: IScene): Nullable<Promise<void>> {
        return GLTFLoader.LoadExtensionAsync<IEmittersReference>(context, scene, this.name, (extensionContext, extension) => {
            const promises = new Array<Promise<any>>();

            promises.push(this._loader.loadSceneAsync(context, scene));

            for (const emitterIndex of extension.emitters) {
                const emitter = ArrayItem.Get(`${extensionContext}/emitters`, this._emitters, emitterIndex);
                if (emitter.refDistance != undefined || emitter.maxDistance != undefined || emitter.rolloffFactor != undefined ||
                    emitter.distanceModel != undefined || emitter.innerAngle != undefined || emitter.outerAngle != undefined) {
                    throw new Error(`${extensionContext}: Direction or Distance properties are not allowed on emitters attached to a scene`);
                }

                promises.push(this._loadEmitterAsync(`${extensionContext}/emitters/${emitter.index}`, emitter));
            }

            return Promise.all(promises).then(() => {});
        });
    }

    /** @hidden */
    public loadNodeAsync(context: string, node: INode, assign: (babylonMesh: Mesh) => void): Nullable<Promise<Mesh>> {
        return GLTFLoader.LoadExtensionAsync<IEmittersReference, Mesh>(context, node, this.name, (extensionContext, extension) => {
            const promises = new Array<Promise<any>>();

            return this._loader.loadNodeAsync(extensionContext, node, (babylonMesh) => {
                for (const emitterIndex of extension.emitters) {
                    const emitter = ArrayItem.Get(`${extensionContext}/emitters`, this._emitters, emitterIndex);
                    promises.push(this._loadEmitterAsync(`${extensionContext}/emitters/${emitter.index}`, emitter).then(() => {
                        for (const sound of emitter._babylonSounds) {
                            sound.attachToMesh(babylonMesh);
                            if (emitter.innerAngle != undefined || emitter.outerAngle != undefined) {
                                sound.setLocalDirectionToMesh(Vector3.Forward());
                                sound.setDirectionalCone(
                                    2 * Tools.ToDegrees(emitter.innerAngle == undefined ? Math.PI : emitter.innerAngle),
                                    2 * Tools.ToDegrees(emitter.outerAngle == undefined ? Math.PI : emitter.outerAngle),
                                    0);
                            }
                        }
                    }));
                }

                assign(babylonMesh);
            }).then((babylonMesh) => {
                return Promise.all(promises).then(() => {
                    return babylonMesh;
                });
            });
        });
    }

<<<<<<< HEAD
    /** @hidden */
    public loadAnimationAsync(context: string, animation: IAnimation): Nullable<Promise<AnimationGroup>> {
        return GLTFLoader.LoadExtensionAsync<ILoaderAnimationEvents, AnimationGroup>(context, animation, this.name, (extensionContext, extension) => {
            return this._loader.loadAnimationAsync(context, animation).then((babylonAnimationGroup) => {
=======
        /** @hidden */
        public loadNodeAsync(context: string, node: INode, assign: (babylonTransformNode: TransformNode) => void): Nullable<Promise<TransformNode>> {
            return GLTFLoader.LoadExtensionAsync<IEmittersReference, TransformNode>(context, node, this.name, (extensionContext, extension) => {
>>>>>>> e94b0f8c
                const promises = new Array<Promise<any>>();

                ArrayItem.Assign(extension.events);
                for (const event of extension.events) {
                    promises.push(this._loadAnimationEventAsync(`${extensionContext}/events/${event.index}`, context, animation, event, babylonAnimationGroup));
                }

                return Promise.all(promises).then(() => {
                    return babylonAnimationGroup;
                });
            });
        });
    }

    private _loadClipAsync(context: string, clip: ILoaderClip): Promise<string> {
        if (clip._objectURL) {
            return clip._objectURL;
        }

        let promise: Promise<ArrayBufferView>;
        if (clip.uri) {
            promise = this._loader.loadUriAsync(context, clip.uri);
        }
        else {
            const bufferView = ArrayItem.Get(`${context}/bufferView`, this._loader.gltf.bufferViews, clip.bufferView);
            promise = this._loader.loadBufferViewAsync(`#/bufferViews/${bufferView.index}`, bufferView);
        }

        clip._objectURL = promise.then((data) => {
            return URL.createObjectURL(new Blob([data], { type: clip.mimeType }));
        });

        return clip._objectURL;
    }

    private _loadEmitterAsync(context: string, emitter: ILoaderEmitter): Promise<void> {
        emitter._babylonSounds = emitter._babylonSounds || [];
        if (!emitter._babylonData) {
            const clipPromises = new Array<Promise<any>>();
            const name = emitter.name || `emitter${emitter.index}`;
            const options = {
                loop: false,
                autoplay: false,
                volume: emitter.volume == undefined ? 1 : emitter.volume,
            };

            for (let i = 0; i < emitter.clips.length; i++) {
                const clipContext = `#/extensions/${this.name}/clips`;
                const clip = ArrayItem.Get(clipContext, this._clips, emitter.clips[i].clip);
                clipPromises.push(this._loadClipAsync(`${clipContext}/${emitter.clips[i].clip}`, clip).then((objectURL: string) => {
                    const sound = emitter._babylonSounds[i] = new Sound(name, objectURL, this._loader.babylonScene, null, options);
                    sound.refDistance = emitter.refDistance || 1;
                    sound.maxDistance = emitter.maxDistance || 256;
                    sound.rolloffFactor = emitter.rolloffFactor || 1;
                    sound.distanceModel = emitter.distanceModel || 'exponential';
                    sound._positionInEmitterSpace = true;
                }));
            }

            const promise = Promise.all(clipPromises).then(() => {
                const weights = emitter.clips.map((clip) => { return clip.weight || 1; });
                const weightedSound = new WeightedSound(emitter.loop || false, emitter._babylonSounds, weights);
                if (emitter.innerAngle) { weightedSound.directionalConeInnerAngle = 2 * Tools.ToDegrees(emitter.innerAngle); }
                if (emitter.outerAngle) { weightedSound.directionalConeOuterAngle = 2 * Tools.ToDegrees(emitter.outerAngle); }
                if (emitter.volume) { weightedSound.volume = emitter.volume; }
                emitter._babylonData!.sound = weightedSound;
            });

            emitter._babylonData = {
                loaded: promise
            };
        }

        return emitter._babylonData.loaded;
    }

    private _getEventAction(context: string, sound: WeightedSound, action: AnimationEventAction, time: number, startOffset?: number): (currentFrame: number) => void {
        switch (action) {
            case AnimationEventAction.play: {
                return (currentFrame: number) => {
                    const frameOffset = (startOffset || 0) + (currentFrame - time);
                    sound.play(frameOffset);
                };
            }
            case AnimationEventAction.stop: {
                return (currentFrame: number) => {
                    sound.stop();
                };
            }
            case AnimationEventAction.pause: {
                return (currentFrame: number) => {
                    sound.pause();
                };
            }
            default: {
                throw new Error(`${context}: Unsupported action ${action}`);
            }
        }
    }

    private _loadAnimationEventAsync(context: string, animationContext: string, animation: IAnimation, event: ILoaderAnimationEvent, babylonAnimationGroup: AnimationGroup): Promise<void> {
        if (babylonAnimationGroup.targetedAnimations.length == 0) {
            return Promise.resolve();
        }
        const babylonAnimation = babylonAnimationGroup.targetedAnimations[0];
        const emitterIndex = event.emitter;
        const emitter = ArrayItem.Get(`#/extensions/${this.name}/emitters`, this._emitters, emitterIndex);
        return this._loadEmitterAsync(context, emitter).then(() => {
            const sound = emitter._babylonData!.sound;
            if (sound) {
                var babylonAnimationEvent = new AnimationEvent(event.time, this._getEventAction(context, sound, event.action, event.time, event.startOffset));
                babylonAnimation.animation.addEvent(babylonAnimationEvent);
                // Make sure all started audio stops when this animation is terminated.
                babylonAnimationGroup.onAnimationGroupEndObservable.add(() => {
                    sound.stop();
                });
                babylonAnimationGroup.onAnimationGroupPauseObservable.add(() => {
                    sound.pause();
                });
            }
        });
    }
}

GLTFLoader.RegisterExtension(NAME, (loader) => new MSFT_audio_emitter(loader));<|MERGE_RESOLUTION|>--- conflicted
+++ resolved
@@ -1,309 +1,302 @@
-import { WeightedSound, Sound, Nullable, Mesh, Vector3, Tools, AnimationGroup, AnimationEvent } from "babylonjs";
-import { IArrayItem, IScene, INode, IAnimation } from "../glTFLoaderInterfaces";
-import { IGLTFLoaderExtension } from "../glTFLoaderExtension";
-import { GLTFLoader, ArrayItem } from "../glTFLoader";
-
-const NAME = "MSFT_audio_emitter";
-
-interface IClipReference {
-    clip: number;
-    weight?: number;
-}
-
-interface IEmittersReference {
-    emitters: number[];
-}
-
-const enum DistanceModel {
-    linear = "linear",
-    inverse = "inverse",
-    exponential = "exponential",
-}
-
-interface IEmitter {
-    name?: string;
-    distanceModel?: DistanceModel;
-    refDistance?: number;
-    maxDistance?: number;
-    rolloffFactor?: number;
-    innerAngle?: number;
-    outerAngle?: number;
-    loop?: boolean;
-    volume?: number;
-    clips: IClipReference[];
-}
-
-const enum AudioMimeType {
-    WAV = "audio/wav",
-}
-
-interface IClip {
-    uri?: string;
-    bufferView?: number;
-    mimeType?: AudioMimeType;
-}
-
-interface ILoaderClip extends IClip, IArrayItem {
-    _objectURL?: Promise<string>;
-}
-
-interface ILoaderEmitter extends IEmitter, IArrayItem {
-    _babylonData?: {
-        sound?: WeightedSound;
-        loaded: Promise<void>;
-    };
-    _babylonSounds: Sound[];
-}
-
-interface IMSFTAudioEmitter {
-    clips: ILoaderClip[];
-    emitters: ILoaderEmitter[];
-}
-
-const enum AnimationEventAction {
-    play = "play",
-    pause = "pause",
-    stop = "stop",
-}
-
-interface IAnimationEvent {
-    action: AnimationEventAction;
-    emitter: number;
-    time: number;
-    startOffset?: number;
-}
-
-interface ILoaderAnimationEvent extends IAnimationEvent, IArrayItem {
-}
-
-interface ILoaderAnimationEvents {
-    events: ILoaderAnimationEvent[];
-}
-
-/**
- * [Specification](https://github.com/najadojo/glTF/tree/MSFT_audio_emitter/extensions/2.0/Vendor/MSFT_audio_emitter)
- */
-export class MSFT_audio_emitter implements IGLTFLoaderExtension {
-    /** The name of this extension. */
-    public readonly name = NAME;
-
-    /** Defines whether this extension is enabled. */
-    public enabled = true;
-
-    private _loader: GLTFLoader;
-    private _clips: Array<ILoaderClip>;
-    private _emitters: Array<ILoaderEmitter>;
-
-    /** @hidden */
-    constructor(loader: GLTFLoader) {
-        this._loader = loader;
-    }
-
-    /** @hidden */
-    public dispose() {
-        delete this._loader;
-        delete this._clips;
-        delete this._emitters;
-    }
-
-    /** @hidden */
-    public onLoading(): void {
-        const extensions = this._loader.gltf.extensions;
-        if (extensions && extensions[this.name]) {
-            const extension = extensions[this.name] as IMSFTAudioEmitter;
-
-            this._clips = extension.clips;
-            this._emitters = extension.emitters;
-
-            ArrayItem.Assign(this._clips);
-            ArrayItem.Assign(this._emitters);
-        }
-    }
-
-    /** @hidden */
-    public loadSceneAsync(context: string, scene: IScene): Nullable<Promise<void>> {
-        return GLTFLoader.LoadExtensionAsync<IEmittersReference>(context, scene, this.name, (extensionContext, extension) => {
-            const promises = new Array<Promise<any>>();
-
-            promises.push(this._loader.loadSceneAsync(context, scene));
-
-            for (const emitterIndex of extension.emitters) {
-                const emitter = ArrayItem.Get(`${extensionContext}/emitters`, this._emitters, emitterIndex);
-                if (emitter.refDistance != undefined || emitter.maxDistance != undefined || emitter.rolloffFactor != undefined ||
-                    emitter.distanceModel != undefined || emitter.innerAngle != undefined || emitter.outerAngle != undefined) {
-                    throw new Error(`${extensionContext}: Direction or Distance properties are not allowed on emitters attached to a scene`);
-                }
-
-                promises.push(this._loadEmitterAsync(`${extensionContext}/emitters/${emitter.index}`, emitter));
-            }
-
-            return Promise.all(promises).then(() => {});
-        });
-    }
-
-    /** @hidden */
-    public loadNodeAsync(context: string, node: INode, assign: (babylonMesh: Mesh) => void): Nullable<Promise<Mesh>> {
-        return GLTFLoader.LoadExtensionAsync<IEmittersReference, Mesh>(context, node, this.name, (extensionContext, extension) => {
-            const promises = new Array<Promise<any>>();
-
-            return this._loader.loadNodeAsync(extensionContext, node, (babylonMesh) => {
+/// <reference path="../../../../../dist/preview release/babylon.d.ts"/>
+
+module BABYLON.GLTF2.Loader.Extensions {
+    const NAME = "MSFT_audio_emitter";
+
+    interface IClipReference {
+        clip: number;
+        weight?: number;
+    }
+
+    interface IEmittersReference {
+        emitters: number[];
+    }
+
+    const enum DistanceModel {
+        linear = "linear",
+        inverse = "inverse",
+        exponential = "exponential",
+    }
+
+    interface IEmitter {
+        name?: string;
+        distanceModel?: DistanceModel;
+        refDistance?: number;
+        maxDistance?: number;
+        rolloffFactor?: number;
+        innerAngle?: number;
+        outerAngle?: number;
+        loop?: boolean;
+        volume?: number;
+        clips: IClipReference[];
+    }
+
+    const enum AudioMimeType {
+        WAV = "audio/wav",
+    }
+
+    interface IClip {
+        uri?: string;
+        bufferView?: number;
+        mimeType?: AudioMimeType;
+    }
+
+    interface ILoaderClip extends IClip, IArrayItem {
+        _objectURL?: Promise<string>;
+    }
+
+    interface ILoaderEmitter extends IEmitter, IArrayItem {
+        _babylonData?: {
+            sound?: WeightedSound;
+            loaded: Promise<void>;
+        };
+        _babylonSounds: Sound[];
+    }
+
+    interface IMSFTAudioEmitter {
+        clips: ILoaderClip[];
+        emitters: ILoaderEmitter[];
+    }
+
+    const enum AnimationEventAction {
+        play = "play",
+        pause = "pause",
+        stop = "stop",
+    }
+
+    interface IAnimationEvent {
+        action: AnimationEventAction;
+        emitter: number;
+        time: number;
+        startOffset?: number;
+    }
+
+    interface ILoaderAnimationEvent extends IAnimationEvent, IArrayItem {
+    }
+
+    interface ILoaderAnimationEvents {
+        events: ILoaderAnimationEvent[];
+    }
+
+    /**
+     * [Specification](https://github.com/najadojo/glTF/tree/MSFT_audio_emitter/extensions/2.0/Vendor/MSFT_audio_emitter)
+     */
+    export class MSFT_audio_emitter implements IGLTFLoaderExtension {
+        /** The name of this extension. */
+        public readonly name = NAME;
+
+        /** Defines whether this extension is enabled. */
+        public enabled = true;
+
+        private _loader: GLTFLoader;
+        private _clips: Array<ILoaderClip>;
+        private _emitters: Array<ILoaderEmitter>;
+
+        /** @hidden */
+        constructor(loader: GLTFLoader) {
+            this._loader = loader;
+        }
+
+        /** @hidden */
+        public dispose() {
+            delete this._loader;
+            delete this._clips;
+            delete this._emitters;
+        }
+
+        /** @hidden */
+        public onLoading(): void {
+            const extensions = this._loader.gltf.extensions;
+            if (extensions && extensions[this.name]) {
+                const extension = extensions[this.name] as IMSFTAudioEmitter;
+
+                this._clips = extension.clips;
+                this._emitters = extension.emitters;
+
+                ArrayItem.Assign(this._clips);
+                ArrayItem.Assign(this._emitters);
+            }
+        }
+
+        /** @hidden */
+        public loadSceneAsync(context: string, scene: IScene): Nullable<Promise<void>> {
+            return GLTFLoader.LoadExtensionAsync<IEmittersReference>(context, scene, this.name, (extensionContext, extension) => {
+                const promises = new Array<Promise<any>>();
+
+                promises.push(this._loader.loadSceneAsync(context, scene));
+
                 for (const emitterIndex of extension.emitters) {
                     const emitter = ArrayItem.Get(`${extensionContext}/emitters`, this._emitters, emitterIndex);
-                    promises.push(this._loadEmitterAsync(`${extensionContext}/emitters/${emitter.index}`, emitter).then(() => {
-                        for (const sound of emitter._babylonSounds) {
-                            sound.attachToMesh(babylonMesh);
-                            if (emitter.innerAngle != undefined || emitter.outerAngle != undefined) {
-                                sound.setLocalDirectionToMesh(Vector3.Forward());
-                                sound.setDirectionalCone(
-                                    2 * Tools.ToDegrees(emitter.innerAngle == undefined ? Math.PI : emitter.innerAngle),
-                                    2 * Tools.ToDegrees(emitter.outerAngle == undefined ? Math.PI : emitter.outerAngle),
-                                    0);
-                            }
-                        }
-                    }));
-                }
-
-                assign(babylonMesh);
-            }).then((babylonMesh) => {
-                return Promise.all(promises).then(() => {
-                    return babylonMesh;
-                });
-            });
-        });
-    }
-
-<<<<<<< HEAD
-    /** @hidden */
-    public loadAnimationAsync(context: string, animation: IAnimation): Nullable<Promise<AnimationGroup>> {
-        return GLTFLoader.LoadExtensionAsync<ILoaderAnimationEvents, AnimationGroup>(context, animation, this.name, (extensionContext, extension) => {
-            return this._loader.loadAnimationAsync(context, animation).then((babylonAnimationGroup) => {
-=======
+                    if (emitter.refDistance != undefined || emitter.maxDistance != undefined || emitter.rolloffFactor != undefined ||
+                        emitter.distanceModel != undefined || emitter.innerAngle != undefined || emitter.outerAngle != undefined) {
+                        throw new Error(`${extensionContext}: Direction or Distance properties are not allowed on emitters attached to a scene`);
+                    }
+
+                    promises.push(this._loadEmitterAsync(`${extensionContext}/emitters/${emitter.index}`, emitter));
+                }
+
+                return Promise.all(promises).then(() => {});
+            });
+        }
+
         /** @hidden */
         public loadNodeAsync(context: string, node: INode, assign: (babylonTransformNode: TransformNode) => void): Nullable<Promise<TransformNode>> {
             return GLTFLoader.LoadExtensionAsync<IEmittersReference, TransformNode>(context, node, this.name, (extensionContext, extension) => {
->>>>>>> e94b0f8c
                 const promises = new Array<Promise<any>>();
 
-                ArrayItem.Assign(extension.events);
-                for (const event of extension.events) {
-                    promises.push(this._loadAnimationEventAsync(`${extensionContext}/events/${event.index}`, context, animation, event, babylonAnimationGroup));
-                }
-
-                return Promise.all(promises).then(() => {
-                    return babylonAnimationGroup;
+                return this._loader.loadNodeAsync(extensionContext, node, (babylonMesh) => {
+                    for (const emitterIndex of extension.emitters) {
+                        const emitter = ArrayItem.Get(`${extensionContext}/emitters`, this._emitters, emitterIndex);
+                        promises.push(this._loadEmitterAsync(`${extensionContext}/emitters/${emitter.index}`, emitter).then(() => {
+                            for (const sound of emitter._babylonSounds) {
+                                sound.attachToMesh(babylonMesh);
+                                if (emitter.innerAngle != undefined || emitter.outerAngle != undefined) {
+                                    sound.setLocalDirectionToMesh(Vector3.Forward());
+                                    sound.setDirectionalCone(
+                                        2 * Tools.ToDegrees(emitter.innerAngle == undefined ? Math.PI : emitter.innerAngle),
+                                        2 * Tools.ToDegrees(emitter.outerAngle == undefined ? Math.PI : emitter.outerAngle),
+                                        0);
+                                }
+                            }
+                        }));
+                    }
+
+                    assign(babylonMesh);
+                }).then((babylonMesh) => {
+                    return Promise.all(promises).then(() => {
+                        return babylonMesh;
+                    });
                 });
             });
-        });
-    }
-
-    private _loadClipAsync(context: string, clip: ILoaderClip): Promise<string> {
-        if (clip._objectURL) {
+        }
+
+        /** @hidden */
+        public loadAnimationAsync(context: string, animation: IAnimation): Nullable<Promise<AnimationGroup>> {
+            return GLTFLoader.LoadExtensionAsync<ILoaderAnimationEvents, AnimationGroup>(context, animation, this.name, (extensionContext, extension) => {
+                return this._loader.loadAnimationAsync(context, animation).then((babylonAnimationGroup) => {
+                    const promises = new Array<Promise<any>>();
+
+                    ArrayItem.Assign(extension.events);
+                    for (const event of extension.events) {
+                        promises.push(this._loadAnimationEventAsync(`${extensionContext}/events/${event.index}`, context, animation, event, babylonAnimationGroup));
+                    }
+
+                    return Promise.all(promises).then(() => {
+                        return babylonAnimationGroup;
+                    });
+                });
+            });
+        }
+
+        private _loadClipAsync(context: string, clip: ILoaderClip): Promise<string> {
+            if (clip._objectURL) {
+                return clip._objectURL;
+            }
+
+            let promise: Promise<ArrayBufferView>;
+            if (clip.uri) {
+                promise = this._loader.loadUriAsync(context, clip.uri);
+            }
+            else {
+                const bufferView = ArrayItem.Get(`${context}/bufferView`, this._loader.gltf.bufferViews, clip.bufferView);
+                promise = this._loader.loadBufferViewAsync(`#/bufferViews/${bufferView.index}`, bufferView);
+            }
+
+            clip._objectURL = promise.then((data) => {
+                return URL.createObjectURL(new Blob([data], { type: clip.mimeType }));
+            });
+
             return clip._objectURL;
         }
 
-        let promise: Promise<ArrayBufferView>;
-        if (clip.uri) {
-            promise = this._loader.loadUriAsync(context, clip.uri);
-        }
-        else {
-            const bufferView = ArrayItem.Get(`${context}/bufferView`, this._loader.gltf.bufferViews, clip.bufferView);
-            promise = this._loader.loadBufferViewAsync(`#/bufferViews/${bufferView.index}`, bufferView);
-        }
-
-        clip._objectURL = promise.then((data) => {
-            return URL.createObjectURL(new Blob([data], { type: clip.mimeType }));
-        });
-
-        return clip._objectURL;
-    }
-
-    private _loadEmitterAsync(context: string, emitter: ILoaderEmitter): Promise<void> {
-        emitter._babylonSounds = emitter._babylonSounds || [];
-        if (!emitter._babylonData) {
-            const clipPromises = new Array<Promise<any>>();
-            const name = emitter.name || `emitter${emitter.index}`;
-            const options = {
-                loop: false,
-                autoplay: false,
-                volume: emitter.volume == undefined ? 1 : emitter.volume,
-            };
-
-            for (let i = 0; i < emitter.clips.length; i++) {
-                const clipContext = `#/extensions/${this.name}/clips`;
-                const clip = ArrayItem.Get(clipContext, this._clips, emitter.clips[i].clip);
-                clipPromises.push(this._loadClipAsync(`${clipContext}/${emitter.clips[i].clip}`, clip).then((objectURL: string) => {
-                    const sound = emitter._babylonSounds[i] = new Sound(name, objectURL, this._loader.babylonScene, null, options);
-                    sound.refDistance = emitter.refDistance || 1;
-                    sound.maxDistance = emitter.maxDistance || 256;
-                    sound.rolloffFactor = emitter.rolloffFactor || 1;
-                    sound.distanceModel = emitter.distanceModel || 'exponential';
-                    sound._positionInEmitterSpace = true;
-                }));
-            }
-
-            const promise = Promise.all(clipPromises).then(() => {
-                const weights = emitter.clips.map((clip) => { return clip.weight || 1; });
-                const weightedSound = new WeightedSound(emitter.loop || false, emitter._babylonSounds, weights);
-                if (emitter.innerAngle) { weightedSound.directionalConeInnerAngle = 2 * Tools.ToDegrees(emitter.innerAngle); }
-                if (emitter.outerAngle) { weightedSound.directionalConeOuterAngle = 2 * Tools.ToDegrees(emitter.outerAngle); }
-                if (emitter.volume) { weightedSound.volume = emitter.volume; }
-                emitter._babylonData!.sound = weightedSound;
-            });
-
-            emitter._babylonData = {
-                loaded: promise
-            };
-        }
-
-        return emitter._babylonData.loaded;
-    }
-
-    private _getEventAction(context: string, sound: WeightedSound, action: AnimationEventAction, time: number, startOffset?: number): (currentFrame: number) => void {
-        switch (action) {
-            case AnimationEventAction.play: {
-                return (currentFrame: number) => {
-                    const frameOffset = (startOffset || 0) + (currentFrame - time);
-                    sound.play(frameOffset);
+        private _loadEmitterAsync(context: string, emitter: ILoaderEmitter): Promise<void> {
+            emitter._babylonSounds = emitter._babylonSounds || [];
+            if (!emitter._babylonData) {
+                const clipPromises = new Array<Promise<any>>();
+                const name = emitter.name || `emitter${emitter.index}`;
+                const options = {
+                    loop: false,
+                    autoplay: false,
+                    volume: emitter.volume == undefined ? 1 : emitter.volume,
                 };
-            }
-            case AnimationEventAction.stop: {
-                return (currentFrame: number) => {
-                    sound.stop();
+
+                for (let i = 0; i < emitter.clips.length; i++) {
+                    const clipContext = `#/extensions/${this.name}/clips`;
+                    const clip = ArrayItem.Get(clipContext, this._clips, emitter.clips[i].clip);
+                    clipPromises.push(this._loadClipAsync(`${clipContext}/${emitter.clips[i].clip}`, clip).then((objectURL: string) => {
+                        const sound = emitter._babylonSounds[i] = new Sound(name, objectURL, this._loader.babylonScene, null, options);
+                        sound.refDistance = emitter.refDistance || 1;
+                        sound.maxDistance = emitter.maxDistance || 256;
+                        sound.rolloffFactor = emitter.rolloffFactor || 1;
+                        sound.distanceModel = emitter.distanceModel || 'exponential';
+                        sound._positionInEmitterSpace = true;
+                    }));
+                }
+
+                const promise = Promise.all(clipPromises).then(() => {
+                    const weights = emitter.clips.map((clip) => { return clip.weight || 1; });
+                    const weightedSound = new WeightedSound(emitter.loop || false, emitter._babylonSounds, weights);
+                    if (emitter.innerAngle) { weightedSound.directionalConeInnerAngle = 2 * Tools.ToDegrees(emitter.innerAngle); }
+                    if (emitter.outerAngle) { weightedSound.directionalConeOuterAngle = 2 * Tools.ToDegrees(emitter.outerAngle); }
+                    if (emitter.volume) { weightedSound.volume = emitter.volume; }
+                    emitter._babylonData!.sound = weightedSound;
+                });
+
+                emitter._babylonData = {
+                    loaded: promise
                 };
             }
-            case AnimationEventAction.pause: {
-                return (currentFrame: number) => {
-                    sound.pause();
-                };
-            }
-            default: {
-                throw new Error(`${context}: Unsupported action ${action}`);
-            }
-        }
-    }
-
-    private _loadAnimationEventAsync(context: string, animationContext: string, animation: IAnimation, event: ILoaderAnimationEvent, babylonAnimationGroup: AnimationGroup): Promise<void> {
-        if (babylonAnimationGroup.targetedAnimations.length == 0) {
-            return Promise.resolve();
-        }
-        const babylonAnimation = babylonAnimationGroup.targetedAnimations[0];
-        const emitterIndex = event.emitter;
-        const emitter = ArrayItem.Get(`#/extensions/${this.name}/emitters`, this._emitters, emitterIndex);
-        return this._loadEmitterAsync(context, emitter).then(() => {
-            const sound = emitter._babylonData!.sound;
-            if (sound) {
-                var babylonAnimationEvent = new AnimationEvent(event.time, this._getEventAction(context, sound, event.action, event.time, event.startOffset));
-                babylonAnimation.animation.addEvent(babylonAnimationEvent);
-                // Make sure all started audio stops when this animation is terminated.
-                babylonAnimationGroup.onAnimationGroupEndObservable.add(() => {
-                    sound.stop();
-                });
-                babylonAnimationGroup.onAnimationGroupPauseObservable.add(() => {
-                    sound.pause();
-                });
-            }
-        });
-    }
-}
-
-GLTFLoader.RegisterExtension(NAME, (loader) => new MSFT_audio_emitter(loader));+
+            return emitter._babylonData.loaded;
+        }
+
+        private _getEventAction(context: string, sound: WeightedSound, action: AnimationEventAction, time: number, startOffset?: number): (currentFrame: number) => void {
+            switch (action) {
+                case AnimationEventAction.play: {
+                    return (currentFrame: number) => {
+                        const frameOffset = (startOffset || 0) + (currentFrame - time);
+                        sound.play(frameOffset);
+                    };
+                }
+                case AnimationEventAction.stop: {
+                    return (currentFrame: number) => {
+                        sound.stop();
+                    };
+                }
+                case AnimationEventAction.pause: {
+                    return (currentFrame: number) => {
+                        sound.pause();
+                    };
+                }
+                default: {
+                    throw new Error(`${context}: Unsupported action ${action}`);
+                }
+            }
+        }
+
+        private _loadAnimationEventAsync(context: string, animationContext: string, animation: IAnimation, event: ILoaderAnimationEvent, babylonAnimationGroup: AnimationGroup): Promise<void> {
+            if (babylonAnimationGroup.targetedAnimations.length == 0) {
+                return Promise.resolve();
+            }
+            const babylonAnimation = babylonAnimationGroup.targetedAnimations[0];
+            const emitterIndex = event.emitter;
+            const emitter = ArrayItem.Get(`#/extensions/${this.name}/emitters`, this._emitters, emitterIndex);
+            return this._loadEmitterAsync(context, emitter).then(() => {
+                const sound = emitter._babylonData!.sound;
+                if (sound) {
+                    var babylonAnimationEvent = new AnimationEvent(event.time, this._getEventAction(context, sound, event.action, event.time, event.startOffset));
+                    babylonAnimation.animation.addEvent(babylonAnimationEvent);
+                    // Make sure all started audio stops when this animation is terminated.
+                    babylonAnimationGroup.onAnimationGroupEndObservable.add(() => {
+                        sound.stop();
+                    });
+                    babylonAnimationGroup.onAnimationGroupPauseObservable.add(() => {
+                        sound.pause();
+                    });
+                }
+            });
+        }
+    }
+
+    GLTFLoader.RegisterExtension(NAME, (loader) => new MSFT_audio_emitter(loader));
+}