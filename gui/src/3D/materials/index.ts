--- conflicted
+++ resolved
@@ -1,7 +1,4 @@
-export * from "./fluent";
-export * from "./fluentButton";
-<<<<<<< HEAD
-export * from "./handle";
-=======
-export * from "./fluentBackplate";
->>>>>>> 1a3a1b21
+export * from "./fluent";
+export * from "./fluentButton";
+export * from "./fluentBackplate";
+export * from "./handle";