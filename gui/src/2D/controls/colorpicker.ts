--- conflicted
+++ resolved
@@ -1,15 +1,12 @@
 import { Control } from "./control";
 import { Color3, Observable, Vector2 } from "babylonjs";
 import { Measure } from "../measure";
-<<<<<<< HEAD
-=======
 import { InputText } from "./inputText";
 import { Rectangle } from "./rectangle";
 import { Button } from "./button";
 import { Grid } from "./grid";
 import { AdvancedDynamicTexture } from "../advancedDynamicTexture";
 import { TextBlock } from ".";
->>>>>>> d62e4419
 
 /** Class used to create color pickers */
 export class ColorPicker extends Control {
@@ -494,8 +491,6 @@
         delete this._host._capturingControl[pointerId];
         super._onPointerUp(target, coordinates, pointerId, buttonIndex, notifyClick);
     }
-<<<<<<< HEAD
-=======
 
     /**
      * This function expands the color picker by creating a color picker dialog with manual
@@ -1577,5 +1572,4 @@
             }
         });
     }
->>>>>>> d62e4419
 }