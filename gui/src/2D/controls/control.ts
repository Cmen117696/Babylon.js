import { Nullable } from "babylonjs/types";
import { Observable, Observer } from "babylonjs/Misc/observable";
import { Vector2, Vector3, Matrix } from "babylonjs/Maths/math";
import { PointerEventTypes } from 'babylonjs/Events/pointerEvents';
import { Logger } from "babylonjs/Misc/logger";
import { Tools } from "babylonjs/Misc/tools";
import { Polygon } from "babylonjs/Meshes/polygonMesh";
import { AbstractMesh } from "babylonjs/Meshes/abstractMesh";
import { Scene } from "babylonjs/scene";

import { Container } from "./container";
import { AdvancedDynamicTexture } from "../advancedDynamicTexture";
import { ValueAndUnit } from "../valueAndUnit";
import { Measure } from "../measure";
import { Style } from "../style";
import { Matrix2D, Vector2WithInfo } from "../math2D";

/**
 * Root class used for all 2D controls
 * @see http://doc.babylonjs.com/how_to/gui#controls
 */
export class Control {
    /**
     * Gets or sets a boolean indicating if alpha must be an inherited value (false by default)
     */
    public static AllowAlphaInheritance = false;

    private _alpha = 1;
    private _alphaSet = false;
    private _zIndex = 0;
    /** @hidden */
    public _host: AdvancedDynamicTexture;
    /** Gets or sets the control parent */
    public parent: Nullable<Container>;
    /** @hidden */
    public _currentMeasure = Measure.Empty();
    private _fontFamily = "Arial";
    private _fontStyle = "";
    private _fontWeight = "";
    private _fontSize = new ValueAndUnit(18, ValueAndUnit.UNITMODE_PIXEL, false);
    private _font: string;
    /** @hidden */
    public _width = new ValueAndUnit(1, ValueAndUnit.UNITMODE_PERCENTAGE, false);
    /** @hidden */
    public _height = new ValueAndUnit(1, ValueAndUnit.UNITMODE_PERCENTAGE, false);
    /** @hidden */
    protected _fontOffset: { ascent: number, height: number, descent: number };
    private _color = "";
    private _style: Nullable<Style> = null;
    private _styleObserver: Nullable<Observer<Style>>;
    /** @hidden */
    protected _horizontalAlignment = Control.HORIZONTAL_ALIGNMENT_CENTER;
    /** @hidden */
    protected _verticalAlignment = Control.VERTICAL_ALIGNMENT_CENTER;
    /** @hidden */
    protected _isDirty = true;
    /** @hidden */
    protected _wasDirty = false;
    /** @hidden */
    public _tempParentMeasure = Measure.Empty();
    /** @hidden */
    public _prevCurrentMeasureTransformedIntoGlobalSpace = Measure.Empty();
    /** @hidden */
    protected _cachedParentMeasure = Measure.Empty();
    private _paddingLeft = new ValueAndUnit(0);
    private _paddingRight = new ValueAndUnit(0);
    private _paddingTop = new ValueAndUnit(0);
    private _paddingBottom = new ValueAndUnit(0);
    /** @hidden */
    public _left = new ValueAndUnit(0);
    /** @hidden */
    public _top = new ValueAndUnit(0);
    private _scaleX = 1.0;
    private _scaleY = 1.0;
    private _rotation = 0;
    private _transformCenterX = 0.5;
    private _transformCenterY = 0.5;
    /** @hidden */
    public _transformMatrix = Matrix2D.Identity();
    /** @hidden */
    protected _invertTransformMatrix = Matrix2D.Identity();
    /** @hidden */
    protected _transformedPosition = Vector2.Zero();
    private _isMatrixDirty = true;
    private _cachedOffsetX: number;
    private _cachedOffsetY: number;
    private _isVisible = true;
    private _isHighlighted = false;
    /** @hidden */
    public _linkedMesh: Nullable<AbstractMesh>;
    private _fontSet = false;
    private _dummyVector2 = Vector2.Zero();
    private _downCount = 0;
    private _enterCount = -1;
    private _doNotRender = false;
    private _downPointerIds: { [id: number]: boolean } = {};
    protected _isEnabled = true;
    protected _disabledColor = "#9a9a9a";
    /** @hidden */
    protected _rebuildLayout = false;

    /** @hidden */
    public _isClipped = false;

    /** @hidden */
    public _tag: any;

    /**
     * Gets or sets the unique id of the node. Please note that this number will be updated when the control is added to a container
     */
    public uniqueId: number;

    /**
     * Gets or sets an object used to store user defined information for the node
     */
    public metadata: any = null;

    /** Gets or sets a boolean indicating if the control can be hit with pointer events */
    public isHitTestVisible = true;
    /** Gets or sets a boolean indicating if the control can block pointer events */
    public isPointerBlocker = false;
    /** Gets or sets a boolean indicating if the control can be focusable */
    public isFocusInvisible = false;

    /** Gets or sets a boolean indicating if the children are clipped to the current control bounds */
    public clipChildren = true;

    /**
     * Gets or sets a boolean indicating that the current control should cache its rendering (useful when the control does not change often)
     */
    public useBitmapCache = false;

    private _cacheData: Nullable<ImageData>;

    private _shadowOffsetX = 0;
    /** Gets or sets a value indicating the offset to apply on X axis to render the shadow */
    public get shadowOffsetX() {
        return this._shadowOffsetX;
    }

    public set shadowOffsetX(value: number) {
        if (this._shadowOffsetX === value) {
            return;
        }

        this._shadowOffsetX = value;
        this._markAsDirty();
    }

    private _shadowOffsetY = 0;
    /** Gets or sets a value indicating the offset to apply on Y axis to render the shadow */
    public get shadowOffsetY() {
        return this._shadowOffsetY;
    }

    public set shadowOffsetY(value: number) {
        if (this._shadowOffsetY === value) {
            return;
        }

        this._shadowOffsetY = value;
        this._markAsDirty();
    }

    private _shadowBlur = 0;
    /** Gets or sets a value indicating the amount of blur to use to render the shadow */
    public get shadowBlur() {
        return this._shadowBlur;
    }

    public set shadowBlur(value: number) {
        if (this._shadowBlur === value) {
            return;
        }

        this._shadowBlur = value;
        this._markAsDirty();
    }

    private _shadowColor = 'black';
    /** Gets or sets a value indicating the color of the shadow (black by default ie. "#000") */
    public get shadowColor() {
        return this._shadowColor;
    }

    public set shadowColor(value: string) {
        if (this._shadowColor === value) {
            return;
        }

        this._shadowColor = value;
        this._markAsDirty();
    }

    /** Gets or sets the cursor to use when the control is hovered */
    public hoverCursor = "";

    /** @hidden */
    protected _linkOffsetX = new ValueAndUnit(0);
    /** @hidden */
    protected _linkOffsetY = new ValueAndUnit(0);

    // Properties

    /** Gets the control type name */
    public get typeName(): string {
        return this._getTypeName();
    }

    /**
     * Get the current class name of the control.
     * @returns current class name
     */
    public getClassName(): string {
        return this._getTypeName();
    }

    /**
    * An event triggered when the pointer move over the control.
    */
    public onPointerMoveObservable = new Observable<Vector2>();

    /**
    * An event triggered when the pointer move out of the control.
    */
    public onPointerOutObservable = new Observable<Control>();

    /**
    * An event triggered when the pointer taps the control
    */
    public onPointerDownObservable = new Observable<Vector2WithInfo>();

    /**
    * An event triggered when pointer up
    */
    public onPointerUpObservable = new Observable<Vector2WithInfo>();

    /**
    * An event triggered when a control is clicked on
    */
    public onPointerClickObservable = new Observable<Vector2WithInfo>();

    /**
    * An event triggered when pointer enters the control
    */
    public onPointerEnterObservable = new Observable<Control>();

    /**
    * An event triggered when the control is marked as dirty
    */
    public onDirtyObservable = new Observable<Control>();

    /**
     * An event triggered before drawing the control
     */
    public onBeforeDrawObservable = new Observable<Control>();

    /**
     * An event triggered after the control was drawn
     */
    public onAfterDrawObservable = new Observable<Control>();

    /**
     * Get the hosting AdvancedDynamicTexture
     */
    public get host(): AdvancedDynamicTexture {
        return this._host;
    }

    /** Gets or set information about font offsets (used to render and align text) */
    public get fontOffset(): { ascent: number, height: number, descent: number } {
        return this._fontOffset;
    }

    public set fontOffset(offset: { ascent: number, height: number, descent: number }) {
        this._fontOffset = offset;
    }

    /** Gets or sets alpha value for the control (1 means opaque and 0 means entirely transparent) */
    public get alpha(): number {
        return this._alpha;
    }

    public set alpha(value: number) {
        if (this._alpha === value) {
            return;
        }
        this._alphaSet = true;
        this._alpha = value;
        this._markAsDirty();
    }

    /**
     * Gets or sets a boolean indicating that we want to highlight the control (mostly for debugging purpose)
     */
    public get isHighlighted(): boolean {
        return this._isHighlighted;
    }

    public set isHighlighted(value: boolean) {
        if (this._isHighlighted === value) {
            return;
        }

        this._isHighlighted = value;
        this._markAsDirty();
    }

    /** Gets or sets a value indicating the scale factor on X axis (1 by default)
     * @see http://doc.babylonjs.com/how_to/gui#rotation-and-scaling
    */
    public get scaleX(): number {
        return this._scaleX;
    }

    public set scaleX(value: number) {
        if (this._scaleX === value) {
            return;
        }

        this._scaleX = value;
        this._markAsDirty();
        this._markMatrixAsDirty();
    }

    /** Gets or sets a value indicating the scale factor on Y axis (1 by default)
     * @see http://doc.babylonjs.com/how_to/gui#rotation-and-scaling
    */
    public get scaleY(): number {
        return this._scaleY;
    }

    public set scaleY(value: number) {
        if (this._scaleY === value) {
            return;
        }

        this._scaleY = value;
        this._markAsDirty();
        this._markMatrixAsDirty();
    }

    /** Gets or sets the rotation angle (0 by default)
     * @see http://doc.babylonjs.com/how_to/gui#rotation-and-scaling
    */
    public get rotation(): number {
        return this._rotation;
    }

    public set rotation(value: number) {
        if (this._rotation === value) {
            return;
        }

        this._rotation = value;
        this._markAsDirty();
        this._markMatrixAsDirty();
    }

    /** Gets or sets the transformation center on Y axis (0 by default)
     * @see http://doc.babylonjs.com/how_to/gui#rotation-and-scaling
    */
    public get transformCenterY(): number {
        return this._transformCenterY;
    }

    public set transformCenterY(value: number) {
        if (this._transformCenterY === value) {
            return;
        }

        this._transformCenterY = value;
        this._markAsDirty();
        this._markMatrixAsDirty();
    }

    /** Gets or sets the transformation center on X axis (0 by default)
     * @see http://doc.babylonjs.com/how_to/gui#rotation-and-scaling
    */
    public get transformCenterX(): number {
        return this._transformCenterX;
    }

    public set transformCenterX(value: number) {
        if (this._transformCenterX === value) {
            return;
        }

        this._transformCenterX = value;
        this._markAsDirty();
        this._markMatrixAsDirty();
    }

    /**
     * Gets or sets the horizontal alignment
     * @see http://doc.babylonjs.com/how_to/gui#alignments
     */
    public get horizontalAlignment(): number {
        return this._horizontalAlignment;
    }

    public set horizontalAlignment(value: number) {
        if (this._horizontalAlignment === value) {
            return;
        }

        this._horizontalAlignment = value;
        this._markAsDirty();
    }

    /**
     * Gets or sets the vertical alignment
     * @see http://doc.babylonjs.com/how_to/gui#alignments
     */
    public get verticalAlignment(): number {
        return this._verticalAlignment;
    }

    public set verticalAlignment(value: number) {
        if (this._verticalAlignment === value) {
            return;
        }

        this._verticalAlignment = value;
        this._markAsDirty();
    }

    /**
     * Gets or sets control width
     * @see http://doc.babylonjs.com/how_to/gui#position-and-size
     */
    public get width(): string | number {
        return this._width.toString(this._host);
    }

    /**
     * Gets control width in pixel
     * @see http://doc.babylonjs.com/how_to/gui#position-and-size
     */
    public get widthInPixels(): number {
        return this._width.getValueInPixel(this._host, this._cachedParentMeasure.width);
    }

    public set width(value: string | number) {
        if (this._width.toString(this._host) === value) {
            return;
        }

        if (this._width.fromString(value)) {
            this._markAsDirty();
        }
    }

    /**
     * Gets or sets control height
     * @see http://doc.babylonjs.com/how_to/gui#position-and-size
     */
    public get height(): string | number {
        return this._height.toString(this._host);
    }

    /**
     * Gets control height in pixel
     * @see http://doc.babylonjs.com/how_to/gui#position-and-size
     */
    public get heightInPixels(): number {
        return this._height.getValueInPixel(this._host, this._cachedParentMeasure.height);
    }

    public set height(value: string | number) {
        if (this._height.toString(this._host) === value) {
            return;
        }

        if (this._height.fromString(value)) {
            this._markAsDirty();
        }
    }

    /** Gets or set font family */
    public get fontFamily(): string {
        if (!this._fontSet) {
            return "";
        }
        return this._fontFamily;
    }

    public set fontFamily(value: string) {
        if (this._fontFamily === value) {
            return;
        }

        this._fontFamily = value;
        this._resetFontCache();
    }

    /** Gets or sets font style */
    public get fontStyle(): string {
        return this._fontStyle;
    }

    public set fontStyle(value: string) {
        if (this._fontStyle === value) {
            return;
        }

        this._fontStyle = value;
        this._resetFontCache();
    }

    /** Gets or sets font weight */
    public get fontWeight(): string {
        return this._fontWeight;
    }

    public set fontWeight(value: string) {
        if (this._fontWeight === value) {
            return;
        }

        this._fontWeight = value;
        this._resetFontCache();
    }

    /**
     * Gets or sets style
     * @see http://doc.babylonjs.com/how_to/gui#styles
     */
    public get style(): Nullable<Style> {
        return this._style;
    }

    public set style(value: Nullable<Style>) {
        if (this._style) {
            this._style.onChangedObservable.remove(this._styleObserver);
            this._styleObserver = null;
        }

        this._style = value;

        if (this._style) {
            this._styleObserver = this._style.onChangedObservable.add(() => {
                this._markAsDirty();
                this._resetFontCache();
            });
        }

        this._markAsDirty();
        this._resetFontCache();
    }

    /** @hidden */
    public get _isFontSizeInPercentage(): boolean {
        return this._fontSize.isPercentage;
    }

    /** Gets font size in pixels */
    public get fontSizeInPixels(): number {
        let fontSizeToUse = this._style ? this._style._fontSize : this._fontSize;

        if (fontSizeToUse.isPixel) {
            return fontSizeToUse.getValue(this._host);
        }

        return fontSizeToUse.getValueInPixel(this._host, this._tempParentMeasure.height || this._cachedParentMeasure.height);
    }

    /** Gets or sets font size */
    public get fontSize(): string | number {
        return this._fontSize.toString(this._host);
    }

    public set fontSize(value: string | number) {
        if (this._fontSize.toString(this._host) === value) {
            return;
        }

        if (this._fontSize.fromString(value)) {
            this._markAsDirty();
            this._resetFontCache();
        }
    }

    /** Gets or sets foreground color */
    public get color(): string {
        return this._color;
    }

    public set color(value: string) {
        if (this._color === value) {
            return;
        }

        this._color = value;
        this._markAsDirty();
    }

    /** Gets or sets z index which is used to reorder controls on the z axis */
    public get zIndex(): number {
        return this._zIndex;
    }

    public set zIndex(value: number) {
        if (this.zIndex === value) {
            return;
        }

        this._zIndex = value;

        if (this.parent) {
            this.parent._reOrderControl(this);
        }
    }

    /** Gets or sets a boolean indicating if the control can be rendered */
    public get notRenderable(): boolean {
        return this._doNotRender;
    }

    public set notRenderable(value: boolean) {
        if (this._doNotRender === value) {
            return;
        }

        this._doNotRender = value;
        this._markAsDirty();
    }

    /** Gets or sets a boolean indicating if the control is visible */
    public get isVisible(): boolean {
        return this._isVisible;
    }

    public set isVisible(value: boolean) {
        if (this._isVisible === value) {
            return;
        }

        this._isVisible = value;
        this._markAsDirty(true);
    }

    /** Gets a boolean indicating that the control needs to update its rendering */
    public get isDirty(): boolean {
        return this._isDirty;
    }

    /**
     * Gets the current linked mesh (or null if none)
     */
    public get linkedMesh(): Nullable<AbstractMesh> {
        return this._linkedMesh;
    }

    /**
     * Gets or sets a value indicating the padding to use on the left of the control
     * @see http://doc.babylonjs.com/how_to/gui#position-and-size
     */
    public get paddingLeft(): string | number {
        return this._paddingLeft.toString(this._host);
    }

    /**
     * Gets a value indicating the padding in pixels to use on the left of the control
     * @see http://doc.babylonjs.com/how_to/gui#position-and-size
     */
    public get paddingLeftInPixels(): number {
        return this._paddingLeft.getValueInPixel(this._host, this._cachedParentMeasure.width);
    }

    public set paddingLeft(value: string | number) {
        if (this._paddingLeft.fromString(value)) {
            this._markAsDirty();
        }
    }

    /**
     * Gets or sets a value indicating the padding to use on the right of the control
     * @see http://doc.babylonjs.com/how_to/gui#position-and-size
     */
    public get paddingRight(): string | number {
        return this._paddingRight.toString(this._host);
    }

    /**
     * Gets a value indicating the padding in pixels to use on the right of the control
     * @see http://doc.babylonjs.com/how_to/gui#position-and-size
     */
    public get paddingRightInPixels(): number {
        return this._paddingRight.getValueInPixel(this._host, this._cachedParentMeasure.width);
    }

    public set paddingRight(value: string | number) {
        if (this._paddingRight.fromString(value)) {
            this._markAsDirty();
        }
    }

    /**
     * Gets or sets a value indicating the padding to use on the top of the control
     * @see http://doc.babylonjs.com/how_to/gui#position-and-size
     */
    public get paddingTop(): string | number {
        return this._paddingTop.toString(this._host);
    }

    /**
     * Gets a value indicating the padding in pixels to use on the top of the control
     * @see http://doc.babylonjs.com/how_to/gui#position-and-size
     */
    public get paddingTopInPixels(): number {
        return this._paddingTop.getValueInPixel(this._host, this._cachedParentMeasure.height);
    }

    public set paddingTop(value: string | number) {
        if (this._paddingTop.fromString(value)) {
            this._markAsDirty();
        }
    }

    /**
     * Gets or sets a value indicating the padding to use on the bottom of the control
     * @see http://doc.babylonjs.com/how_to/gui#position-and-size
     */
    public get paddingBottom(): string | number {
        return this._paddingBottom.toString(this._host);
    }

    /**
     * Gets a value indicating the padding in pixels to use on the bottom of the control
     * @see http://doc.babylonjs.com/how_to/gui#position-and-size
     */
    public get paddingBottomInPixels(): number {
        return this._paddingBottom.getValueInPixel(this._host, this._cachedParentMeasure.height);
    }

    public set paddingBottom(value: string | number) {
        if (this._paddingBottom.fromString(value)) {
            this._markAsDirty();
        }
    }

    /**
     * Gets or sets a value indicating the left coordinate of the control
     * @see http://doc.babylonjs.com/how_to/gui#position-and-size
     */
    public get left(): string | number {
        return this._left.toString(this._host);
    }

    /**
     * Gets a value indicating the left coordinate in pixels of the control
     * @see http://doc.babylonjs.com/how_to/gui#position-and-size
     */
    public get leftInPixels(): number {
        return this._left.getValueInPixel(this._host, this._cachedParentMeasure.width);
    }

    public set left(value: string | number) {
        if (this._left.fromString(value)) {
            this._markAsDirty();
        }
    }

    /**
     * Gets or sets a value indicating the top coordinate of the control
     * @see http://doc.babylonjs.com/how_to/gui#position-and-size
     */
    public get top(): string | number {
        return this._top.toString(this._host);
    }

    /**
     * Gets a value indicating the top coordinate in pixels of the control
     * @see http://doc.babylonjs.com/how_to/gui#position-and-size
     */
    public get topInPixels(): number {
        return this._top.getValueInPixel(this._host, this._cachedParentMeasure.height);
    }

    public set top(value: string | number) {
        if (this._top.fromString(value)) {
            this._markAsDirty();
        }
    }

    /**
     * Gets or sets a value indicating the offset on X axis to the linked mesh
     * @see http://doc.babylonjs.com/how_to/gui#tracking-positions
     */
    public get linkOffsetX(): string | number {
        return this._linkOffsetX.toString(this._host);
    }

    /**
     * Gets a value indicating the offset in pixels on X axis to the linked mesh
     * @see http://doc.babylonjs.com/how_to/gui#tracking-positions
     */
    public get linkOffsetXInPixels(): number {
        return this._linkOffsetX.getValueInPixel(this._host, this._cachedParentMeasure.width);
    }

    public set linkOffsetX(value: string | number) {
        if (this._linkOffsetX.fromString(value)) {
            this._markAsDirty();
        }
    }

    /**
     * Gets or sets a value indicating the offset on Y axis to the linked mesh
     * @see http://doc.babylonjs.com/how_to/gui#tracking-positions
     */
    public get linkOffsetY(): string | number {
        return this._linkOffsetY.toString(this._host);
    }

    /**
     * Gets a value indicating the offset in pixels on Y axis to the linked mesh
     * @see http://doc.babylonjs.com/how_to/gui#tracking-positions
     */
    public get linkOffsetYInPixels(): number {
        return this._linkOffsetY.getValueInPixel(this._host, this._cachedParentMeasure.height);
    }

    public set linkOffsetY(value: string | number) {
        if (this._linkOffsetY.fromString(value)) {
            this._markAsDirty();
        }
    }

    /** Gets the center coordinate on X axis */
    public get centerX(): number {
        return this._currentMeasure.left + this._currentMeasure.width / 2;
    }

    /** Gets the center coordinate on Y axis */
    public get centerY(): number {
        return this._currentMeasure.top + this._currentMeasure.height / 2;
    }

    /** Gets or sets if control is Enabled*/
    public get isEnabled(): boolean {
        return this._isEnabled;
    }

    public set isEnabled(value: boolean) {
        if (this._isEnabled === value) {
            return;
        }

        this._isEnabled = value;
        this._markAsDirty();
    }
    /** Gets or sets background color of control if it's disabled*/
    public get disabledColor(): string {
        return this._disabledColor;
    }

    public set disabledColor(value: string) {
        if (this._disabledColor === value) {
            return;
        }

        this._disabledColor = value;
        this._markAsDirty();
    }
    // Functions

    /**
     * Creates a new control
     * @param name defines the name of the control
     */
    constructor(
        /** defines the name of the control */
        public name?: string) {
    }

    /** @hidden */
    protected _getTypeName(): string {
        return "Control";
    }

    /**
     * Gets the first ascendant in the hierarchy of the given type
     * @param className defines the required type
     * @returns the ascendant or null if not found
     */
    public getAscendantOfClass(className: string): Nullable<Control> {
        if (!this.parent) {
            return null;
        }

        if (this.parent.getClassName() === className) {
            return this.parent;
        }

        return this.parent.getAscendantOfClass(className);
    }

    /** @hidden */
    public _resetFontCache(): void {
        this._fontSet = true;
        this._markAsDirty();
    }

    /**
     * Determines if a container is an ascendant of the current control
     * @param container defines the container to look for
     * @returns true if the container is one of the ascendant of the control
     */
    public isAscendant(container: Control): boolean {
        if (!this.parent) {
            return false;
        }

        if (this.parent === container) {
            return true;
        }

        return this.parent.isAscendant(container);
    }

    /**
     * Gets coordinates in local control space
     * @param globalCoordinates defines the coordinates to transform
     * @returns the new coordinates in local space
     */
    public getLocalCoordinates(globalCoordinates: Vector2): Vector2 {
        var result = Vector2.Zero();

        this.getLocalCoordinatesToRef(globalCoordinates, result);

        return result;
    }

    /**
     * Gets coordinates in local control space
     * @param globalCoordinates defines the coordinates to transform
     * @param result defines the target vector2 where to store the result
     * @returns the current control
     */
    public getLocalCoordinatesToRef(globalCoordinates: Vector2, result: Vector2): Control {
        result.x = globalCoordinates.x - this._currentMeasure.left;
        result.y = globalCoordinates.y - this._currentMeasure.top;
        return this;
    }

    /**
     * Gets coordinates in parent local control space
     * @param globalCoordinates defines the coordinates to transform
     * @returns the new coordinates in parent local space
     */
    public getParentLocalCoordinates(globalCoordinates: Vector2): Vector2 {
        var result = Vector2.Zero();

        result.x = globalCoordinates.x - this._cachedParentMeasure.left;
        result.y = globalCoordinates.y - this._cachedParentMeasure.top;

        return result;
    }

    /**
     * Move the current control to a vector3 position projected onto the screen.
     * @param position defines the target position
     * @param scene defines the hosting scene
     */
    public moveToVector3(position: Vector3, scene: Scene): void {
        if (!this._host || this.parent !== this._host._rootContainer) {
            Tools.Error("Cannot move a control to a vector3 if the control is not at root level");
            return;
        }

        this.horizontalAlignment = Control.HORIZONTAL_ALIGNMENT_LEFT;
        this.verticalAlignment = Control.VERTICAL_ALIGNMENT_TOP;

        var globalViewport = this._host._getGlobalViewport(scene);
        var projectedPosition = Vector3.Project(position, Matrix.Identity(), scene.getTransformMatrix(), globalViewport);

        this._moveToProjectedPosition(projectedPosition);

        if (projectedPosition.z < 0 || projectedPosition.z > 1) {
            this.notRenderable = true;
            return;
        }
        this.notRenderable = false;
    }

    /** @hidden */
    public _getDescendants(results: Control[], directDescendantsOnly: boolean = false, predicate?: (control: Control) => boolean): void {
        // Do nothing by default
    }

    /**
     * Will return all controls that have this control as ascendant
     * @param directDescendantsOnly defines if true only direct descendants of 'this' will be considered, if false direct and also indirect (children of children, an so on in a recursive manner) descendants of 'this' will be considered
     * @param predicate defines an optional predicate that will be called on every evaluated child, the predicate must return true for a given child to be part of the result, otherwise it will be ignored
     * @return all child controls
     */
    public getDescendants(directDescendantsOnly?: boolean, predicate?: (control: Control) => boolean): Control[] {
        var results = new Array<Control>();

        this._getDescendants(results, directDescendantsOnly, predicate);

        return results;
    }

    /**
     * Link current control with a target mesh
     * @param mesh defines the mesh to link with
     * @see http://doc.babylonjs.com/how_to/gui#tracking-positions
     */
    public linkWithMesh(mesh: Nullable<AbstractMesh>): void {
        if (!this._host || this.parent && this.parent !== this._host._rootContainer) {
            if (mesh) {
                Tools.Error("Cannot link a control to a mesh if the control is not at root level");
            }
            return;
        }

        var index = this._host._linkedControls.indexOf(this);
        if (index !== -1) {
            this._linkedMesh = mesh;
            if (!mesh) {
                this._host._linkedControls.splice(index, 1);
            }
            return;
        } else if (!mesh) {
            return;
        }

        this.horizontalAlignment = Control.HORIZONTAL_ALIGNMENT_LEFT;
        this.verticalAlignment = Control.VERTICAL_ALIGNMENT_TOP;
        this._linkedMesh = mesh;
        this._host._linkedControls.push(this);
    }

    /** @hidden */
    public _moveToProjectedPosition(projectedPosition: Vector3): void {
        let oldLeft = this._left.getValue(this._host);
        let oldTop = this._top.getValue(this._host);

        var newLeft = ((projectedPosition.x + this._linkOffsetX.getValue(this._host)) - this._currentMeasure.width / 2);
        var newTop = ((projectedPosition.y + this._linkOffsetY.getValue(this._host)) - this._currentMeasure.height / 2);

        if (this._left.ignoreAdaptiveScaling && this._top.ignoreAdaptiveScaling) {
            if (Math.abs(newLeft - oldLeft) < 0.5) {
                newLeft = oldLeft;
            }

            if (Math.abs(newTop - oldTop) < 0.5) {
                newTop = oldTop;
            }
        }

        this.left = newLeft + "px";
        this.top = newTop + "px";

        this._left.ignoreAdaptiveScaling = true;
        this._top.ignoreAdaptiveScaling = true;
        this._markAsDirty();
    }

    /** @hidden */
    public _offsetLeft(offset: number) {
        this._isDirty = true;
        this._currentMeasure.left += offset;
    }

    /** @hidden */
    public _offsetTop(offset: number) {
        this._isDirty = true;
        this._currentMeasure.top += offset;
    }

    /** @hidden */
    public _markMatrixAsDirty(): void {
        this._isMatrixDirty = true;
        this._flagDescendantsAsMatrixDirty();
    }

    /** @hidden */
    public _flagDescendantsAsMatrixDirty(): void {
        // No child
    }

    /** @hidden */
    public _intersectsRect(rect: Measure) {
        // Rotate the control's current measure into local space and check if it intersects the passed in rectangle
        this._currentMeasure.rotateByTransformMatrixToRef(this._transformMatrix, this._tmpMeasureA);
        if (this._tmpMeasureA.left >= rect.left + rect.width) {
            return false;
        }

        if (this._tmpMeasureA.top >= rect.top + rect.height) {
            return false;
        }

        if (this._tmpMeasureA.left + this._tmpMeasureA.width <= rect.left) {
            return false;
        }

        if (this._tmpMeasureA.top + this._tmpMeasureA.height <= rect.top) {
            return false;
        }

        return true;
    }

    /** @hidden */
    protected invalidateRect() {
        this._transform();
        if (this.host && this.host.useInvalidateRectOptimization) {
<<<<<<< HEAD
            // Rotate by transform to get the measure transformed to global space
            this._currentMeasure.rotateByTransformMatrixToRef(this._transformMatrix, this._tmpMeasureA);
            // get the boudning box of the current measure and last frames measure in global space and invalidate it
            // the previous measure is used to properly clear a control that is scaled down
            Measure.CombineToRef(this._tmpMeasureA, this._prevCurrentMeasureTransformedIntoGlobalSpace, this._tmpMeasureA);
=======
            // Compute AABB of transformed container box (eg. to handle rotation and scaling)
            var rectanglePoints = Polygon.Rectangle(left, top, right, bottom);
            var min = new Vector2(Number.MAX_VALUE, Number.MAX_VALUE);
            var max = new Vector2(0, 0);
            for (var i = 0; i < 4; i++) {
                this._transformMatrix.transformCoordinates(rectanglePoints[i].x, rectanglePoints[i].y, rectanglePoints[i]);
                min.x = Math.min(min.x, rectanglePoints[i].x);
                min.y = Math.min(min.y, rectanglePoints[i].y);
                max.x = Math.max(max.x, rectanglePoints[i].x);
                max.y = Math.max(max.y, rectanglePoints[i].y);
            }

>>>>>>> 46742554
            this.host.invalidateRect(
                Math.floor(this._tmpMeasureA.left),
                Math.floor(this._tmpMeasureA.top),
                Math.ceil(this._tmpMeasureA.left + this._tmpMeasureA.width),
                Math.ceil(this._tmpMeasureA.top + this._tmpMeasureA.height),
            );
        }
    }

    /** @hidden */
    public _markAsDirty(force = false): void {
        if (!this._isVisible && !force) {
            return;
        }

        this._isDirty = true;

        // Redraw only this rectangle
        if (this._host) {
            this._host.markAsDirty();
        }
    }

    /** @hidden */
    public _markAllAsDirty(): void {
        this._markAsDirty();

        if (this._font) {
            this._prepareFont();
        }
    }

    /** @hidden */
    public _link(host: AdvancedDynamicTexture): void {
        this._host = host;
        if (this._host) {
            this.uniqueId = this._host.getScene()!.getUniqueId();
        }
    }

    /** @hidden */
    protected _transform(context?: CanvasRenderingContext2D): void {
        if (!this._isMatrixDirty && this._scaleX === 1 && this._scaleY === 1 && this._rotation === 0) {
            return;
        }

        // postTranslate
        var offsetX = this._currentMeasure.width * this._transformCenterX + this._currentMeasure.left;
        var offsetY = this._currentMeasure.height * this._transformCenterY + this._currentMeasure.top;
        if (context) {
            context.translate(offsetX, offsetY);

            // rotate
            context.rotate(this._rotation);

            // scale
            context.scale(this._scaleX, this._scaleY);

            // preTranslate
            context.translate(-offsetX, -offsetY);
        }
        // Need to update matrices?
        if (this._isMatrixDirty || this._cachedOffsetX !== offsetX || this._cachedOffsetY !== offsetY) {
            this._cachedOffsetX = offsetX;
            this._cachedOffsetY = offsetY;
            this._isMatrixDirty = false;
            this._flagDescendantsAsMatrixDirty();

            Matrix2D.ComposeToRef(-offsetX, -offsetY, this._rotation, this._scaleX, this._scaleY, this.parent ? this.parent._transformMatrix : null, this._transformMatrix);

            this._transformMatrix.invertToRef(this._invertTransformMatrix);
        }
    }

    /** @hidden */
    public _renderHighlight(context: CanvasRenderingContext2D): void {
        if (!this.isHighlighted) {
            return;
        }

        context.save();
        context.strokeStyle = "#4affff";
        context.lineWidth = 2;

        this._renderHighlightSpecific(context);
        context.restore();
    }

    /** @hidden */
    public _renderHighlightSpecific(context: CanvasRenderingContext2D): void {
        context.strokeRect(this._currentMeasure.left, this._currentMeasure.top, this._currentMeasure.width, this._currentMeasure.height);
    }

    /** @hidden */
    protected _applyStates(context: CanvasRenderingContext2D): void {
        if (this._isFontSizeInPercentage) {
            this._fontSet = true;
        }

        if (this._fontSet) {
            this._prepareFont();
            this._fontSet = false;
        }

        if (this._font) {
            context.font = this._font;
        }

        if (this._color) {
            context.fillStyle = this._color;
        }

        if (Control.AllowAlphaInheritance) {
            context.globalAlpha *= this._alpha;
        } else if (this._alphaSet) {
            context.globalAlpha = this.parent ? this.parent.alpha * this._alpha : this._alpha;
        }
    }

    /** @hidden */
    public _layout(parentMeasure: Measure, context: CanvasRenderingContext2D): boolean {
        if (!this.isDirty && (!this.isVisible || this.notRenderable)) {
            return false;
        }

        if (this._isDirty || !this._cachedParentMeasure.isEqualsTo(parentMeasure)) {
            this._currentMeasure.rotateByTransformMatrixToRef(this._transformMatrix, this._prevCurrentMeasureTransformedIntoGlobalSpace);

            context.save();

            this._applyStates(context);

            let rebuildCount = 0;
            do {
                this._rebuildLayout = false;
                this._processMeasures(parentMeasure, context);
                rebuildCount++;
            }
            while (this._rebuildLayout && rebuildCount < 3);

            if (rebuildCount >= 3) {
                Logger.Error(`Layout cycle detected in GUI (Control name=${this.name}, uniqueId=${this.uniqueId})`);
            }

            context.restore();
            this.invalidateRect();
            this._evaluateClippingState(parentMeasure);
        }

        this._wasDirty = this._isDirty;
        this._isDirty = false;

        return true;
    }

    /** @hidden */
    protected _processMeasures(parentMeasure: Measure, context: CanvasRenderingContext2D): void {
        this._currentMeasure.copyFrom(parentMeasure);

        // Let children take some pre-measurement actions
        this._preMeasure(parentMeasure, context);

        this._measure();
        this._computeAlignment(parentMeasure, context);

        // Convert to int values
        this._currentMeasure.left = this._currentMeasure.left | 0;
        this._currentMeasure.top = this._currentMeasure.top | 0;
        this._currentMeasure.width = this._currentMeasure.width | 0;
        this._currentMeasure.height = this._currentMeasure.height | 0;

        // Let children add more features
        this._additionalProcessing(parentMeasure, context);

        this._cachedParentMeasure.copyFrom(parentMeasure);

        if (this.onDirtyObservable.hasObservers()) {
            this.onDirtyObservable.notifyObservers(this);
        }
    }

    protected _evaluateClippingState(parentMeasure: Measure) {
        if (this.parent && this.parent.clipChildren) {
            // Early clip
            if (this._currentMeasure.left > parentMeasure.left + parentMeasure.width) {
                this._isClipped = true;
                return;
            }

            if (this._currentMeasure.left + this._currentMeasure.width < parentMeasure.left) {
                this._isClipped = true;
                return;
            }

            if (this._currentMeasure.top > parentMeasure.top + parentMeasure.height) {
                this._isClipped = true;
                return;
            }

            if (this._currentMeasure.top + this._currentMeasure.height < parentMeasure.top) {
                this._isClipped = true;
                return;
            }
        }

        this._isClipped = false;
    }

    /** @hidden */
    public _measure(): void {
        // Width / Height
        if (this._width.isPixel) {
            this._currentMeasure.width = this._width.getValue(this._host);
        } else {
            this._currentMeasure.width *= this._width.getValue(this._host);
        }

        if (this._height.isPixel) {
            this._currentMeasure.height = this._height.getValue(this._host);
        } else {
            this._currentMeasure.height *= this._height.getValue(this._host);
        }
    }

    /** @hidden */
    protected _computeAlignment(parentMeasure: Measure, context: CanvasRenderingContext2D): void {
        var width = this._currentMeasure.width;
        var height = this._currentMeasure.height;

        var parentWidth = parentMeasure.width;
        var parentHeight = parentMeasure.height;

        // Left / top
        var x = 0;
        var y = 0;

        switch (this.horizontalAlignment) {
            case Control.HORIZONTAL_ALIGNMENT_LEFT:
                x = 0;
                break;
            case Control.HORIZONTAL_ALIGNMENT_RIGHT:
                x = parentWidth - width;
                break;
            case Control.HORIZONTAL_ALIGNMENT_CENTER:
                x = (parentWidth - width) / 2;
                break;
        }

        switch (this.verticalAlignment) {
            case Control.VERTICAL_ALIGNMENT_TOP:
                y = 0;
                break;
            case Control.VERTICAL_ALIGNMENT_BOTTOM:
                y = parentHeight - height;
                break;
            case Control.VERTICAL_ALIGNMENT_CENTER:
                y = (parentHeight - height) / 2;
                break;
        }

        if (this._paddingLeft.isPixel) {
            this._currentMeasure.left += this._paddingLeft.getValue(this._host);
            this._currentMeasure.width -= this._paddingLeft.getValue(this._host);
        } else {
            this._currentMeasure.left += parentWidth * this._paddingLeft.getValue(this._host);
            this._currentMeasure.width -= parentWidth * this._paddingLeft.getValue(this._host);
        }

        if (this._paddingRight.isPixel) {
            this._currentMeasure.width -= this._paddingRight.getValue(this._host);
        } else {
            this._currentMeasure.width -= parentWidth * this._paddingRight.getValue(this._host);
        }

        if (this._paddingTop.isPixel) {
            this._currentMeasure.top += this._paddingTop.getValue(this._host);
            this._currentMeasure.height -= this._paddingTop.getValue(this._host);
        } else {
            this._currentMeasure.top += parentHeight * this._paddingTop.getValue(this._host);
            this._currentMeasure.height -= parentHeight * this._paddingTop.getValue(this._host);
        }

        if (this._paddingBottom.isPixel) {
            this._currentMeasure.height -= this._paddingBottom.getValue(this._host);
        } else {
            this._currentMeasure.height -= parentHeight * this._paddingBottom.getValue(this._host);
        }

        if (this._left.isPixel) {
            this._currentMeasure.left += this._left.getValue(this._host);
        } else {
            this._currentMeasure.left += parentWidth * this._left.getValue(this._host);
        }

        if (this._top.isPixel) {
            this._currentMeasure.top += this._top.getValue(this._host);
        } else {
            this._currentMeasure.top += parentHeight * this._top.getValue(this._host);
        }

        this._currentMeasure.left += x;
        this._currentMeasure.top += y;
    }

    /** @hidden */
    protected _preMeasure(parentMeasure: Measure, context: CanvasRenderingContext2D): void {
        // Do nothing
    }

    /** @hidden */
    protected _additionalProcessing(parentMeasure: Measure, context: CanvasRenderingContext2D): void {
        // Do nothing
    }

    /** @hidden */
    protected _clipForChildren(context: CanvasRenderingContext2D): void {
        // DO nothing
    }

    private static _ClipMeasure = new Measure(0, 0, 0, 0);
    private _tmpMeasureA = new Measure(0, 0, 0, 0);
    private _clip(context: CanvasRenderingContext2D, invalidatedRectangle?: Nullable<Measure>) {
        context.beginPath();
        Control._ClipMeasure.copyFrom(this._currentMeasure);
        if (invalidatedRectangle) {
            // Get the context's current transform into a babylon matrix
            debugger;
            // var inverseContextTransform = (context as any).getTransform().inverse();
            // this._tmpMatrix.fromValues(inverseContextTransform.a, inverseContextTransform.b, inverseContextTransform.c, inverseContextTransform.d, inverseContextTransform.e, inverseContextTransform.f);

            // Rotate the invalidated rect into the control's space
            invalidatedRectangle.rotateByTransformMatrixToRef(this._invertTransformMatrix, this._tmpMeasureA);

            // Get the intersection of the rect in context space and the current context
            var intersection = new Measure(0, 0, 0, 0);
            intersection.left = Math.max(this._tmpMeasureA.left, this._currentMeasure.left);
            intersection.top = Math.max(this._tmpMeasureA.top, this._currentMeasure.top);
            intersection.width = Math.min(this._tmpMeasureA.left + this._tmpMeasureA.width, this._currentMeasure.left + this._currentMeasure.width) - intersection.left;
            intersection.height = Math.min(this._tmpMeasureA.top + this._tmpMeasureA.height, this._currentMeasure.top + this._currentMeasure.height) - intersection.top;
            Control._ClipMeasure.copyFrom(intersection);
        }

        if (this.shadowBlur || this.shadowOffsetX || this.shadowOffsetY) {
            var shadowOffsetX = this.shadowOffsetX;
            var shadowOffsetY = this.shadowOffsetY;
            var shadowBlur = this.shadowBlur;

            var leftShadowOffset = Math.min(Math.min(shadowOffsetX, 0) - shadowBlur * 2, 0);
            var rightShadowOffset = Math.max(Math.max(shadowOffsetX, 0) + shadowBlur * 2, 0);
            var topShadowOffset = Math.min(Math.min(shadowOffsetY, 0) - shadowBlur * 2, 0);
            var bottomShadowOffset = Math.max(Math.max(shadowOffsetY, 0) + shadowBlur * 2, 0);

            context.rect(
                Control._ClipMeasure.left + leftShadowOffset,
                Control._ClipMeasure.top + topShadowOffset,
                Control._ClipMeasure.width + rightShadowOffset - leftShadowOffset,
                Control._ClipMeasure.height + bottomShadowOffset - topShadowOffset
            );
        } else {
            context.rect(Control._ClipMeasure.left, Control._ClipMeasure.top, Control._ClipMeasure.width, Control._ClipMeasure.height);
        }

        context.clip();
    }

    /** @hidden */
    public _render(context: CanvasRenderingContext2D, invalidatedRectangle?: Nullable<Measure>): boolean {
        if (!this.isVisible || this.notRenderable || this._isClipped) {
            this._isDirty = false;
            return false;
        }
        context.save();

        this._applyStates(context);

        // Transform
        this._transform(context);

        // Clip
        if (this.clipChildren) {
            this._clip(context, invalidatedRectangle);
        }

        if (this.onBeforeDrawObservable.hasObservers()) {
            this.onBeforeDrawObservable.notifyObservers(this);
        }

        if (this.useBitmapCache && !this._wasDirty && this._cacheData) {
            context.putImageData(this._cacheData, this._currentMeasure.left, this._currentMeasure.top);
        } else {
            this._draw(context, invalidatedRectangle);
        }

        if (this.useBitmapCache && this._wasDirty) {
            this._cacheData = context.getImageData(this._currentMeasure.left, this._currentMeasure.top, this._currentMeasure.width, this._currentMeasure.height);
        }

        this._renderHighlight(context);

        if (this.onAfterDrawObservable.hasObservers()) {
            this.onAfterDrawObservable.notifyObservers(this);
        }

        context.restore();

        return true;
    }

    /** @hidden */
    public _draw(context: CanvasRenderingContext2D, invalidatedRectangle?: Nullable<Measure>): void {
        // Do nothing
    }

    /**
     * Tests if a given coordinates belong to the current control
     * @param x defines x coordinate to test
     * @param y defines y coordinate to test
     * @returns true if the coordinates are inside the control
     */
    public contains(x: number, y: number): boolean {
        // Invert transform
        this._invertTransformMatrix.transformCoordinates(x, y, this._transformedPosition);

        x = this._transformedPosition.x;
        y = this._transformedPosition.y;

        // Check
        if (x < this._currentMeasure.left) {
            return false;
        }

        if (x > this._currentMeasure.left + this._currentMeasure.width) {
            return false;
        }

        if (y < this._currentMeasure.top) {
            return false;
        }

        if (y > this._currentMeasure.top + this._currentMeasure.height) {
            return false;
        }

        if (this.isPointerBlocker) {
            this._host._shouldBlockPointer = true;
        }
        return true;
    }

    /** @hidden */
    public _processPicking(x: number, y: number, type: number, pointerId: number, buttonIndex: number): boolean {
        if (!this._isEnabled) {
            return false;
        }
        if (!this.isHitTestVisible || !this.isVisible || this._doNotRender) {
            return false;
        }

        if (!this.contains(x, y)) {
            return false;
        }

        this._processObservables(type, x, y, pointerId, buttonIndex);

        return true;
    }

    /** @hidden */
    public _onPointerMove(target: Control, coordinates: Vector2): void {
        var canNotify: boolean = this.onPointerMoveObservable.notifyObservers(coordinates, -1, target, this);

        if (canNotify && this.parent != null) { this.parent._onPointerMove(target, coordinates); }
    }

    /** @hidden */
    public _onPointerEnter(target: Control): boolean {
        if (!this._isEnabled) {
            return false;
        }
        if (this._enterCount > 0) {
            return false;
        }

        if (this._enterCount === -1) { // -1 is for touch input, we are now sure we are with a mouse or pencil
            this._enterCount = 0;
        }
        this._enterCount++;

        var canNotify: boolean = this.onPointerEnterObservable.notifyObservers(this, -1, target, this);

        if (canNotify && this.parent != null) { this.parent._onPointerEnter(target); }

        return true;
    }

    /** @hidden */
    public _onPointerOut(target: Control): void {
        if (!this._isEnabled || target === this) {
            return;
        }
        this._enterCount = 0;

        var canNotify: boolean = true;

        if (!target.isAscendant(this)) {
            canNotify = this.onPointerOutObservable.notifyObservers(this, -1, target, this);
        }

        if (canNotify && this.parent != null) { this.parent._onPointerOut(target); }
    }

    /** @hidden */
    public _onPointerDown(target: Control, coordinates: Vector2, pointerId: number, buttonIndex: number): boolean {
        // Prevent pointerout to lose control context.
        // Event redundancy is checked inside the function.
        this._onPointerEnter(this);

        if (this._downCount !== 0) {
            return false;
        }

        this._downCount++;

        this._downPointerIds[pointerId] = true;

        var canNotify: boolean = this.onPointerDownObservable.notifyObservers(new Vector2WithInfo(coordinates, buttonIndex), -1, target, this);

        if (canNotify && this.parent != null) { this.parent._onPointerDown(target, coordinates, pointerId, buttonIndex); }

        return true;
    }

    /** @hidden */
    public _onPointerUp(target: Control, coordinates: Vector2, pointerId: number, buttonIndex: number, notifyClick: boolean): void {
        if (!this._isEnabled) {
            return;
        }
        this._downCount = 0;

        delete this._downPointerIds[pointerId];

        var canNotifyClick: boolean = notifyClick;
        if (notifyClick && (this._enterCount > 0 || this._enterCount === -1)) {
            canNotifyClick = this.onPointerClickObservable.notifyObservers(new Vector2WithInfo(coordinates, buttonIndex), -1, target, this);
        }
        var canNotify: boolean = this.onPointerUpObservable.notifyObservers(new Vector2WithInfo(coordinates, buttonIndex), -1, target, this);

        if (canNotify && this.parent != null) { this.parent._onPointerUp(target, coordinates, pointerId, buttonIndex, canNotifyClick); }
    }

    /** @hidden */
    public _forcePointerUp(pointerId: Nullable<number> = null) {
        if (pointerId !== null) {
            this._onPointerUp(this, Vector2.Zero(), pointerId, 0, true);
        } else {
            for (var key in this._downPointerIds) {
                this._onPointerUp(this, Vector2.Zero(), +key as number, 0, true);
            }
        }
    }

    /** @hidden */
    public _processObservables(type: number, x: number, y: number, pointerId: number, buttonIndex: number): boolean {
        if (!this._isEnabled) {
            return false;
        }
        this._dummyVector2.copyFromFloats(x, y);
        if (type === PointerEventTypes.POINTERMOVE) {
            this._onPointerMove(this, this._dummyVector2);

            var previousControlOver = this._host._lastControlOver[pointerId];
            if (previousControlOver && previousControlOver !== this) {
                previousControlOver._onPointerOut(this);
            }

            if (previousControlOver !== this) {
                this._onPointerEnter(this);
            }

            this._host._lastControlOver[pointerId] = this;
            return true;
        }

        if (type === PointerEventTypes.POINTERDOWN) {
            this._onPointerDown(this, this._dummyVector2, pointerId, buttonIndex);
            this._host._registerLastControlDown(this, pointerId);
            this._host._lastPickedControl = this;
            return true;
        }

        if (type === PointerEventTypes.POINTERUP) {
            if (this._host._lastControlDown[pointerId]) {
                this._host._lastControlDown[pointerId]._onPointerUp(this, this._dummyVector2, pointerId, buttonIndex, true);
            }
            delete this._host._lastControlDown[pointerId];
            return true;
        }

        return false;
    }

    private _prepareFont() {
        if (!this._font && !this._fontSet) {
            return;
        }

        if (this._style) {
            this._font = this._style.fontStyle + " " + this._style.fontWeight + " " + this.fontSizeInPixels + "px " + this._style.fontFamily;
        } else {
            this._font = this._fontStyle + " " + this._fontWeight + " " + this.fontSizeInPixels + "px " + this._fontFamily;
        }

        this._fontOffset = Control._GetFontOffset(this._font);
    }

    /** Releases associated resources */
    public dispose() {
        this.onDirtyObservable.clear();
        this.onBeforeDrawObservable.clear();
        this.onAfterDrawObservable.clear();
        this.onPointerDownObservable.clear();
        this.onPointerEnterObservable.clear();
        this.onPointerMoveObservable.clear();
        this.onPointerOutObservable.clear();
        this.onPointerUpObservable.clear();
        this.onPointerClickObservable.clear();

        if (this._styleObserver && this._style) {
            this._style.onChangedObservable.remove(this._styleObserver);
            this._styleObserver = null;
        }

        if (this.parent) {
            this.parent.removeControl(this);
            this.parent = null;
        }

        if (this._host) {
            var index = this._host._linkedControls.indexOf(this);
            if (index > -1) {
                this.linkWithMesh(null);
            }
        }
    }

    // Statics
    private static _HORIZONTAL_ALIGNMENT_LEFT = 0;
    private static _HORIZONTAL_ALIGNMENT_RIGHT = 1;
    private static _HORIZONTAL_ALIGNMENT_CENTER = 2;

    private static _VERTICAL_ALIGNMENT_TOP = 0;
    private static _VERTICAL_ALIGNMENT_BOTTOM = 1;
    private static _VERTICAL_ALIGNMENT_CENTER = 2;

    /** HORIZONTAL_ALIGNMENT_LEFT */
    public static get HORIZONTAL_ALIGNMENT_LEFT(): number {
        return Control._HORIZONTAL_ALIGNMENT_LEFT;
    }

    /** HORIZONTAL_ALIGNMENT_RIGHT */
    public static get HORIZONTAL_ALIGNMENT_RIGHT(): number {
        return Control._HORIZONTAL_ALIGNMENT_RIGHT;
    }

    /** HORIZONTAL_ALIGNMENT_CENTER */
    public static get HORIZONTAL_ALIGNMENT_CENTER(): number {
        return Control._HORIZONTAL_ALIGNMENT_CENTER;
    }

    /** VERTICAL_ALIGNMENT_TOP */
    public static get VERTICAL_ALIGNMENT_TOP(): number {
        return Control._VERTICAL_ALIGNMENT_TOP;
    }

    /** VERTICAL_ALIGNMENT_BOTTOM */
    public static get VERTICAL_ALIGNMENT_BOTTOM(): number {
        return Control._VERTICAL_ALIGNMENT_BOTTOM;
    }

    /** VERTICAL_ALIGNMENT_CENTER */
    public static get VERTICAL_ALIGNMENT_CENTER(): number {
        return Control._VERTICAL_ALIGNMENT_CENTER;
    }

    private static _FontHeightSizes: { [key: string]: { ascent: number, height: number, descent: number } } = {};

    /** @hidden */
    public static _GetFontOffset(font: string): { ascent: number, height: number, descent: number } {

        if (Control._FontHeightSizes[font]) {
            return Control._FontHeightSizes[font];
        }

        var text = document.createElement("span");
        text.innerHTML = "Hg";
        text.style.font = font;

        var block = document.createElement("div");
        block.style.display = "inline-block";
        block.style.width = "1px";
        block.style.height = "0px";
        block.style.verticalAlign = "bottom";

        var div = document.createElement("div");
        div.appendChild(text);
        div.appendChild(block);

        document.body.appendChild(div);

        var fontAscent = 0;
        var fontHeight = 0;
        try {
            fontHeight = block.getBoundingClientRect().top - text.getBoundingClientRect().top;
            block.style.verticalAlign = "baseline";
            fontAscent = block.getBoundingClientRect().top - text.getBoundingClientRect().top;
        } finally {
            document.body.removeChild(div);
        }
        var result = { ascent: fontAscent, height: fontHeight, descent: fontHeight - fontAscent };
        Control._FontHeightSizes[font] = result;

        return result;
    }

    /**
     * Creates a stack panel that can be used to render headers
     * @param control defines the control to associate with the header
     * @param text defines the text of the header
     * @param size defines the size of the header
     * @param options defines options used to configure the header
     * @returns a new StackPanel
     * @ignore
     * @hidden
     */
    public static AddHeader: (control: Control, text: string, size: string | number, options: { isHorizontal: boolean, controlFirst: boolean }) => any = () => { };

    /** @hidden */
    protected static drawEllipse(x: number, y: number, width: number, height: number, context: CanvasRenderingContext2D): void {
        context.translate(x, y);
        context.scale(width, height);

        context.beginPath();
        context.arc(0, 0, 1, 0, 2 * Math.PI);
        context.closePath();

        context.scale(1 / width, 1 / height);
        context.translate(-x, -y);
    }
}
<|MERGE_RESOLUTION|>--- conflicted
+++ resolved
@@ -1110,26 +1110,12 @@
     protected invalidateRect() {
         this._transform();
         if (this.host && this.host.useInvalidateRectOptimization) {
-<<<<<<< HEAD
             // Rotate by transform to get the measure transformed to global space
             this._currentMeasure.rotateByTransformMatrixToRef(this._transformMatrix, this._tmpMeasureA);
             // get the boudning box of the current measure and last frames measure in global space and invalidate it
             // the previous measure is used to properly clear a control that is scaled down
             Measure.CombineToRef(this._tmpMeasureA, this._prevCurrentMeasureTransformedIntoGlobalSpace, this._tmpMeasureA);
-=======
-            // Compute AABB of transformed container box (eg. to handle rotation and scaling)
-            var rectanglePoints = Polygon.Rectangle(left, top, right, bottom);
-            var min = new Vector2(Number.MAX_VALUE, Number.MAX_VALUE);
-            var max = new Vector2(0, 0);
-            for (var i = 0; i < 4; i++) {
-                this._transformMatrix.transformCoordinates(rectanglePoints[i].x, rectanglePoints[i].y, rectanglePoints[i]);
-                min.x = Math.min(min.x, rectanglePoints[i].x);
-                min.y = Math.min(min.y, rectanglePoints[i].y);
-                max.x = Math.max(max.x, rectanglePoints[i].x);
-                max.y = Math.max(max.y, rectanglePoints[i].y);
-            }
-
->>>>>>> 46742554
+
             this.host.invalidateRect(
                 Math.floor(this._tmpMeasureA.left),
                 Math.floor(this._tmpMeasureA.top),
@@ -1878,4 +1864,4 @@
         context.scale(1 / width, 1 / height);
         context.translate(-x, -y);
     }
-}
+}